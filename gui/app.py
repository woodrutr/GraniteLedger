--- conflicted
+++ resolved
@@ -3067,25 +3067,25 @@
             pending_run = st.session_state['pending_run']
             st.session_state['show_confirm_modal'] = True
             show_confirm_modal = True
-
-    if isinstance(pending_run, Mapping) and show_confirm_modal:
-<<<<<<< HEAD
-        streamlit_version = getattr(st, '__version__', '0')
-        use_dialog = False
-        try:
-            major, minor, *_ = streamlit_version.split('.')
-            use_dialog = int(major) > 1 or (int(major) == 1 and int(minor) >= 31)
-        except Exception:
-            use_dialog = hasattr(st, 'dialog')
-        context_manager = (
-            st.dialog('Confirm model run')
-            if use_dialog and hasattr(st, 'dialog')
-            else st.expander('Confirm model run')
-        )
-        with context_manager:
-=======
-        with st.modal('Confirm model run'):
->>>>>>> aa15c38e
+            
+if isinstance(pending_run, Mapping) and show_confirm_modal:
+    # Pick dialog if available (Streamlit >= 1.31), else use expander
+    streamlit_version = getattr(st, "__version__", "0")
+    use_dialog = False
+    try:
+        major, minor, *_ = streamlit_version.split(".")
+        use_dialog = int(major) > 1 or (int(major) == 1 and int(minor) >= 31)
+    except Exception:
+        use_dialog = hasattr(st, "dialog")
+
+    context_manager = (
+        st.dialog("Confirm model run")
+        if use_dialog and hasattr(st, "dialog")
+        else st.expander("Confirm model run")
+    )
+
+    with context_manager:
+    
             st.markdown('You are about to run the model with the following configuration:')
             summary_details = pending_run.get('summary', [])
             if isinstance(summary_details, list) and summary_details:
