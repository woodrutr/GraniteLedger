"""Single-region deterministic dispatch implementation using a merit order."""

from __future__ import annotations

from typing import Mapping, Optional

import pandas as pd

from io_loader import Frames

from .interface import DispatchResult

HOURS_PER_YEAR: float = 8760.0
_DEFAULT_REGION: str = "default"
_DISPATCH_TOLERANCE: float = 1e-9

_REQUIRED_COLUMNS = {
    "unit_id",
    "cap_mw",
    "availability",
    "hr_mmbtu_per_mwh",
    "vom_per_mwh",
    "fuel_price_per_mmbtu",
    "ef_ton_per_mwh",
}


def _validate_units_df(units_df: pd.DataFrame) -> pd.DataFrame:
    """Return a cleaned copy of the units data with numeric columns enforced."""

    if not isinstance(units_df, pd.DataFrame):
        raise TypeError("units must be provided as a pandas DataFrame")

    missing = [column for column in _REQUIRED_COLUMNS if column not in units_df.columns]
    if missing:
        raise ValueError(f"units data is missing required columns: {missing}")

    cleaned = units_df.copy(deep=True)

    if cleaned["unit_id"].duplicated().any():
        raise ValueError("unit_id values must be unique for dispatch")

    numeric_cols = [
        "cap_mw",
        "availability",
        "hr_mmbtu_per_mwh",
        "vom_per_mwh",
        "fuel_price_per_mmbtu",
        "ef_ton_per_mwh",
    ]

    for column in numeric_cols:
        cleaned[column] = pd.to_numeric(cleaned[column], errors="coerce")
        if column == "availability":
            cleaned[column] = cleaned[column].fillna(1.0)
        if cleaned[column].isna().any():
            raise ValueError(f"column '{column}' must contain numeric values")

    cleaned["availability"] = cleaned["availability"].clip(lower=0.0, upper=1.0)

    return cleaned


def _dispatch_merit_order(
    units_df: pd.DataFrame,
    load_mwh: float,
    allowance_cost: float,
    *,
    allowance_covered: bool = True,
) -> dict:
    """Run the merit-order dispatch returning detailed information for testing."""

    units = _validate_units_df(units_df)

    load = max(0.0, float(load_mwh))
    allowance = float(allowance_cost)

    units = units.assign(
        cap_mwh=(units["cap_mw"] * units["availability"] * HOURS_PER_YEAR).clip(lower=0.0)
    )
    units = units.assign(
        marginal_cost=(
            units["vom_per_mwh"]
            + units["hr_mmbtu_per_mwh"] * units["fuel_price_per_mmbtu"]
            + (units["ef_ton_per_mwh"] * allowance if allowance_covered else 0.0)
        )
    )

    ordered = units.sort_values(["marginal_cost", "unit_id"]).set_index("unit_id")

    generation = pd.Series(0.0, index=ordered.index, dtype=float)
    remaining = load
    price = 0.0

    for unit_id, row in ordered.iterrows():
        if remaining <= _DISPATCH_TOLERANCE:
            break

        capacity = float(row["cap_mwh"])
        if capacity <= _DISPATCH_TOLERANCE:
            continue

        dispatch = min(capacity, remaining)
        generation.at[unit_id] = dispatch
        remaining -= dispatch

        if dispatch > _DISPATCH_TOLERANCE:
            price = float(row["marginal_cost"])

    remaining = float(max(0.0, remaining))
    total_generation = float(generation.sum())
    if total_generation <= _DISPATCH_TOLERANCE:
        price = 0.0

    emissions = float((generation * ordered["ef_ton_per_mwh"]).sum())

    return {
        "generation": generation,
        "units": ordered,
        "price": float(price),
        "emissions_tons": emissions,
        "shortfall_mwh": remaining,
    }


def _aggregate_generation_by_fuel(generation: pd.Series, units: pd.DataFrame) -> Mapping[str, float]:
    """Aggregate dispatch by fuel label if available, falling back to unit IDs."""

    tol_filtered = generation[generation > _DISPATCH_TOLERANCE]

    if tol_filtered.empty:
        return {}

    if "fuel" in units.columns:
        fuels = units.loc[tol_filtered.index, "fuel"]
        if fuels.isna().any():
            fallback = pd.Series(tol_filtered.index, index=tol_filtered.index)
            fuels = fuels.fillna(fallback)
        grouped = tol_filtered.groupby(fuels).sum()
    else:
        grouped = tol_filtered

    return {str(label): float(value) for label, value in grouped.items()}


def _aggregate_generation_by_region(
    generation: pd.Series, units: pd.DataFrame
) -> Mapping[str, float]:
    """Aggregate dispatch by region label if available."""

    tol_filtered = generation[generation > _DISPATCH_TOLERANCE]
    if tol_filtered.empty:
        return {}

    if "region" in units.columns:
        regions = units.loc[tol_filtered.index, "region"]
        if regions.isna().any():
            fallback = pd.Series(_DEFAULT_REGION, index=tol_filtered.index)
            regions = regions.fillna(fallback)
        regions = regions.astype(str)
    else:
        regions = pd.Series(_DEFAULT_REGION, index=tol_filtered.index)

    grouped = tol_filtered.groupby(regions).sum()
    return {str(label): float(value) for label, value in grouped.items()}


def solve(
    year: int,
    allowance_cost: float,
    frames: Optional[Frames | Mapping[str, pd.DataFrame]] = None,
) -> DispatchResult:
    """Solve the single-region dispatch problem using the provided frame data."""

    if frames is None:
        raise ValueError("frames providing demand and units must be supplied")

    frames_obj = Frames.coerce(frames)
    units = frames_obj.units()
    demand = frames_obj.demand_for_year(year)
    coverage_map = frames_obj.coverage_for_year(year)

    if "region" in units.columns and not units["region"].isna().all():
        unit_regions = {str(region) for region in units["region"].unique()}
    else:
        unit_regions = {_DEFAULT_REGION}

    coverage_flags = {region: bool(coverage_map.get(region, True)) for region in unit_regions}
    allowance_covered = True
    if coverage_flags:
        unique_flags = set(coverage_flags.values())
        if len(unique_flags) > 1:
            raise ValueError('single-region dispatch requires uniform coverage status')
        allowance_covered = unique_flags.pop()

    load_value = sum(demand.values())

    dispatch = _dispatch_merit_order(
        units,
        float(load_value),
        allowance_cost,
        allowance_covered=allowance_covered,
    )

    generation = dispatch["generation"]
    unit_data = dispatch["units"]
    gen_by_fuel = _aggregate_generation_by_fuel(generation, unit_data)
    gen_by_region = _aggregate_generation_by_region(generation, unit_data)

    region_prices = {_DEFAULT_REGION: float(dispatch["price"])}

<<<<<<< HEAD
    emissions_series = generation * unit_data["ef_ton_per_mwh"]
    emissions_by_region_series = emissions_series.groupby(unit_data["region"]).sum()
    emissions_by_region = {
        str(region): float(value) for region, value in emissions_by_region_series.items()
    }
    if not emissions_by_region:
        emissions_by_region = {_DEFAULT_REGION: 0.0}
=======
    total_generation = float(generation.sum())
    generation_by_coverage = {'covered': 0.0, 'non_covered': 0.0}
    coverage_key = 'covered' if allowance_covered else 'non_covered'
    generation_by_coverage[coverage_key] = total_generation

    imports_to_covered = 0.0
    exports_from_covered = 0.0
    region_coverage = {}
    for region, load in demand.items():
        region_str = str(region)
        covered = bool(coverage_map.get(region_str, allowance_covered))
        region_coverage[region_str] = covered
        generation_region = gen_by_region.get(region_str, 0.0)
        net_import = load - generation_region
        if covered:
            if net_import > _DISPATCH_TOLERANCE:
                imports_to_covered += net_import
            elif net_import < -_DISPATCH_TOLERANCE:
                exports_from_covered += -net_import
>>>>>>> 76c20bed

    return DispatchResult(
        gen_by_fuel=gen_by_fuel,
        region_prices=region_prices,
        emissions_tons=float(dispatch["emissions_tons"]),
<<<<<<< HEAD
        emissions_by_region=emissions_by_region,
        flows={},
=======
        generation_by_region=gen_by_region,
        generation_by_coverage=generation_by_coverage,
        imports_to_covered=imports_to_covered,
        exports_from_covered=exports_from_covered,
        region_coverage=region_coverage,
>>>>>>> 76c20bed
    )


__all__ = [
    "DispatchResult",
    "HOURS_PER_YEAR",
    "_aggregate_generation_by_fuel",
    "_aggregate_generation_by_region",
    "_dispatch_merit_order",
    "_validate_units_df",
    "solve",
]
<|MERGE_RESOLUTION|>--- conflicted
+++ resolved
@@ -209,7 +209,7 @@
 
     region_prices = {_DEFAULT_REGION: float(dispatch["price"])}
 
-<<<<<<< HEAD
+    # emissions by region (codex branch)
     emissions_series = generation * unit_data["ef_ton_per_mwh"]
     emissions_by_region_series = emissions_series.groupby(unit_data["region"]).sum()
     emissions_by_region = {
@@ -217,15 +217,16 @@
     }
     if not emissions_by_region:
         emissions_by_region = {_DEFAULT_REGION: 0.0}
-=======
+
+    # coverage and imports/exports (main branch)
     total_generation = float(generation.sum())
-    generation_by_coverage = {'covered': 0.0, 'non_covered': 0.0}
-    coverage_key = 'covered' if allowance_covered else 'non_covered'
+    generation_by_coverage = {"covered": 0.0, "non_covered": 0.0}
+    coverage_key = "covered" if allowance_covered else "non_covered"
     generation_by_coverage[coverage_key] = total_generation
 
     imports_to_covered = 0.0
     exports_from_covered = 0.0
-    region_coverage = {}
+    region_coverage: Dict[str, bool] = {}
     for region, load in demand.items():
         region_str = str(region)
         covered = bool(coverage_map.get(region_str, allowance_covered))
@@ -237,22 +238,18 @@
                 imports_to_covered += net_import
             elif net_import < -_DISPATCH_TOLERANCE:
                 exports_from_covered += -net_import
->>>>>>> 76c20bed
 
     return DispatchResult(
         gen_by_fuel=gen_by_fuel,
         region_prices=region_prices,
         emissions_tons=float(dispatch["emissions_tons"]),
-<<<<<<< HEAD
         emissions_by_region=emissions_by_region,
-        flows={},
-=======
+        flows={},  # no transmission flows tracked in this solver path
         generation_by_region=gen_by_region,
         generation_by_coverage=generation_by_coverage,
         imports_to_covered=imports_to_covered,
         exports_from_covered=exports_from_covered,
         region_coverage=region_coverage,
->>>>>>> 76c20bed
     )
 
 
