import pytest
pytest.importorskip('pyomo')
import pyomo.environ as pyo

from policy.allowance_supply import AllowanceSupply

from src.models.electricity.scripts.runner import record_allowance_emission_prices


def build_allowance_model(
    years,
    allowances,
    start_bank,
    banking_enabled=True,
    allow_borrowing=False,
    cap_groups=('system',),
    membership=None,
<<<<<<< HEAD
    annual_surrender_frac=0.5,
    carry_pct=1.0,
=======
    *,
    price=None,
    ccr1_trigger=None,
    ccr1_qty=None,
    ccr2_trigger=None,
    ccr2_qty=None,
    ccr1_active=None,
    ccr2_active=None,
>>>>>>> 0ac67d10
):
    model = pyo.ConcreteModel()
    cap_groups = tuple(cap_groups)
    try:
        ordered_years = tuple(sorted(years))
    except TypeError:
        ordered_years = tuple(years)
    if not ordered_years:
        raise ValueError('years must contain at least one modeling year')
    model.year = pyo.Set(initialize=ordered_years, ordered=True)
    model.cap_group = pyo.Set(initialize=cap_groups, ordered=True)
    model.final_year = ordered_years[-1]
    model.cap_group_year = pyo.Set(
        initialize=[(g, y) for g in cap_groups for y in ordered_years],
        dimen=2,
        ordered=True,
    )
    model.banking_enabled = banking_enabled
    model.prev_year_lookup = {
        year: (ordered_years[idx - 1] if idx > 0 else None)
        for idx, year in enumerate(ordered_years)
    }

    allowances_map = {}
    for key, value in allowances.items():
        if isinstance(key, tuple):
            group, year = key
        else:
            group, year = cap_groups[0], key
        allowances_map[(group, int(year))] = float(value)
    model.CarbonAllowanceProcurement = pyo.Param(
        model.cap_group_year,
        initialize=allowances_map,
        default=0.0,
        mutable=True,
    )

    def _map(values):
        mapping = {}
        if values is None:
            return mapping
        for key, value in values.items():
            if isinstance(key, tuple):
                group, year = key
            else:
                group, year = cap_groups[0], key
            mapping[(group, int(year))] = float(value)
        return mapping

    price_map = _map(price)
    model.CarbonPrice = pyo.Param(
        model.cap_group_year,
        initialize={idx: price_map.get(idx, 0.0) for idx in model.cap_group_year},
        default=0.0,
        mutable=True,
    )

    ccr1_trigger_map = _map(ccr1_trigger)
    model.CarbonCCR1Trigger = pyo.Param(
        model.cap_group_year,
        initialize={idx: ccr1_trigger_map.get(idx, 0.0) for idx in model.cap_group_year},
        default=0.0,
        mutable=True,
    )

    ccr1_qty_map = _map(ccr1_qty)
    model.CarbonCCR1Quantity = pyo.Param(
        model.cap_group_year,
        initialize={idx: ccr1_qty_map.get(idx, 0.0) for idx in model.cap_group_year},
        default=0.0,
        mutable=True,
    )

    ccr2_trigger_map = _map(ccr2_trigger)
    model.CarbonCCR2Trigger = pyo.Param(
        model.cap_group_year,
        initialize={idx: ccr2_trigger_map.get(idx, 0.0) for idx in model.cap_group_year},
        default=0.0,
        mutable=True,
    )

    ccr2_qty_map = _map(ccr2_qty)
    model.CarbonCCR2Quantity = pyo.Param(
        model.cap_group_year,
        initialize={idx: ccr2_qty_map.get(idx, 0.0) for idx in model.cap_group_year},
        default=0.0,
        mutable=True,
    )

    ccr1_active_map = _map(ccr1_active)
    model.CarbonCCR1Active = pyo.Param(
        model.cap_group_year,
        initialize={idx: ccr1_active_map.get(idx, 0.0) for idx in model.cap_group_year},
        default=0.0,
        mutable=True,
    )

    ccr2_active_map = _map(ccr2_active)
    model.CarbonCCR2Active = pyo.Param(
        model.cap_group_year,
        initialize={idx: ccr2_active_map.get(idx, 0.0) for idx in model.cap_group_year},
        default=0.0,
        mutable=True,
    )

    if isinstance(start_bank, dict):
        start_bank_map = {
            (group, int(year)): float(value) for (group, year), value in start_bank.items()
        }
    else:
        first_year = ordered_years[0]
        start_bank_map = {
            (group, first_year): float(start_bank) for group in cap_groups
        }
    model.CarbonStartBank = pyo.Param(
        model.cap_group_year,
        initialize=start_bank_map,
        default=0.0,
        mutable=True,
    )

    def _value_lookup(raw_value, group, year, default):
        if isinstance(raw_value, dict):
            for key in (
                (group, year),
                (group, int(year)),
                (group, str(year)),
                year,
                int(year),
                str(year),
            ):
                if key in raw_value:
                    try:
                        return float(raw_value[key])
                    except (TypeError, ValueError):
                        return float(default)
            return float(default)
        try:
            return float(raw_value)
        except (TypeError, ValueError):
            return float(default)

    surrender_map = {
        (group, int(year)): _value_lookup(annual_surrender_frac, group, year, 0.0)
        for group in cap_groups
        for year in ordered_years
    }
    model.AnnualSurrenderFrac = pyo.Param(
        model.cap_group_year,
        initialize=surrender_map,
        default=0.0,
        mutable=True,
    )

    carry_map = {
        (group, int(year)): _value_lookup(carry_pct, group, year, 1.0)
        for group in cap_groups
        for year in ordered_years
    }
    model.CarryPct = pyo.Param(
        model.cap_group_year,
        initialize=carry_map,
        default=1.0,
        mutable=True,
    )

    if membership is None:
        membership = {(cap_groups[0], 'region'): 1.0}
    membership_map = {
        (group, region): float(value) for (group, region), value in membership.items()
    }
    model.cap_group_region = pyo.Set(
        initialize=list(membership_map.keys()), dimen=2, ordered=True
    )
    model.CarbonCapGroupMembership = pyo.Param(
        model.cap_group_region, initialize=membership_map, default=0.0
    )

    bank_domain = pyo.Reals if allow_borrowing else pyo.NonNegativeReals
    model.allowance_purchase = pyo.Var(
        model.cap_group_year, domain=pyo.NonNegativeReals
    )
    model.allowance_base = pyo.Var(
        model.cap_group_year, domain=pyo.NonNegativeReals
    )
    model.allowance_ccr1 = pyo.Var(
        model.cap_group_year, domain=pyo.NonNegativeReals
    )
    model.allowance_ccr2 = pyo.Var(
        model.cap_group_year, domain=pyo.NonNegativeReals
    )
    model.allowance_bank = pyo.Var(model.cap_group_year, domain=bank_domain)
    model.year_emissions = pyo.Var(
        model.cap_group_year, domain=pyo.NonNegativeReals
    )
    model.allowance_surrender = pyo.Var(
        model.cap_group_year, domain=pyo.NonNegativeReals
    )
    model.allowance_obligation = pyo.Var(
        model.cap_group_year, domain=pyo.NonNegativeReals
    )

    def incoming_bank(m, group, year):
        prev_year = m.prev_year_lookup[year]
        carryover = (
            m.allowance_bank[(group, prev_year)]
            if (m.banking_enabled and prev_year is not None)
            else 0
        )
        return carryover + m.CarbonStartBank[(group, year)]

    model.allowance_purchase_limit = pyo.Constraint(
        model.cap_group_year,
        rule=lambda m, g, y: m.allowance_purchase[g, y]
        <= m.allowance_base[g, y] + m.allowance_ccr1[g, y] + m.allowance_ccr2[g, y],
    )
    model.allowance_base_limit = pyo.Constraint(
        model.cap_group_year,
        rule=lambda m, g, y: m.allowance_base[g, y]
        <= m.CarbonAllowanceProcurement[g, y],
    )
    model.allowance_ccr1_limit = pyo.Constraint(
        model.cap_group_year,
        rule=lambda m, g, y: m.allowance_ccr1[g, y]
        <= m.CarbonCCR1Quantity[g, y] * m.CarbonCCR1Active[g, y],
    )
    model.allowance_ccr2_limit = pyo.Constraint(
        model.cap_group_year,
        rule=lambda m, g, y: m.allowance_ccr2[g, y]
        <= m.CarbonCCR2Quantity[g, y] * m.CarbonCCR2Active[g, y],
    )
    model.allowance_total_balance = pyo.Constraint(
        model.cap_group_year,
        rule=lambda m, g, y: m.allowance_purchase[g, y]
        == m.allowance_base[g, y] + m.allowance_ccr1[g, y] + m.allowance_ccr2[g, y],
    )
    model.allowance_bank_balance = pyo.Constraint(
        model.cap_group_year,
        rule=lambda m, g, y: m.allowance_bank[g, y]
        == (
            (m.CarryPct[g, y] if m.banking_enabled else 0.0)
            * (
                incoming_bank(m, g, y)
                + m.allowance_purchase[g, y]
                - m.allowance_surrender[g, y]
            )
        ),
    )
    model.allowance_surrender_requirement = pyo.Constraint(
        model.cap_group_year,
        rule=lambda m, g, y: m.allowance_surrender[g, y]
        >= m.AnnualSurrenderFrac[g, y] * m.year_emissions[g, y],
    )
    model.allowance_obligation_balance = pyo.Constraint(
        model.cap_group_year,
        rule=lambda m, g, y: m.allowance_obligation[g, y]
        == (
            (
                m.allowance_obligation[(g, m.prev_year_lookup[y])]
                if m.prev_year_lookup[y] is not None
                else 0.0
            )
            + m.year_emissions[g, y]
            - m.allowance_surrender[g, y]
        ),
    )
    model.allowance_emissions_limit = pyo.Constraint(
        model.cap_group_year,
        rule=lambda m, g, y: m.allowance_surrender[g, y]
        <= m.allowance_purchase[g, y] + incoming_bank(m, g, y),
    )

    model.allowance_final_obligation_settlement = pyo.Constraint(
        model.cap_group,
        rule=lambda m, g: m.allowance_obligation[g, m.final_year] == 0,
    )

    return model


def test_allowance_bank_balance():
    years = [2025, 2030]
    allowances = {2025: 10.0, 2030: 12.0}
    model = build_allowance_model(
        years, allowances, start_bank=2.0, annual_surrender_frac=0.5
    )

    key_2025 = ('system', 2025)
    key_2030 = ('system', 2030)
    model.allowance_purchase[key_2025].set_value(4.0)
    model.allowance_purchase[key_2030].set_value(6.0)
    model.allowance_base[key_2025].set_value(4.0)
    model.allowance_base[key_2030].set_value(6.0)
    model.allowance_ccr1[key_2025].set_value(0.0)
    model.allowance_ccr1[key_2030].set_value(0.0)
    model.allowance_ccr2[key_2025].set_value(0.0)
    model.allowance_ccr2[key_2030].set_value(0.0)
    model.year_emissions[key_2025].set_value(3.0)
    model.year_emissions[key_2030].set_value(7.0)
    model.allowance_surrender[key_2025].set_value(1.5)
    model.allowance_surrender[key_2030].set_value(8.5)
    model.allowance_obligation[key_2025].set_value(1.5)
    model.allowance_obligation[key_2030].set_value(0.0)
    model.allowance_bank[key_2025].set_value(4.5)
    model.allowance_bank[key_2030].set_value(2.0)

    balance_2025 = model.allowance_bank_balance[key_2025]
    balance_2030 = model.allowance_bank_balance[key_2030]
    assert pytest.approx(0.0) == pyo.value(balance_2025.body)
    assert pytest.approx(0.0) == pyo.value(balance_2030.body)

    incoming_2025 = pyo.value(model.CarbonStartBank[key_2025])
    incoming_2030 = model.allowance_bank[key_2025].value
    assert model.allowance_surrender[key_2025].value <= (
        model.allowance_purchase[key_2025].value + incoming_2025
    )
    assert model.allowance_surrender[key_2030].value <= (
        model.allowance_purchase[key_2030].value + incoming_2030
    )

    required_2030 = pyo.value(
        model.AnnualSurrenderFrac[key_2030] * model.year_emissions[key_2030]
    )
    assert model.allowance_surrender[key_2030].value >= required_2030

    final_constraint = model.allowance_final_obligation_settlement['system']
    assert pytest.approx(0.0) == pyo.value(final_constraint.body)


def test_emission_limit_detects_shortfall():
    years = [2025, 2030]
    allowances = {2025: 5.0, 2030: 5.0}
    model = build_allowance_model(
        years,
        allowances,
        start_bank=0.0,
        banking_enabled=True,
        allow_borrowing=True,
        annual_surrender_frac=1.0,
    )

    key_2025 = ('system', 2025)
    key_2030 = ('system', 2030)
    model.allowance_purchase[key_2025].set_value(5.0)
    model.allowance_purchase[key_2030].set_value(5.0)
    model.allowance_base[key_2025].set_value(5.0)
    model.allowance_base[key_2030].set_value(5.0)
    model.allowance_ccr1[key_2025].set_value(0.0)
    model.allowance_ccr1[key_2030].set_value(0.0)
    model.allowance_ccr2[key_2025].set_value(0.0)
    model.allowance_ccr2[key_2030].set_value(0.0)
    model.year_emissions[key_2025].set_value(6.0)
    model.year_emissions[key_2030].set_value(4.0)
    model.allowance_surrender[key_2025].set_value(6.0)
    model.allowance_surrender[key_2030].set_value(4.0)
    model.allowance_obligation[key_2025].set_value(0.0)
    model.allowance_obligation[key_2030].set_value(0.0)
    model.allowance_bank[key_2025].set_value(-1.0)
    model.allowance_bank[key_2030].set_value(0.0)

    incoming_2025 = pyo.value(model.CarbonStartBank[key_2025])
    incoming_2030 = model.allowance_bank[key_2025].value
    assert model.allowance_surrender[key_2025].value > (
        model.allowance_purchase[key_2025].value + incoming_2025
    )
    assert pytest.approx(0.0) == pyo.value(
        model.allowance_bank_balance[key_2025].body
    )
    assert model.allowance_surrender[key_2030].value <= (
        model.allowance_purchase[key_2030].value + incoming_2030
    )


<<<<<<< HEAD
def test_final_year_obligation_must_clear():
    years = [2030, 2025]
    allowances = {2025: 5.0, 2030: 6.0}
    model = build_allowance_model(
        years,
        allowances,
        start_bank=0.0,
        annual_surrender_frac=0.2,
    )

    key_2025 = ('system', 2025)
    key_2030 = ('system', 2030)

    assert model.final_year == 2030

    model.allowance_purchase[key_2025].set_value(5.0)
    model.year_emissions[key_2025].set_value(5.0)
    model.allowance_surrender[key_2025].set_value(1.0)
    model.allowance_bank[key_2025].set_value(4.0)
    model.allowance_obligation[key_2025].set_value(4.0)

    model.allowance_purchase[key_2030].set_value(5.0)
    model.year_emissions[key_2030].set_value(6.0)
    model.allowance_surrender[key_2030].set_value(3.0)
    model.allowance_bank[key_2030].set_value(6.0)
    model.allowance_obligation[key_2030].set_value(7.0)

    balance_2025 = model.allowance_bank_balance[key_2025]
    obligation_2025 = model.allowance_obligation_balance[key_2025]
    balance_2030 = model.allowance_bank_balance[key_2030]
    obligation_2030 = model.allowance_obligation_balance[key_2030]

    assert pytest.approx(0.0) == pyo.value(balance_2025.body)
    assert pytest.approx(0.0) == pyo.value(obligation_2025.body)
    assert pytest.approx(0.0) == pyo.value(balance_2030.body)
    assert pytest.approx(0.0) == pyo.value(obligation_2030.body)

    final_constraint = model.allowance_final_obligation_settlement['system']
    assert pytest.approx(7.0) == pyo.value(final_constraint.body)

    model.allowance_purchase[key_2030].set_value(6.0)
    model.allowance_surrender[key_2030].set_value(10.0)
    model.allowance_bank[key_2030].set_value(0.0)
    model.allowance_obligation[key_2030].set_value(0.0)

    assert pytest.approx(0.0) == pyo.value(balance_2030.body)
    assert pytest.approx(0.0) == pyo.value(obligation_2030.body)
    assert pytest.approx(0.0) == pyo.value(final_constraint.body)
=======
@pytest.mark.parametrize(
    'price, expected_ccr1, expected_ccr2',
    [
        (0.0, 0.0, 0.0),
        (20.0, 50.0, 0.0),
        (60.0, 50.0, 80.0),
    ],
)
def test_ccr_allowances_match_supply(price, expected_ccr1, expected_ccr2):
    years = [2025]
    cap_group = 'system'
    base_allowance = 100.0
    ccr1_trigger = 20.0
    ccr1_qty = 50.0
    ccr2_trigger = 50.0
    ccr2_qty = 80.0

    active1 = {years[0]: 1.0 if price >= ccr1_trigger else 0.0}
    active2 = {years[0]: 1.0 if price >= ccr2_trigger else 0.0}

    model = build_allowance_model(
        years,
        {years[0]: base_allowance},
        start_bank=0.0,
        banking_enabled=False,
        allow_borrowing=False,
        price={years[0]: price},
        ccr1_trigger={years[0]: ccr1_trigger},
        ccr1_qty={years[0]: ccr1_qty},
        ccr2_trigger={years[0]: ccr2_trigger},
        ccr2_qty={years[0]: ccr2_qty},
        ccr1_active=active1,
        ccr2_active=active2,
    )

    key = (cap_group, years[0])
    supply = AllowanceSupply(
        cap=base_allowance,
        floor=0.0,
        ccr1_trigger=ccr1_trigger,
        ccr1_qty=ccr1_qty,
        ccr2_trigger=ccr2_trigger,
        ccr2_qty=ccr2_qty,
    )
    available = supply.available_allowances(price)

    model.year_emissions[key].fix(available)
    model.allowance_bank[key].fix(0.0)
    model.total_cost = pyo.Objective(expr=model.allowance_purchase[key])

    solver = pyo.SolverFactory('appsi_highs')
    if not solver.available(False):
        pytest.skip('appsi_highs solver not available in test environment')

    result = solver.solve(model)
    assert result.solver.termination_condition == pyo.TerminationCondition.optimal

    expected_base = min(base_allowance, available)
    assert model.allowance_purchase[key].value == pytest.approx(available)
    assert model.allowance_base[key].value == pytest.approx(expected_base)
    assert model.allowance_ccr1[key].value == pytest.approx(expected_ccr1)
    assert model.allowance_ccr2[key].value == pytest.approx(expected_ccr2)
>>>>>>> 0ac67d10


def test_reported_carbon_price_matches_marginal_cost():
    baseline_emissions = 10.0
    baseline_allowance = 8.0
    abatement_cost = 25.0
    tighten = 0.5
    solver = pyo.SolverFactory('appsi_highs')
    if not solver.available(False):
        pytest.skip('appsi_highs solver not available in test environment')

    def solve_toy_model(allowance: float) -> pyo.ConcreteModel:
        model = pyo.ConcreteModel()
        model.dual = pyo.Suffix(direction=pyo.Suffix.IMPORT)
        model.abatement = pyo.Var(domain=pyo.NonNegativeReals)
        model.emissions = pyo.Var(domain=pyo.NonNegativeReals)
        model.allowance_purchase = pyo.Var(domain=pyo.NonNegativeReals)

        model.emissions_balance = pyo.Constraint(
            expr=model.emissions == baseline_emissions - model.abatement
        )
        model.allowance_purchase_limit = pyo.Constraint(
            expr=model.allowance_purchase <= allowance
        )
        model.allowance_emissions_limit = pyo.Constraint(
            expr=model.emissions <= model.allowance_purchase
        )
        model.total_cost = pyo.Objective(expr=abatement_cost * model.abatement)

        solver.solve(model)
        record_allowance_emission_prices(model)
        return model

    baseline_model = solve_toy_model(baseline_allowance)
    base_cost = pyo.value(baseline_model.total_cost)
    base_price = baseline_model.carbon_prices.get(None)
    assert base_price is not None and base_price > 0.0

    tightened_model = solve_toy_model(baseline_allowance - tighten)
    tightened_cost = pyo.value(tightened_model.total_cost)

    delta_cost = tightened_cost - base_cost
    expected_cost = base_price * tighten

    assert delta_cost == pytest.approx(expected_cost, rel=1e-8, abs=1e-8)<|MERGE_RESOLUTION|>--- conflicted
+++ resolved
@@ -15,10 +15,8 @@
     allow_borrowing=False,
     cap_groups=('system',),
     membership=None,
-<<<<<<< HEAD
     annual_surrender_frac=0.5,
     carry_pct=1.0,
-=======
     *,
     price=None,
     ccr1_trigger=None,
@@ -27,7 +25,6 @@
     ccr2_qty=None,
     ccr1_active=None,
     ccr2_active=None,
->>>>>>> 0ac67d10
 ):
     model = pyo.ConcreteModel()
     cap_groups = tuple(cap_groups)
@@ -401,7 +398,6 @@
     )
 
 
-<<<<<<< HEAD
 def test_final_year_obligation_must_clear():
     years = [2030, 2025]
     allowances = {2025: 5.0, 2030: 6.0}
@@ -450,7 +446,8 @@
     assert pytest.approx(0.0) == pyo.value(balance_2030.body)
     assert pytest.approx(0.0) == pyo.value(obligation_2030.body)
     assert pytest.approx(0.0) == pyo.value(final_constraint.body)
-=======
+
+
 @pytest.mark.parametrize(
     'price, expected_ccr1, expected_ccr2',
     [
@@ -513,7 +510,7 @@
     assert model.allowance_base[key].value == pytest.approx(expected_base)
     assert model.allowance_ccr1[key].value == pytest.approx(expected_ccr1)
     assert model.allowance_ccr2[key].value == pytest.approx(expected_ccr2)
->>>>>>> 0ac67d10
+
 
 
 def test_reported_carbon_price_matches_marginal_cost():
