--- conflicted
+++ resolved
@@ -4354,122 +4354,45 @@
     show_confirm_modal = False
     run_in_progress = False
 
+    
+    
     with st.sidebar:
-        st.markdown(SIDEBAR_STYLE, unsafe_allow_html=True)
-
-        last_result_mapping = st.session_state.get('last_result')
-        if not isinstance(last_result_mapping, Mapping):
-            last_result_mapping = None
-
-        (inputs_tab,) = st.tabs(['Inputs'])
-
-        with inputs_tab:
-            general_label, general_expanded = SIDEBAR_SECTIONS[0]
-            general_expander = st.expander(general_label, expanded=general_expanded)
-            general_result = _render_general_config_section(
-                general_expander,
-                default_source=DEFAULT_CONFIG_PATH,
-                default_label=DEFAULT_CONFIG_PATH.name,
-                default_config=default_config_data,
-            )
-            run_config = general_result.run_config
-            config_label = general_result.config_label
-            candidate_years = general_result.candidate_years
-            start_year_val = general_result.start_year
-            end_year_val = general_result.end_year
-            selected_years = general_result.selected_years
-
-            carbon_label, carbon_expanded = SIDEBAR_SECTIONS[1]
-            carbon_expander = st.expander(carbon_label, expanded=carbon_expanded)
-            carbon_settings = _render_carbon_policy_section(
-                carbon_expander,
-                run_config,
-                region_options=general_result.regions,
-            )
-            module_errors.extend(carbon_settings.errors)
-
-            try:
-                frames_for_run = _build_default_frames(
-                    selected_years or [start_year_val],
-                    carbon_policy_enabled=carbon_settings.enabled,
-                    banking_enabled=carbon_settings.banking_enabled,
-                    carbon_price_schedule=(
-                        carbon_settings.price_schedule if carbon_settings.price_enabled else None
-                    ),
-                )
-            except Exception as exc:  # pragma: no cover - defensive UI path
-                frames_for_run = None
-                st.warning(f'Unable to prepare default assumption tables: {exc}')
-
-            dispatch_label, dispatch_expanded = SIDEBAR_SECTIONS[2]
-            dispatch_expander = st.expander(dispatch_label, expanded=dispatch_expanded)
-            dispatch_settings = _render_dispatch_section(dispatch_expander, run_config, frames_for_run)
-            module_errors.extend(dispatch_settings.errors)
-
-            incentives_label, incentives_expanded = SIDEBAR_SECTIONS[3]
-            incentives_expander = st.expander(incentives_label, expanded=incentives_expanded)
-            incentives_settings = _render_incentives_section(
-                incentives_expander,
-                run_config,
-                frames_for_run,
-            )
-            module_errors.extend(incentives_settings.errors)
-
-            outputs_label, outputs_expanded = SIDEBAR_SECTIONS[4]
-            outputs_expander = st.expander(outputs_label, expanded=outputs_expanded)
-            outputs_settings = _render_outputs_section(
-                outputs_expander,
-                run_config,
-                last_result_mapping,
-            )
-            module_errors.extend(outputs_settings.errors)
-
-            st.divider()
-            inputs_header = st.container()
-            inputs_header.subheader('Assumption overrides')
-            inputs_header.caption('Adjust core assumption tables or upload CSV files to override the defaults.')
-            if frames_for_run is not None:
-                demand_tab, units_tab, fuels_tab, transmission_tab = st.tabs(
-                    ['Demand', 'Units', 'Fuels', 'Transmission']
-                )
-                with demand_tab:
-                    frames_for_run, notes, errors = _render_demand_controls(
-                        frames_for_run, selected_years
-                    )
-                    assumption_notes.extend(notes)
-                    assumption_errors.extend(errors)
-                with units_tab:
-                    frames_for_run, notes, errors = _render_units_controls(frames_for_run)
-                    assumption_notes.extend(notes)
-                    assumption_errors.extend(errors)
-                with fuels_tab:
-                    frames_for_run, notes, errors = _render_fuels_controls(frames_for_run)
-                    assumption_notes.extend(notes)
-                    assumption_errors.extend(errors)
-                with transmission_tab:
-                    frames_for_run, notes, errors = _render_transmission_controls(frames_for_run)
-                    assumption_notes.extend(notes)
-                    assumption_errors.extend(errors)
-
-                if assumption_errors:
-                    st.warning('Resolve the highlighted assumption issues before running the simulation.')
-            else:
-                st.info(
-                    'Default assumption tables are unavailable due to a previous error. '
-                    'Resolve the issue above to edit inputs through the GUI.'
-                )
-
-            run_clicked = st.button('Run Model', type='primary', width="stretch")
-
-    try:
-        selected_years = _select_years(candidate_years, start_year_val, end_year_val)
-    except Exception:
-        selected_years = selected_years or []
-    if not selected_years:
-        step = 1 if end_year_val >= start_year_val else -1
-        selected_years = list(range(start_year_val, end_year_val + step, step))
-
-    if frames_for_run is None:
+    st.markdown(SIDEBAR_STYLE, unsafe_allow_html=True)
+
+    last_result_mapping = st.session_state.get("last_result")
+    if not isinstance(last_result_mapping, Mapping):
+        last_result_mapping = None
+
+    (inputs_tab,) = st.tabs(["Inputs"])
+
+    with inputs_tab:
+        # -------- General --------
+        general_label, general_expanded = SIDEBAR_SECTIONS[0]
+        general_expander = st.expander(general_label, expanded=general_expanded)
+        general_result = _render_general_config_section(
+            general_expander,
+            default_source=DEFAULT_CONFIG_PATH,
+            default_label=DEFAULT_CONFIG_PATH.name,
+            default_config=default_config_data,
+        )
+        run_config = general_result.run_config
+        config_label = general_result.config_label
+        candidate_years = general_result.candidate_years
+        start_year_val = general_result.start_year
+        end_year_val = general_result.end_year
+        selected_years = general_result.selected_years
+
+        # -------- Carbon --------
+        carbon_label, carbon_expanded = SIDEBAR_SECTIONS[1]
+        carbon_expander = st.expander(carbon_label, expanded=carbon_expanded)
+        carbon_settings = _render_carbon_policy_section(
+            carbon_expander,
+            run_config,
+            region_options=general_result.regions,
+        )
+        module_errors.extend(carbon_settings.errors)
+
+        # Prepare default frames (defensive)
         try:
             frames_for_run = _build_default_frames(
                 selected_years or [start_year_val],
@@ -4479,328 +4402,351 @@
                     carbon_settings.price_schedule if carbon_settings.price_enabled else None
                 ),
             )
-        except Exception as exc:  # pragma: no cover - defensive UI path
+        except Exception as exc:  # pragma: no cover
             frames_for_run = None
-            st.warning(f'Unable to prepare default assumption tables: {exc}')
-
-    if module_errors:
-        st.warning('Resolve the module configuration issues highlighted in the sidebar before running the simulation.')
-
-    execute_run = False
-    run_inputs: dict[str, Any] | None = None
-
-    pending_run_value = st.session_state.get('pending_run')
-    pending_run = pending_run_value if isinstance(pending_run_value, Mapping) else None
-    show_confirm_modal = bool(st.session_state.get('show_confirm_modal'))
-    run_in_progress = bool(st.session_state.get('run_in_progress'))
-
-    def _supports_streamlit_dialogs() -> bool:
-        version_str = getattr(st, "__version__", "0")
+            st.warning(f"Unable to prepare default assumption tables: {exc}")
+
+        # -------- Dispatch --------
+        dispatch_label, dispatch_expanded = SIDEBAR_SECTIONS[2]
+        dispatch_expander = st.expander(dispatch_label, expanded=dispatch_expanded)
+        dispatch_settings = _render_dispatch_section(dispatch_expander, run_config, frames_for_run)
+        module_errors.extend(dispatch_settings.errors)
+
+        # -------- Incentives --------
+        incentives_label, incentives_expanded = SIDEBAR_SECTIONS[3]
+        incentives_expander = st.expander(incentives_label, expanded=incentives_expanded)
+        incentives_settings = _render_incentives_section(
+            incentives_expander,
+            run_config,
+            frames_for_run,
+        )
+        module_errors.extend(incentives_settings.errors)
+
+        # -------- Outputs --------
+        outputs_label, outputs_expanded = SIDEBAR_SECTIONS[4]
+        outputs_expander = st.expander(outputs_label, expanded=outputs_expanded)
+        outputs_settings = _render_outputs_section(
+            outputs_expander,
+            run_config,
+            last_result_mapping,
+        )
+        module_errors.extend(outputs_settings.errors)
+
+        # -------- Assumptions --------
+        st.divider()
+        inputs_header = st.container()
+        inputs_header.subheader("Assumption overrides")
+        inputs_header.caption(
+            "Adjust core assumption tables or upload CSV files to override the defaults."
+        )
+        if frames_for_run is not None:
+            demand_tab, units_tab, fuels_tab, transmission_tab = st.tabs(
+                ["Demand", "Units", "Fuels", "Transmission"]
+            )
+            with demand_tab:
+                frames_for_run, notes, errors = _render_demand_controls(
+                    frames_for_run, selected_years
+                )
+                assumption_notes.extend(notes)
+                assumption_errors.extend(errors)
+            with units_tab:
+                frames_for_run, notes, errors = _render_units_controls(frames_for_run)
+                assumption_notes.extend(notes)
+                assumption_errors.extend(errors)
+            with fuels_tab:
+                frames_for_run, notes, errors = _render_fuels_controls(frames_for_run)
+                assumption_notes.extend(notes)
+                assumption_errors.extend(errors)
+            with transmission_tab:
+                frames_for_run, notes, errors = _render_transmission_controls(frames_for_run)
+                assumption_notes.extend(notes)
+                assumption_errors.extend(errors)
+
+            if assumption_errors:
+                st.warning(
+                    "Resolve the highlighted assumption issues before running the simulation."
+                )
+        else:
+            st.info(
+                "Default assumption tables are unavailable due to a previous error. "
+                "Resolve the issue above to edit inputs through the GUI."
+            )
+
+        run_clicked = st.button("Run Model", type="primary", use_container_width=True)
+
+# Finalize selected years defensively
+try:
+    selected_years = _select_years(candidate_years, start_year_val, end_year_val)
+except Exception:
+    selected_years = selected_years or []
+if not selected_years:
+    step = 1 if end_year_val >= start_year_val else -1
+    selected_years = list(range(start_year_val, end_year_val + step, step))
+
+# Ensure frames if earlier failed
+if frames_for_run is None:
+    try:
+        frames_for_run = _build_default_frames(
+            selected_years or [start_year_val],
+            carbon_policy_enabled=bool(carbon_settings.enabled),
+            banking_enabled=bool(carbon_settings.banking_enabled),
+            carbon_price_schedule=(
+                carbon_settings.price_schedule if carbon_settings.price_enabled else None
+            ),
+        )
+    except Exception as exc:  # pragma: no cover
+        frames_for_run = None
+        st.warning(f"Unable to prepare default assumption tables: {exc}")
+
+if module_errors:
+    st.warning(
+        "Resolve the module configuration issues highlighted in the sidebar before running the simulation."
+    )
+
+# ---- Run orchestration state ----
+execute_run = False
+run_inputs: dict[str, Any] | None = None
+
+pending_run_value = st.session_state.get("pending_run")
+pending_run = pending_run_value if isinstance(pending_run_value, Mapping) else None
+show_confirm_modal = bool(st.session_state.get("show_confirm_modal"))
+run_in_progress = bool(st.session_state.get("run_in_progress"))
+
+def _supports_streamlit_dialogs() -> bool:
+    version_str = getattr(st, "__version__", "0")
+    try:
+        major, minor, *_ = version_str.split(".")
+        return int(major) > 1 or (int(major) == 1 and int(minor) >= 31)
+    except Exception:
+        return hasattr(st, "dialog")
+
+dialog_supported = _supports_streamlit_dialogs()
+
+def _collect_run_blocking_errors() -> list[str]:
+    blocking: list[str] = []
+    for message in itertools.chain(assumption_errors, module_errors):
+        if not message:
+            continue
+        text = str(message).strip()
+        if text and text not in blocking:
+            blocking.append(text)
+    return blocking
+
+def _clear_confirmation_button_state() -> None:
+    try:
+        _ensure_streamlit()
+    except ModuleNotFoundError:
+        return
+    st.session_state.pop("confirm_run", None)
+    st.session_state.pop("cancel_run", None)
+
+# Build the payload that actually drives the engine
+dispatch_use_network = bool(
+    dispatch_settings.enabled and dispatch_settings.mode == "network"
+)
+
+current_run_payload: dict[str, Any] = {
+    "config_source": copy.deepcopy(run_config),
+    "start_year": int(start_year_val),
+    "end_year": int(end_year_val),
+    "carbon_policy_enabled": bool(carbon_settings.enabled),
+    "enable_floor": bool(carbon_settings.enable_floor),
+    "enable_ccr": bool(carbon_settings.enable_ccr),
+    "ccr1_enabled": bool(carbon_settings.ccr1_enabled),
+    "ccr2_enabled": bool(carbon_settings.ccr2_enabled),
+    "ccr1_price": float(carbon_settings.ccr1_price)
+    if carbon_settings.ccr1_price is not None
+    else None,
+    "ccr2_price": float(carbon_settings.ccr2_price)
+    if carbon_settings.ccr2_price is not None
+    else None,
+    "ccr1_escalator_pct": float(carbon_settings.ccr1_escalator_pct),
+    "ccr2_escalator_pct": float(carbon_settings.ccr2_escalator_pct),
+    "allowance_banking_enabled": bool(carbon_settings.banking_enabled),
+    "coverage_regions": list(carbon_settings.coverage_regions),
+    "cap_regions": list(getattr(carbon_settings, "cap_regions", [])),
+    "initial_bank": float(carbon_settings.initial_bank),
+    "control_period_years": carbon_settings.control_period_years,
+    "carbon_price_enabled": bool(carbon_settings.price_enabled),
+    "carbon_price_value": float(carbon_settings.price_per_ton)
+    if carbon_settings.price_enabled
+    else 0.0,
+    "carbon_price_schedule": (
+        dict(carbon_settings.price_schedule) if carbon_settings.price_enabled else {}
+    ),
+    "dispatch_use_network": dispatch_use_network,
+    "module_config": copy.deepcopy(run_config.get("modules", {})),
+    "frames": frames_for_run,
+    "assumption_notes": list(assumption_notes),
+}
+
+def _build_summary_from_payload(payload: Mapping[str, Any]) -> list[tuple[str, Any]]:
+    builder = globals().get("_build_run_summary")
+    if callable(builder):
         try:
-            major, minor, *_ = version_str.split(".")
-            return int(major) > 1 or (int(major) == 1 and int(minor) >= 31)
-        except Exception:
-            return hasattr(st, "dialog")
-
-    dialog_supported = _supports_streamlit_dialogs()
-
-    def _collect_run_blocking_errors() -> list[str]:
-        blocking: list[str] = []
-        for message in itertools.chain(assumption_errors, module_errors):
-            if message:
-                text = str(message).strip()
-                if text and text not in blocking:
-                    blocking.append(text)
-        return blocking
-
-    def _clear_confirmation_button_state() -> None:
-        try:
-            _ensure_streamlit()
-        except ModuleNotFoundError:  # pragma: no cover - GUI dependency missing
-            return
-        st.session_state.pop("confirm_run", None)
-        st.session_state.pop("cancel_run", None)
-
-    confirmed_params = st.session_state.pop('_confirmed_run_params', None)
-    if isinstance(confirmed_params, Mapping):
-        run_inputs = dict(confirmed_params)
-        execute_run = True
-        st.session_state['run_in_progress'] = True
-        run_in_progress = True
+            return builder(payload, config_label=config_label)
+        except Exception:  # pragma: no cover
+            LOGGER.exception("Unable to build run summary")
+    return []
+
+def _clone_run_payload(source: Mapping[str, Any]) -> dict[str, Any]:
+    base = {k: v for k, v in source.items() if k != "frames"}
+    try:
+        cloned = copy.deepcopy(base)
+    except Exception:  # pragma: no cover
+        cloned = dict(base)
+    cloned["frames"] = source.get("frames")
+    return cloned
+
+# Handle Run button -> create pending run + show confirm
+if run_clicked:
+    _clear_confirmation_button_state()
+    if run_in_progress:
+        st.info("A simulation is already in progress. Wait for it to finish before starting another run.")
+    elif _collect_run_blocking_errors():
+        st.error("Resolve the configuration issues above before running the simulation.")
+        st.session_state.pop("pending_run", None)
+        st.session_state.pop("show_confirm_modal", None)
         pending_run = None
         show_confirm_modal = False
-        st.session_state.pop('pending_run', None)
-        st.session_state.pop('show_confirm_modal', None)
+    else:
+        payload = _clone_run_payload(current_run_payload)
+        st.session_state["pending_run"] = {
+            "params": payload,
+            "summary": _build_summary_from_payload(payload),
+        }
+        st.session_state["show_confirm_modal"] = True
+        pending_run = st.session_state["pending_run"]
+        show_confirm_modal = True
+
+# If we have a pending run but modal is not shown, show it
+if isinstance(pending_run, Mapping) and not show_confirm_modal and not run_in_progress:
+    st.session_state["show_confirm_modal"] = True
+    show_confirm_modal = True
+
+# Confirm/cancel modal workflow
+if isinstance(pending_run, Mapping) and show_confirm_modal and not run_in_progress:
+    # Keep payload fresh with current UI selections
+    refreshed_payload = _clone_run_payload(current_run_payload)
+    st.session_state["pending_run"] = {
+        "params": refreshed_payload,
+        "summary": _build_summary_from_payload(refreshed_payload),
+    }
+    pending_run = st.session_state["pending_run"]
+    pending_params = refreshed_payload
+
+    use_dialog = dialog_supported and hasattr(st, "dialog")
+
+    def _render_confirm_modal() -> tuple[bool, bool]:
+        st.markdown("You are about to run the model with the following configuration:")
+        summary_details = pending_run.get("summary", [])
+        if isinstance(summary_details, list) and summary_details:
+            st.markdown("\n".join(f"- **{k}:** {v}" for k, v in summary_details))
+        else:
+            st.markdown("*No configuration details available.*")
+
+        st.markdown("**Do you want to continue and run the model?**")
+        c1, c2 = st.columns(2)
+        ok = c1.button("Confirm Run", type="primary", key="confirm_run")
+        cancel = c2.button("Cancel", key="cancel_run")
+        return ok, cancel
+
+    confirm_clicked = False
+    cancel_clicked = False
+
+    if use_dialog:
+        clicks: dict[str, bool] = {"confirm": False, "cancel": False}
+
+        @st.dialog("Confirm model run")
+        def _show_confirm_dialog() -> None:
+            ok, cancel = _render_confirm_modal()
+            clicks["confirm"] = ok
+            clicks["cancel"] = cancel
+
+        _show_confirm_dialog()
+        confirm_clicked = clicks["confirm"]
+        cancel_clicked = clicks["cancel"]
+    else:
+        with st.expander("Confirm model run"):
+            confirm_clicked, cancel_clicked = _render_confirm_modal()
+
+    if cancel_clicked:
+        st.session_state.pop("pending_run", None)
+        st.session_state.pop("show_confirm_modal", None)
+        st.session_state.pop(_ACTIVE_RUN_ITERATION_KEY, None)
+        st.session_state["run_in_progress"] = False
         _clear_confirmation_button_state()
-
-    dispatch_use_network = bool(
-        dispatch_settings.enabled and dispatch_settings.mode == "network"
-    )
-
-    current_run_payload: dict[str, Any] = {
-        "config_source": copy.deepcopy(run_config),
-        "start_year": int(start_year_val),
-        "end_year": int(end_year_val),
-        "carbon_policy_enabled": bool(carbon_settings.enabled),
-        "enable_floor": bool(carbon_settings.enable_floor),
-        "enable_ccr": bool(carbon_settings.enable_ccr),
-        "ccr1_enabled": bool(carbon_settings.ccr1_enabled),
-        "ccr2_enabled": bool(carbon_settings.ccr2_enabled),
-        "ccr1_price": float(carbon_settings.ccr1_price)
-        if carbon_settings.ccr1_price is not None
-        else None,
-        "ccr2_price": float(carbon_settings.ccr2_price)
-        if carbon_settings.ccr2_price is not None
-        else None,
-        "ccr1_escalator_pct": float(carbon_settings.ccr1_escalator_pct),
-        "ccr2_escalator_pct": float(carbon_settings.ccr2_escalator_pct),
-        "allowance_banking_enabled": bool(carbon_settings.banking_enabled),
-        "coverage_regions": list(carbon_settings.coverage_regions),
-        "cap_regions": list(carbon_settings.cap_regions),
-        "initial_bank": float(carbon_settings.initial_bank),
-        "control_period_years": carbon_settings.control_period_years,
-        "carbon_price_enabled": bool(carbon_settings.price_enabled),
-        "carbon_price_value": float(carbon_settings.price_per_ton)
-        if carbon_settings.price_enabled
-        else 0.0,
-        "carbon_price_schedule": (
-            dict(carbon_settings.price_schedule)
-            if carbon_settings.price_enabled
-            else {}
-        ),
-        "dispatch_use_network": dispatch_use_network,
-        "module_config": copy.deepcopy(run_config.get("modules", {})),
-        "frames": frames_for_run,
-        "assumption_notes": list(assumption_notes),
-    }
-
-    def _build_summary_from_payload(payload: Mapping[str, Any]) -> list[tuple[str, Any]]:
-        summary_builder = globals().get("_build_run_summary")
-        if callable(summary_builder):
-            try:
-                return summary_builder(payload, config_label=config_label)
-            except Exception:  # pragma: no cover - defensive guard
-                LOGGER.exception("Unable to build run summary")
-        return []
-
-    def _clone_run_payload(source: Mapping[str, Any]) -> dict[str, Any]:
-        base = {key: value for key, value in source.items() if key != 'frames'}
-        try:
-            cloned = copy.deepcopy(base)
-        except Exception:  # pragma: no cover - fallback for non-copyable entries
-            cloned = dict(base)
-        cloned['frames'] = source.get('frames')
-        return cloned
-
-    pending_run_value = st.session_state.get('pending_run')
-    pending_run = pending_run_value if isinstance(pending_run_value, Mapping) else None
-    show_confirm_modal = bool(st.session_state.get('show_confirm_modal'))
-    run_in_progress = bool(st.session_state.get('run_in_progress'))
-
-    if run_clicked:
-        _clear_confirmation_button_state()
-        if run_in_progress:
-            st.info(
-                'A simulation is already in progress. Wait for it to finish before starting another run.'
-            )
-        elif assumption_errors or module_errors:
-            st.error(
-                'Resolve the configuration issues above before running the simulation.'
-            )
-            st.session_state.pop('pending_run', None)
-            st.session_state.pop('show_confirm_modal', None)
-            pending_run = None
-            show_confirm_modal = False
-        else:
-            payload = _clone_run_payload(current_run_payload)
-            st.session_state['pending_run'] = {
-                'params': payload,
-                'summary': _build_summary_from_payload(payload),
-            }
-            st.session_state['show_confirm_modal'] = True
-            pending_run = st.session_state['pending_run']
-            show_confirm_modal = True
-
-    if isinstance(pending_run, Mapping) and not show_confirm_modal and not run_in_progress:
-        st.session_state['show_confirm_modal'] = True
-        show_confirm_modal = True
-
-    if isinstance(pending_run, Mapping) and show_confirm_modal and not run_in_progress:
-        # Keep the pending payload in sync with the current UI selections
-        refreshed_payload = _clone_run_payload(current_run_payload)
-        st.session_state['pending_run'] = {
-            'params': refreshed_payload,
-            'summary': _build_summary_from_payload(refreshed_payload),
-        }
-        pending_run = st.session_state['pending_run']
-        pending_params = refreshed_payload
-
-        use_dialog = dialog_supported and hasattr(st, "dialog")
-
-        def _render_confirm_modal() -> tuple[bool, bool]:
-            """Render confirm/cancel buttons and summary text for the pending run."""
-
-            st.markdown(
-                'You are about to run the model with the following configuration:'
-            )
-            summary_details = pending_run.get('summary', [])
-            if isinstance(summary_details, list) and summary_details:
-                summary_lines = '\n'.join(
-                    f'- **{label}:** {value}' for label, value in summary_details
-                )
-                st.markdown(summary_lines)
-            else:
-                st.markdown('*No configuration details available.*')
-
-            st.markdown('**Do you want to continue and run the model?**')
-            confirm_col, cancel_col = st.columns(2)
-            confirm_clicked = confirm_col.button(
-                'Confirm Run', type='primary', key='confirm_run'
-            )
-            cancel_clicked = cancel_col.button('Cancel', key='cancel_run')
-            return confirm_clicked, cancel_clicked
-
-        confirm_clicked = False
-        cancel_clicked = False
-
-        if use_dialog and hasattr(st, 'dialog'):
-            clicks: dict[str, bool] = {'confirm': False, 'cancel': False}
-
-            @st.dialog('Confirm model run')
-            def _show_confirm_dialog() -> None:
-                confirm, cancel = _render_confirm_modal()
-                clicks['confirm'] = confirm
-                clicks['cancel'] = cancel
-
-            _show_confirm_dialog()
-            confirm_clicked = clicks['confirm']
-            cancel_clicked = clicks['cancel']
-        else:
-            with st.expander('Confirm model run'):
-                confirm_clicked, cancel_clicked = _render_confirm_modal()
-
-        if cancel_clicked:
-            st.session_state.pop('pending_run', None)
-            st.session_state.pop('show_confirm_modal', None)
-            st.session_state.pop(_ACTIVE_RUN_ITERATION_KEY, None)
-            st.session_state['run_in_progress'] = False
+        pending_run = None
+        show_confirm_modal = False
+        run_in_progress = False
+        _trigger_streamlit_rerun()
+
+    elif confirm_clicked:
+        blocking = _collect_run_blocking_errors()
+        if blocking:
+            st.error("Resolve the configuration issues above before running the simulation.")
+            st.session_state["run_blocking_errors"] = blocking
+            st.session_state.pop("pending_run", None)
+            st.session_state.pop("show_confirm_modal", None)
+            st.session_state["run_in_progress"] = False
             _clear_confirmation_button_state()
             pending_run = None
             show_confirm_modal = False
             run_in_progress = False
-            _trigger_streamlit_rerun()
-        elif confirm_clicked:
-<<<<<<< HEAD
-            blocking_errors = _collect_run_blocking_errors()
-            if blocking_errors:
-                st.session_state['run_blocking_errors'] = blocking_errors
-                st.session_state.pop('pending_run', None)
-                st.session_state.pop('show_confirm_modal', None)
-                st.session_state['run_in_progress'] = False
-                _clear_confirmation_button_state()
-                pending_run = None
-                show_confirm_modal = False
-                run_in_progress = False
-            else:
-                run_inputs = dict(pending_params)
-                execute_run = True
-                st.session_state['run_in_progress'] = True
-                st.session_state.pop('pending_run', None)
-                st.session_state.pop('show_confirm_modal', None)
-                st.session_state.pop('run_blocking_errors', None)
-                _clear_confirmation_button_state()
-                pending_run = None
-                show_confirm_modal = False
-                run_in_progress = True
-
-    blocking_messages = st.session_state.get('run_blocking_errors')
-    if isinstance(blocking_messages, Sequence) and blocking_messages:
-        def _render_blocking_errors_dialog() -> None:
-            st.error('Resolve the following issues before running the simulation:')
-            for issue in blocking_messages:
-                st.markdown(f'- {issue}')
-            if st.button('Close', key='dismiss_run_blockers'):
-                st.session_state.pop('run_blocking_errors', None)
-
-        if dialog_supported and hasattr(st, 'dialog'):
-            @st.dialog('Run blocked by configuration errors')
-            def _show_blocking_dialog() -> None:
-                _render_blocking_errors_dialog()
-
-            _show_blocking_dialog()
         else:
-            with st.expander('Resolve configuration issues to run the model'):
-                _render_blocking_errors_dialog()
-=======
-            confirmed_payload = dict(pending_params)
-            st.session_state['_confirmed_run_params'] = confirmed_payload
-            st.session_state['run_in_progress'] = True
-            st.session_state[_ACTIVE_RUN_ITERATION_KEY] = current_iteration
-            st.session_state.pop('pending_run', None)
-            st.session_state.pop('show_confirm_modal', None)
+            # Transition to execution
+            run_inputs = dict(pending_params)
+            execute_run = True
+            st.session_state["run_in_progress"] = True
+            st.session_state[_ACTIVE_RUN_ITERATION_KEY] = st.session_state.get(
+                _ACTIVE_RUN_ITERATION_KEY, 0
+            )
+            st.session_state.pop("pending_run", None)
+            st.session_state.pop("show_confirm_modal", None)
             _clear_confirmation_button_state()
             pending_run = None
             show_confirm_modal = False
             run_in_progress = True
-            rerun_requested = _trigger_streamlit_rerun()
-            if not rerun_requested:
-                run_inputs = dict(confirmed_payload)
-                execute_run = True
-                st.session_state.pop('_confirmed_run_params', None)
->>>>>>> 10f423a8
-
-    # Sync dispatch toggle for downstream logic
-    dispatch_use_network = bool(
-        dispatch_settings.enabled and dispatch_settings.mode == 'network'
-    )
-
-    if run_inputs is not None:
-        run_config = copy.deepcopy(run_inputs.get('config_source', run_config))
-        start_year_val = int(run_inputs.get('start_year', start_year_val))
-        end_year_val = int(run_inputs.get('end_year', end_year_val))
-        dispatch_use_network = bool(
-            run_inputs.get('dispatch_use_network', dispatch_use_network)
-        )
-
-    result = st.session_state.get("last_result")
-
-    inputs_for_run: Mapping[str, Any] = run_inputs or {}
-    run_result: Mapping[str, Any] | None = None
-
-    progress_state = _ensure_progress_state()
-    progress_section = st.container()
-    with progress_section:
-        st.subheader("Run progress")
-        progress_message_placeholder = st.empty()
-        progress_bar_placeholder = st.empty()
-        progress_log_placeholder = st.empty()
-
-    _sync_progress_ui(
-        progress_state,
-        progress_message_placeholder,
-        progress_bar_placeholder,
-        progress_log_placeholder,
-    )
-
-
+
+# Sync dispatch flag for downstream logic
+dispatch_use_network = bool(
+    dispatch_settings.enabled and dispatch_settings.mode == "network"
+)
+
+# Allow downstream to honor confirmed inputs immediately
+if run_inputs is not None:
+    run_config = copy.deepcopy(run_inputs.get("config_source", run_config))
+    start_year_val = int(run_inputs.get("start_year", start_year_val))
+    end_year_val = int(run_inputs.get("end_year", end_year_val))
+    dispatch_use_network = bool(run_inputs.get("dispatch_use_network", dispatch_use_network))
+
+# Outputs/progress scaffolding (widgets filled later)
+result = st.session_state.get("last_result")
+inputs_for_run: Mapping[str, Any] = run_inputs or {}
+run_result: Mapping[str, Any] | None = None
+
+progress_state = _ensure_progress_state()
+progress_section = st.container()
+with progress_section:
+    st.subheader("Run progress")
+    progress_message_placeholder = st.empty()
+    progress_bar_placeholder = st.empty()
+    progress_log_placeholder = st.empty()
+
+_sync_progress_ui(
+    progress_state,
+    progress_message_placeholder,
+    progress_bar_placeholder,
+    progress_log_placeholder,
+)
+
+# --- Execution branch ---
 if execute_run:
     frames_for_execution = inputs_for_run.get("frames", frames_for_run)
     if frames_for_execution is None:
         frames_for_execution = frames_for_run
 
-<<<<<<< HEAD
-        st.session_state['run_in_progress'] = True
-        st.session_state.pop('show_confirm_modal', None)
-        run_failure: Exception | None = None
-
-        try:
-            _cleanup_session_temp_dirs()
-            progress_state = _reset_progress_state()
-            progress_state.stage = 'initializing'
-            progress_state.message = 'Initializing simulation…'
-            progress_state.percent_complete = 0
-            _record_progress_log(progress_state, progress_state.message, progress_state.stage)
-=======
+    # Normalize assumption notes
     assumption_notes_value = inputs_for_run.get("assumption_notes", assumption_notes)
     assumption_notes_for_run: list[str] = []
     if isinstance(assumption_notes_value, Iterable) and not isinstance(
@@ -4812,7 +4758,9 @@
 
     try:
         st.session_state["run_in_progress"] = True
-        st.session_state[_ACTIVE_RUN_ITERATION_KEY] = current_iteration
+        st.session_state[_ACTIVE_RUN_ITERATION_KEY] = st.session_state.get(
+            _ACTIVE_RUN_ITERATION_KEY, 0
+        )
         st.session_state.pop("show_confirm_modal", None)
         _cleanup_session_temp_dirs()
 
@@ -4824,30 +4772,26 @@
         _sync_progress_ui(
             progress_state,
             progress_message_placeholder,
-            progress_bar_widget,
+            progress_bar_placeholder,
             progress_log_placeholder,
         )
 
         def _update_progress(stage: str, payload: Mapping[str, object]) -> None:
             try:
                 message, percent = _progress_update_from_stage(
-                    stage,
-                    payload,
-                    progress_state,
+                    stage, payload, progress_state
                 )
-            except Exception:  # defensive guard
+            except Exception:
                 LOGGER.exception("Unable to interpret progress update for stage %s", stage)
                 return
-
             progress_state.stage = stage
             progress_state.message = message
             progress_state.percent_complete = percent
             _record_progress_log(progress_state, message, stage)
->>>>>>> 10f423a8
             _sync_progress_ui(
                 progress_state,
                 progress_message_placeholder,
-                progress_bar_widget,
+                progress_bar_placeholder,
                 progress_log_placeholder,
             )
 
@@ -4869,6 +4813,14 @@
                 ccr2_enabled=bool(
                     inputs_for_run.get("ccr2_enabled", carbon_settings.ccr2_enabled)
                 ),
+                ccr1_price=inputs_for_run.get("ccr1_price", carbon_settings.ccr1_price),
+                ccr2_price=inputs_for_run.get("ccr2_price", carbon_settings.ccr2_price),
+                ccr1_escalator_pct=inputs_for_run.get(
+                    "ccr1_escalator_pct", carbon_settings.ccr1_escalator_pct
+                ),
+                ccr2_escalator_pct=inputs_for_run.get(
+                    "ccr2_escalator_pct", carbon_settings.ccr2_escalator_pct
+                ),
                 allowance_banking_enabled=bool(
                     inputs_for_run.get(
                         "allowance_banking_enabled", carbon_settings.banking_enabled
@@ -4884,7 +4836,7 @@
                     "control_period_years", carbon_settings.control_period_years
                 ),
                 cap_regions=inputs_for_run.get(
-                    "cap_regions", carbon_settings.cap_regions
+                    "cap_regions", getattr(carbon_settings, "cap_regions", [])
                 ),
                 carbon_price_enabled=inputs_for_run.get(
                     "carbon_price_enabled", carbon_settings.price_enabled
@@ -4909,79 +4861,6 @@
             LOGGER.exception("Policy simulation failed during execution")
             run_result = {"error": str(exc)}
 
-<<<<<<< HEAD
-            try:
-                run_result = run_policy_simulation(
-                    inputs_for_run.get('config_source', run_config),
-                    start_year=inputs_for_run.get('start_year', start_year_val),
-                    end_year=inputs_for_run.get('end_year', end_year_val),
-                    carbon_policy_enabled=bool(
-                        inputs_for_run.get('carbon_policy_enabled', carbon_settings.enabled)
-                    ),
-                    enable_floor=bool(
-                        inputs_for_run.get('enable_floor', carbon_settings.enable_floor)
-                    ),
-                    enable_ccr=bool(inputs_for_run.get('enable_ccr', carbon_settings.enable_ccr)),
-                    ccr1_enabled=bool(
-                        inputs_for_run.get('ccr1_enabled', carbon_settings.ccr1_enabled)
-                    ),
-                    ccr2_enabled=bool(
-                        inputs_for_run.get('ccr2_enabled', carbon_settings.ccr2_enabled)
-                    ),
-                    allowance_banking_enabled=bool(
-                        inputs_for_run.get('allowance_banking_enabled', carbon_settings.banking_enabled)
-                    ),
-                    initial_bank=float(
-                        inputs_for_run.get('initial_bank', carbon_settings.initial_bank)
-                    ),
-                    coverage_regions=inputs_for_run.get(
-                        'coverage_regions', carbon_settings.coverage_regions
-                    ),
-                    control_period_years=inputs_for_run.get(
-                        'control_period_years', carbon_settings.control_period_years
-                    ),
-                    cap_regions=inputs_for_run.get(
-                        'cap_regions', carbon_settings.cap_regions
-                    ),
-                    carbon_price_enabled=inputs_for_run.get(
-                        'carbon_price_enabled', carbon_settings.price_enabled
-                    ),
-                    carbon_price_value=inputs_for_run.get(
-                        'carbon_price_value', carbon_settings.price_per_ton
-                    ),
-                    carbon_price_schedule=inputs_for_run.get(
-                        'carbon_price_schedule', carbon_settings.price_schedule
-                    ),
-                    dispatch_use_network=bool(
-                        inputs_for_run.get('dispatch_use_network', dispatch_use_network)
-                    ),
-                    module_config=inputs_for_run.get(
-                        'module_config', run_config.get('modules', {})
-                    ),
-                    frames=frames_for_execution,
-                    assumption_notes=assumption_notes_for_run,
-                    progress_cb=_update_progress,
-                )
-            except Exception as exc:  # pragma: no cover - defensive guard
-                run_failure = exc
-                LOGGER.exception('Policy simulation failed during execution')
-                raise
-        except Exception as exc:  # pragma: no cover - defensive guard
-            if run_failure is None:
-                run_failure = exc
-                LOGGER.exception('Policy simulation failed before execution could complete')
-            progress_state.stage = 'error'
-            progress_state.message = f'Simulation failed: {run_failure}'
-            if not isinstance(progress_state.percent_complete, (int, float)):
-                progress_state.percent_complete = 0
-            _record_progress_log(progress_state, progress_state.message, progress_state.stage)
-            _sync_progress_ui(
-                progress_state,
-                progress_message_placeholder,
-                progress_bar_widget,
-                progress_log_placeholder,
-            )
-=======
     except Exception as exc:  # defensive guard
         LOGGER.exception("Policy simulation failed before execution could complete")
         run_result = {"error": str(exc)}
@@ -4998,7 +4877,6 @@
                 progress_state.stage = "complete"
                 progress_state.percent_complete = 100
                 progress_state.message = "Simulation complete. Outputs updated below."
-                # Save results for output panel
                 st.session_state["last_result"] = run_result
         else:
             progress_state.stage = "error"
@@ -5008,59 +4886,30 @@
         _sync_progress_ui(
             progress_state,
             progress_message_placeholder,
-            progress_bar_widget,
+            progress_bar_placeholder,
             progress_log_placeholder,
         )
 
-
-        if isinstance(run_result, Mapping) and 'temp_dir' in run_result:
-            st.session_state['temp_dirs'] = [str(run_result['temp_dir'])]
-
-        if run_result is not None:
-            st.session_state['last_result'] = run_result
-            # Ensure any pending confirmation state is cleared after completion
->>>>>>> 10f423a8
-            st.session_state.pop('pending_run', None)
-            st.session_state.pop('show_confirm_modal', None)
-            st.session_state.pop('last_result', None)
-            raise
-        else:
-            progress_state.stage = 'complete'
-            progress_state.percent_complete = 100
-            progress_state.message = 'Simulation complete. Outputs updated below.'
-            _record_progress_log(progress_state, progress_state.message, progress_state.stage)
-            _sync_progress_ui(
-                progress_state,
-                progress_message_placeholder,
-                progress_bar_widget,
-                progress_log_placeholder,
-            )
-            if isinstance(run_result, Mapping) and 'temp_dir' in run_result:
-                st.session_state['temp_dirs'] = [str(run_result['temp_dir'])]
-            if run_result is not None:
-                st.session_state['last_result'] = run_result
-                st.session_state.pop('pending_run', None)
-                st.session_state.pop('show_confirm_modal', None)
-                result = run_result
-        finally:
-            st.session_state['run_in_progress'] = False
-
-    outputs_container = st.container()
-    with outputs_container:
-        st.subheader('Model outputs')
-        if st.session_state.get('run_in_progress'):
-            st.info('Simulation in progress... progress updates appear above.')
-        else:
-            _render_outputs_panel(result)
-
-    if isinstance(result, Mapping):
-        if 'error' in result:
-            st.error(result['error'])
-        else:
-            st.info('Review the outputs above to explore charts and downloads from the most recent run.')
+# --- Outputs panel ---
+outputs_container = st.container()
+with outputs_container:
+    st.subheader("Model outputs")
+    if st.session_state.get("run_in_progress"):
+        st.info("Simulation in progress... progress updates appear above.")
     else:
-        st.info('Use the inputs panel to configure and run the simulation.')
-
-
-if __name__ == '__main__':  # pragma: no cover - exercised via streamlit runtime
-    main()+        _render_outputs_panel(st.session_state.get("last_result"))
+
+# --- Final guidance to user ---
+if isinstance(st.session_state.get("last_result"), Mapping):
+    if "error" in st.session_state["last_result"]:
+        st.error(st.session_state["last_result"]["error"])
+    else:
+        st.info(
+            "Review the outputs above to explore charts and downloads from the most recent run."
+        )
+else:
+    st.info("Use the inputs panel to configure and run the simulation.")
+
+
+if __name__ == "__main__":  # pragma: no cover
+    main()
