"""Streamlit interface for running BlueSky policy simulations.

The GUI assumes that core dependencies such as :mod:`pandas` are installed.
"""

from __future__ import annotations

import copy
import inspect
<<<<<<< HEAD
=======
import itertools
>>>>>>> 02e0d8fa
import io
import importlib.util
import logging
import re
import shutil
import sys
import os
import tempfile
from collections.abc import Iterable, Mapping
from contextlib import contextmanager
from dataclasses import dataclass, field
from pathlib import Path
from typing import Any, Callable, Sequence, TypeVar
from uuid import uuid4

import pandas as pd


# -------------------------
# Optional imports / shims
# -------------------------
try:
    import tomllib
except ModuleNotFoundError:  # Python < 3.11 fallback
    try:
        import tomli as tomllib  # type: ignore[import-not-found]
    except ModuleNotFoundError as exc:
        raise ModuleNotFoundError(
            "Python 3.11+ or the tomli package is required to read TOML configuration files."
        ) from exc

try:
    from main.definitions import PROJECT_ROOT
except ModuleNotFoundError:  # fallback for packaged app execution
    PROJECT_ROOT = Path(__file__).resolve().parents[1]

try:
    from gui.module_settings import (
        CarbonModuleSettings,
        DispatchModuleSettings,
        GeneralConfigResult,
        IncentivesModuleSettings,
        OutputsModuleSettings,
    )
except ModuleNotFoundError:  # pragma: no cover - compatibility fallback
    from module_settings import (  # type: ignore[import-not-found]
        CarbonModuleSettings,
        DispatchModuleSettings,
        GeneralConfigResult,
        IncentivesModuleSettings,
        OutputsModuleSettings,
    )

# Region metadata helpers (robust to running as a script)
try:
    from gui.region_metadata import (
        DEFAULT_REGION_METADATA,
        canonical_region_label,
        canonical_region_value,
        region_alias_map,
        region_display_label,
    )
except ModuleNotFoundError:
    try:
        from region_metadata import (  # type: ignore[import-not-found]
            DEFAULT_REGION_METADATA,
            canonical_region_label,
            canonical_region_value,
            region_alias_map,
            region_display_label,
        )
    except ModuleNotFoundError:
        # Safe no-op fallbacks so the UI can still render
        DEFAULT_REGION_METADATA = {}
        region_alias_map = {}

        def canonical_region_label(x: object) -> str:
            return str(x)

        def canonical_region_value(x: object):
            return x

        def region_display_label(x: object) -> str:
            return str(x)


try:
    from gui.rggi import apply_rggi_defaults
except ModuleNotFoundError:  # pragma: no cover - compatibility fallback
    try:
        from rggi import apply_rggi_defaults  # type: ignore[import-not-found]
    except ModuleNotFoundError:  # pragma: no cover - compatibility fallback
        def apply_rggi_defaults(modules: dict[str, Any]) -> None:
            return None


if importlib.util.find_spec("streamlit") is not None:  # pragma: no cover - optional dependency
    import streamlit as st  # type: ignore[import-not-found]
else:  # pragma: no cover - optional dependency
    st = None  # type: ignore[assignment]

try:  # pragma: no cover - optional dependency
    from engine.run_loop import run_end_to_end_from_frames as _RUN_END_TO_END
except ModuleNotFoundError:  # pragma: no cover - optional dependency
    if str(PROJECT_ROOT) not in sys.path:
        sys.path.append(str(PROJECT_ROOT))
    try:  # pragma: no cover - optional dependency
        from engine.run_loop import run_end_to_end_from_frames as _RUN_END_TO_END
    except ModuleNotFoundError:
        _RUN_END_TO_END = None

try:
    from io_loader import Frames
except ModuleNotFoundError:  # pragma: no cover - fallback when root not on sys.path
    sys.path.append(str(PROJECT_ROOT))
    from io_loader import Frames

FramesType = Frames

LOGGER = logging.getLogger(__name__)
logging.basicConfig(level=logging.INFO)

_SESSION_RUN_TOKEN_KEY = "_app_session_run_token"
_CURRENT_SESSION_RUN_TOKEN = str(uuid4())
_SCRIPT_ITERATION_KEY = "_app_script_iteration"
_ACTIVE_RUN_ITERATION_KEY = "_app_active_run_iteration"

try:  # pragma: no cover - optional dependency shim
    from src.common.utilities import get_downloads_directory as _get_downloads_directory
except ImportError:  # pragma: no cover - compatibility fallback
    _get_downloads_directory = None

# Tech metadata
try:
    from src.models.electricity.scripts.technology_metadata import (
        TECH_ID_TO_LABEL,
        get_technology_label,
        resolve_technology_key,
    )
except ModuleNotFoundError:
    TECH_ID_TO_LABEL = {}
    def get_technology_label(x: Any) -> str: return str(x)
    def resolve_technology_key(x: Any) -> int | None:
        try:
            return int(x)
        except Exception:
            return None

# -------------------------
# Constants
# -------------------------
STREAMLIT_REQUIRED_MESSAGE = (
    "streamlit is required to run the policy simulator UI. Install streamlit to continue."
)
ENGINE_RUNNER_REQUIRED_MESSAGE = (
    "engine.run_loop.run_end_to_end_from_frames is required to run the policy simulator UI."
)
DEEP_CARBON_UNSUPPORTED_MESSAGE = (
    "The installed simulation engine does not support the deep carbon pricing mode."
)


def _ensure_engine_runner():
    """Return the network runner callable used to solve the market model."""

    if _RUN_END_TO_END is None:
        raise ModuleNotFoundError(ENGINE_RUNNER_REQUIRED_MESSAGE)
    return _RUN_END_TO_END


def _ensure_streamlit() -> None:
    """Raise an informative error when the GUI stack is unavailable."""

    if st is None:
        raise ModuleNotFoundError(STREAMLIT_REQUIRED_MESSAGE)


DEFAULT_CONFIG_PATH = Path(PROJECT_ROOT, "src", "common", "run_config.toml")
_DEFAULT_LOAD_MWH = 1_000_000.0
_LARGE_ALLOWANCE_SUPPLY = 1e12
_GENERAL_REGIONS_NORMALIZED_KEY = "general_regions_normalized_selection"
_ALL_REGIONS_LABEL = "All regions"
_T = TypeVar("_T")

_RUNNER_SIGNATURE: inspect.Signature | None = None
_RUNNER_ACCEPTS_VAR_KEYWORDS: bool | None = None
_RUNNER_SIGNATURE_CACHE_RUNNER: Callable[..., Any] | None = None
_RUNNER_KEYWORD_SUPPORT: dict[str, bool] = {}


SIDEBAR_SECTIONS: list[tuple[str, bool]] = [
    ("General config", False),
    ("Carbon policy", False),
    ("Electricity dispatch", False),
    ("Incentives / credits", False),
    ("Outputs", False),
]

_GENERAL_PRESET_STATE_KEY = "general_config_active_preset"
_GENERAL_PRESET_WIDGET_KEY = "general_config_preset_option"

_GENERAL_CONFIG_PRESETS = [
    ("manual", "Manual configuration", None, False),
    ("rggi", "Eastern Interconnection – RGGI", apply_rggi_defaults, True),
]

SIDEBAR_STYLE = """
<style>
.sidebar-module {
    border: 1px solid var(--secondary-background-color);
    border-radius: 0.5rem;
    padding: 0.5rem 0.75rem;
    margin-bottom: 0.75rem;
}
.sidebar-module.disabled {
    opacity: 0.5;
}
</style>
"""

_download_directory_fallback_used = False

from dataclasses import dataclass, field
from typing import Any

@dataclass
class GeneralConfigResult:
    """Container for user-selected general configuration settings."""

    config_label: str
    config_source: Any
    run_config: dict[str, Any]
    candidate_years: list[int]
    start_year: int
    end_year: int
    selected_years: list[int]
    regions: list[int | str]
    preset_key: str | None = None
    preset_label: str | None = None
    lock_carbon_controls: bool = False


@dataclass
class CarbonModuleSettings:
    """Record of carbon policy sidebar selections."""

    enabled: bool
    price_enabled: bool
    enable_floor: bool
    enable_ccr: bool
    ccr1_enabled: bool
    ccr2_enabled: bool
    ccr1_price: float | None
    ccr2_price: float | None
    ccr1_escalator_pct: float
    ccr2_escalator_pct: float
    banking_enabled: bool
    coverage_regions: list[str]
    control_period_years: int | None
    price_per_ton: float
    initial_bank: float = 0.0
    cap_regions: list[Any] = field(default_factory=list)
    price_schedule: dict[int, float] = field(default_factory=dict)
    errors: list[str] = field(default_factory=list)


@dataclass
class CarbonPolicyConfig:
    """Normalized carbon allowance policy configuration for engine runs."""

    enabled: bool = True
    enable_floor: bool = True
    enable_ccr: bool = True
    ccr1_enabled: bool = True
    ccr2_enabled: bool = True
    ccr1_price: float | None = None
    ccr2_price: float | None = None
    ccr1_escalator_pct: float = 0.0
    ccr2_escalator_pct: float = 0.0
    allowance_banking_enabled: bool = True
    control_period_years: int | None = None

    @classmethod
    def from_mapping(
        cls,
        mapping: Mapping[str, Any] | None,
        *,
        enabled: bool | None = None,
        enable_floor: bool | None = None,
        enable_ccr: bool | None = None,
        ccr1_enabled: bool | None = None,
        ccr2_enabled: bool | None = None,
        allowance_banking_enabled: bool | None = None,
        control_period_years: int | None = None,
        ccr1_price: float | None = None,
        ccr2_price: float | None = None,
        ccr1_escalator_pct: float | None = None,
        ccr2_escalator_pct: float | None = None,
    ) -> "CarbonPolicyConfig":
        record = dict(mapping) if isinstance(mapping, Mapping) else {}

        def _coerce_bool(value: Any, default: bool) -> bool:
            return bool(value) if value is not None else default

        enabled_val = _coerce_bool(enabled, bool(record.get('enabled', True)))
        enable_floor_val = _coerce_bool(enable_floor, bool(record.get('enable_floor', True)))
        enable_ccr_val = _coerce_bool(enable_ccr, bool(record.get('enable_ccr', True)))
        ccr1_val = _coerce_bool(ccr1_enabled, bool(record.get('ccr1_enabled', True)))
        ccr2_val = _coerce_bool(ccr2_enabled, bool(record.get('ccr2_enabled', True)))
        banking_val = _coerce_bool(
            allowance_banking_enabled,
            bool(record.get('allowance_banking_enabled', True)),
        )

        control_period_val = _sanitize_control_period(
            control_period_years
            if control_period_years is not None
            else record.get('control_period_years')
        )

        def _coerce_optional(value: Any, fallback: float | None) -> float | None:
            if value in (None, ""):
                return fallback
            try:
                return float(value)
            except (TypeError, ValueError):
                return fallback

        ccr1_price_val = _coerce_optional(
            ccr1_price if ccr1_price is not None else record.get('ccr1_price'),
            None,
        )
        ccr2_price_val = _coerce_optional(
            ccr2_price if ccr2_price is not None else record.get('ccr2_price'),
            None,
        )
        ccr1_escalator_val = _coerce_optional(
            ccr1_escalator_pct
            if ccr1_escalator_pct is not None
            else record.get('ccr1_escalator_pct'),
            0.0,
        ) or 0.0
        ccr2_escalator_val = _coerce_optional(
            ccr2_escalator_pct
            if ccr2_escalator_pct is not None
            else record.get('ccr2_escalator_pct'),
            0.0,
        ) or 0.0

        config = cls(
            enabled=enabled_val,
            enable_floor=enable_floor_val,
            enable_ccr=enable_ccr_val,
            ccr1_enabled=ccr1_val,
            ccr2_enabled=ccr2_val,
            ccr1_price=ccr1_price_val,
            ccr2_price=ccr2_price_val,
            ccr1_escalator_pct=float(ccr1_escalator_val),
            ccr2_escalator_pct=float(ccr2_escalator_val),
            allowance_banking_enabled=banking_val,
            control_period_years=control_period_val,
        )

        if not config.enabled:
            config.disable_cap()
        elif not config.enable_ccr:
            config.ccr1_enabled = False
            config.ccr2_enabled = False

        return config

    def disable_cap(self) -> None:
        """Disable allowance trading mechanics when the cap is inactive."""

        self.enabled = False
        self.enable_floor = False
        self.enable_ccr = False
        self.ccr1_enabled = False
        self.ccr2_enabled = False
        self.ccr1_price = None
        self.ccr2_price = None
        self.ccr1_escalator_pct = 0.0
        self.ccr2_escalator_pct = 0.0
        self.allowance_banking_enabled = False
        self.control_period_years = None

    def disable_for_price(self) -> None:
        """Disable the cap when an exogenous carbon price is active."""

        self.disable_cap()

    def as_dict(self) -> dict[str, Any]:
        """Return a serializable dictionary representation."""

        return {
            'enabled': bool(self.enabled),
            'enable_floor': bool(self.enable_floor),
            'enable_ccr': bool(self.enable_ccr),
            'ccr1_enabled': bool(self.ccr1_enabled),
            'ccr2_enabled': bool(self.ccr2_enabled),
            'ccr1_price': self.ccr1_price,
            'ccr2_price': self.ccr2_price,
            'ccr1_escalator_pct': float(self.ccr1_escalator_pct),
            'ccr2_escalator_pct': float(self.ccr2_escalator_pct),
            'allowance_banking_enabled': bool(self.allowance_banking_enabled),
            'control_period_years': self.control_period_years,
        }


@dataclass
class RunProgressState:
    """State container for tracking and rendering run progress."""

    stage: str = "idle"
    message: str = ""
    percent_complete: int = 0
    total_years: int = 1
    current_index: int = -1
    current_year: Any | None = None
    log: list[str] = field(default_factory=list)

    def reset(self) -> None:
        """Return the tracker to an initial idle state."""

        self.stage = "idle"
        self.message = ""
        self.percent_complete = 0
        self.total_years = 1
        self.current_index = -1
        self.current_year = None
        self.log.clear()


def _ensure_progress_state() -> RunProgressState:
    """Return the progress tracker stored in the current Streamlit session."""

    if st is None:
        raise ModuleNotFoundError(STREAMLIT_REQUIRED_MESSAGE)

    state = st.session_state.get("_run_progress_state")
    if isinstance(state, RunProgressState):
        return state

    tracker = RunProgressState()
    st.session_state["_run_progress_state"] = tracker
    return tracker


def _reset_progress_state() -> RunProgressState:
    """Reset the session progress tracker and return it."""

    tracker = _ensure_progress_state()
    tracker.reset()
    return tracker


def _trigger_streamlit_rerun() -> bool:
    """Request that Streamlit immediately rerun the script."""

    if st is None:
        return False

    for attr in ("rerun", "experimental_rerun"):
        rerun_fn = getattr(st, attr, None)
        if callable(rerun_fn):
            rerun_fn()
            return True

    return False

def _bounded_percent(value: float | int) -> int:
    """Clamp a numeric percent to the inclusive range [0, 100]."""

    try:
        numeric = float(value)
    except (TypeError, ValueError):
        return 0
    return max(0, min(100, int(round(numeric))))


def _progress_update_from_stage(
    stage: str,
    payload: Mapping[str, object],
    state: RunProgressState,
) -> tuple[str, int]:
    """Derive a status message and completion percent for the given progress stage."""

    def _as_int(value: object, default: int = 0) -> int:
        try:
            return int(value)  # type: ignore[arg-type]
        except (TypeError, ValueError):
            return default

    def _as_float(value: object) -> float | None:
        try:
            if value is None:
                return None
            return float(value)  # type: ignore[arg-type]
        except (TypeError, ValueError):
            return None

    message = state.message or ""
    percent = state.percent_complete

    if stage == "run_start":
        total = _as_int(payload.get("total_years"), 0)
        if total <= 0:
            total = 1
        state.total_years = total
        state.current_index = -1
        state.current_year = None
        message = f"Preparing simulation for {total} year(s)…"
        percent = 0
    elif stage == "year_start":
        index = _as_int(payload.get("index"), 0)
        total = max(state.total_years, 1)
        year_val = payload.get("year")
        state.current_index = index
        state.current_year = year_val
        fraction = max(0.0, min(1.0, index / total))
        percent = int(round(fraction * 100))
        year_display = str(year_val) if year_val is not None else "N/A"
        message = f"Simulating year {year_display} ({index + 1} of {total})"
    elif stage == "iteration":
        iteration = _as_int(payload.get("iteration"), 0)
        year_val = payload.get("year", state.current_year)
        year_display = str(year_val) if year_val is not None else "N/A"
        price_val = _as_float(payload.get("price"))
        if price_val is not None:
            message = (
                f"Year {year_display}: iteration {iteration} "
                f"(price ≈ {price_val:,.2f})"
            )
        else:
            message = f"Year {year_display}: iteration {iteration}"
    elif stage == "year_complete":
        index = _as_int(payload.get("index"), state.current_index)
        total = max(state.total_years, 1)
        year_val = payload.get("year", state.current_year)
        state.current_index = index
        state.current_year = year_val
        fraction = max(0.0, min(1.0, (index + 1) / total))
        percent = int(round(fraction * 100))
        price_val = _as_float(payload.get("price"))
        year_display = str(year_val) if year_val is not None else str(index + 1)
        if price_val is not None:
            message = (
                f"Completed year {year_display} of {total} "
                f"(price {price_val:,.2f})"
            )
        else:
            message = f"Completed year {year_display} of {total}"
    else:
        message = f"{stage.replace('_', ' ').title()}…"

    return message, _bounded_percent(percent)


def _record_progress_log(state: RunProgressState, message: str, stage: str) -> None:
    """Append a readable entry to the progress log, coalescing noisy updates."""

    if not message:
        return

    if stage == "iteration":
        if state.log and "iteration" in state.log[-1]:
            state.log[-1] = message
        else:
            state.log.append(message)
    else:
        state.log.append(message)

    max_entries = 60
    if len(state.log) > max_entries:
        state.log[:] = state.log[-max_entries:]


def _progress_log_markdown(entries: Sequence[str]) -> str:
    """Render the most recent progress entries as a markdown bullet list."""

    recent = list(entries)[-12:]
    return "\n".join(f"- {entry}" for entry in recent)


def _sync_progress_ui(
    state: RunProgressState,
    message_placeholder,
    progress_placeholder,
    log_placeholder,
) -> None:
    """Synchronize the rendered progress widgets with the stored state."""

    message = state.message.strip()
    if message:
        message_placeholder.write(message)
    else:
        message_placeholder.caption("Run a simulation to view progress updates.")

    percent = _bounded_percent(state.percent_complete)
    if state.stage == "idle" and percent == 0 and not state.log:
        progress_placeholder.empty()
    else:
        progress_placeholder.progress(percent)

    if state.log:
        log_placeholder.markdown(_progress_log_markdown(state.log))
    else:
        log_placeholder.caption("Progress updates will appear here during the run.")


@dataclass
class CarbonPriceConfig:
    """Normalized carbon price configuration for engine runs."""

    enabled: bool = False
    price_per_ton: float = 0.0
    schedule: dict[int, float] = field(default_factory=dict)

    @property
    def active(self) -> bool:
        """Return ``True`` when the price should override the cap."""

        return bool(self.enabled and self.schedule)

    @classmethod
    def from_mapping(
        cls,
        mapping: Mapping[str, Any] | None,
        *,
        enabled: bool | None = None,
        value: float | None = None,
        schedule: Mapping[int, float] | Mapping[str, Any] | None = None,
        years: Iterable[int] | None = None,
    ) -> "CarbonPriceConfig":
        record = dict(mapping) if isinstance(mapping, Mapping) else {}

        enabled_val = bool(enabled) if enabled is not None else bool(record.get('enabled', False))
        price_raw = value if value is not None else record.get('price_per_ton', record.get('price', 0.0))
        price_value = _coerce_float(price_raw, default=0.0)

        schedule_map = _merge_price_schedules(
            record.get('price_schedule'),
            schedule,
        )

        if not schedule_map and price_value and years:
            normalized_years: list[int] = []
            for year in years:
                try:
                    normalized_years.append(int(year))
                except (TypeError, ValueError):
                    continue
            if normalized_years:
                schedule_map = {
                    year: float(price_value)
                    for year in sorted(set(normalized_years))
                }

        if schedule_map:
            schedule_map = dict(sorted(schedule_map.items()))

        config = cls(
            enabled=bool(enabled_val),
            price_per_ton=float(price_value),
            schedule=schedule_map,
        )

        if not config.active:
            config.schedule = {}
            config.price_per_ton = 0.0

        return config

    def as_dict(self) -> dict[str, Any]:
        """Return a serializable dictionary representation."""

        payload = {
            'enabled': bool(self.enabled),
            'price_per_ton': float(self.price_per_ton),
        }
        if self.schedule:
            payload['price_schedule'] = dict(self.schedule)
        return payload


def _sanitize_control_period(value: Any) -> int | None:
    """Return ``value`` coerced to a positive integer when possible."""

    if value in (None, ''):
        return None
    try:
        period = int(value)
    except (TypeError, ValueError):
        return None
    return period if period > 0 else None


def _normalize_price_schedule(value: Any) -> dict[int, float]:
    """Return a normalized mapping of year to carbon price."""

    if not isinstance(value, Mapping):
        return {}

    entries: list[tuple[int, float]] = []
    for key, raw in value.items():
        if raw in (None, ""):
            continue
        try:
            year = int(key)
        except (TypeError, ValueError):
            continue
        try:
            price = float(raw)
        except (TypeError, ValueError):
            continue
        entries.append((year, price))

    if not entries:
        return {}

    entries.sort(key=lambda item: item[0])
    return {year: price for year, price in entries}


def _merge_price_schedules(
    *values: Mapping[int, float] | Mapping[str, Any] | None,
) -> dict[int, float]:
    """Combine candidate schedules, returning a sorted ``{year: price}`` mapping."""

    merged: dict[int, float] = {}
    for candidate in values:
        if not isinstance(candidate, Mapping):
            continue
        merged.update(_normalize_price_schedule(candidate))

    if not merged:
        return {}

    return dict(sorted(merged.items()))


def _merge_module_dicts(*sections: Mapping[str, Any] | None) -> dict[str, dict[str, Any]]:
    """Combine multiple module configuration sections into a copy."""

    merged: dict[str, dict[str, Any]] = {}
    for section in sections:
        if not isinstance(section, Mapping):
            continue
        for name, settings in section.items():
            key = str(name)
            if isinstance(settings, Mapping):
                existing = merged.get(key, {})
                combined = dict(existing)
                combined.update(settings)
                merged[key] = combined
            else:
                merged[key] = {'value': settings}
    return merged


# -------------------------
# Utilities
# -------------------------
def _fallback_downloads_directory(app_subdir: str = "GraniteLedger") -> Path:
    base_path = Path.home() / "Downloads"
    if app_subdir:
        base_path = base_path / app_subdir
    base_path.mkdir(parents=True, exist_ok=True)
    return base_path


def _coerce_float(value: Any, default: float = 0.0) -> float:
    """Coerce value to float or return default."""
    try:
        return float(value)
    except (TypeError, ValueError):
        return default


def get_downloads_directory(app_subdir: str = "GraniteLedger") -> Path:
    global _download_directory_fallback_used
    if _get_downloads_directory is not None:
        try:
            return _get_downloads_directory(app_subdir=app_subdir)
        except Exception:  # pragma: no cover - defensive
            LOGGER.warning("Falling back to home Downloads directory; helper raised an error.")
    if not _download_directory_fallback_used:
        LOGGER.warning(
            "get_downloads_directory is unavailable; using ~/Downloads for model outputs."
        )
        _download_directory_fallback_used = True
    return _fallback_downloads_directory(app_subdir)


def _ensure_engine_runner():
    if _RUN_END_TO_END is None:
        raise ModuleNotFoundError(ENGINE_RUNNER_REQUIRED_MESSAGE)
    return _RUN_END_TO_END


def _ensure_streamlit() -> None:
    if st is None:
        raise ModuleNotFoundError(STREAMLIT_REQUIRED_MESSAGE)


def _cache_runner_signature(runner: Callable[..., Any]) -> None:
    global _RUNNER_SIGNATURE, _RUNNER_ACCEPTS_VAR_KEYWORDS, _RUNNER_SIGNATURE_CACHE_RUNNER, _RUNNER_KEYWORD_SUPPORT

    if _RUNNER_SIGNATURE_CACHE_RUNNER is not runner:
        _RUNNER_SIGNATURE_CACHE_RUNNER = runner
        _RUNNER_SIGNATURE = None
        _RUNNER_ACCEPTS_VAR_KEYWORDS = None
        _RUNNER_KEYWORD_SUPPORT.clear()

    if _RUNNER_SIGNATURE is not None or _RUNNER_ACCEPTS_VAR_KEYWORDS is not None:
        return
    try:
        signature = inspect.signature(runner)
    except (TypeError, ValueError):
        _RUNNER_SIGNATURE = None
        _RUNNER_ACCEPTS_VAR_KEYWORDS = True
    else:
        _RUNNER_SIGNATURE = signature
        _RUNNER_ACCEPTS_VAR_KEYWORDS = any(
            parameter.kind == inspect.Parameter.VAR_KEYWORD
            for parameter in signature.parameters.values()
        )


def _runner_supports_keyword(runner: Callable[..., Any], name: str) -> bool:
    _cache_runner_signature(runner)

    support = _RUNNER_KEYWORD_SUPPORT.get(name)
    if support is not None:
        return support

    if _RUNNER_ACCEPTS_VAR_KEYWORDS or _RUNNER_SIGNATURE is None:
        support = True
    else:
        parameter = _RUNNER_SIGNATURE.parameters.get(name)
        support = parameter is not None and parameter.kind in (
            inspect.Parameter.POSITIONAL_OR_KEYWORD,
            inspect.Parameter.KEYWORD_ONLY,
        )

    _RUNNER_KEYWORD_SUPPORT[name] = support
    return support


@contextmanager
def _sidebar_panel(container: Any, enabled: bool):
    """Render a styled sidebar panel with optional greyed-out state.

    NOTE: We do NOT `with container:` here. The caller already has the right Streamlit container.
    """
    class_name = "sidebar-module disabled" if not enabled else "sidebar-module"
    container.markdown(f'<div class="{class_name}">', unsafe_allow_html=True)
    try:
        yield container
    finally:
        container.markdown("</div>", unsafe_allow_html=True)


def _load_config_data(config_source: Any | None = None) -> dict[str, Any]:
    if config_source is None:
        with open(DEFAULT_CONFIG_PATH, "rb") as src:
            return tomllib.load(src)

    if isinstance(config_source, Mapping):
        return dict(config_source)

    if isinstance(config_source, (bytes, bytearray)):
        return tomllib.loads(config_source.decode("utf-8"))

    if isinstance(config_source, (str, Path)):
        path_candidate = Path(config_source)
        if path_candidate.exists():
            with open(path_candidate, "rb") as src:
                return tomllib.load(src)
        return tomllib.loads(str(config_source))

    if hasattr(config_source, "read"):
        data = config_source.read()
        if isinstance(data, bytes):
            return tomllib.loads(data.decode("utf-8"))
        return tomllib.loads(str(data))

    raise TypeError(f"Unsupported config source type: {type(config_source)!r}")


def _years_from_config(config: Mapping[str, Any]) -> list[int]:
    years: set[int] = set()
    raw_years = config.get("years")

    if isinstance(raw_years, (list, tuple, set)):
        for entry in raw_years:
            if isinstance(entry, Mapping) and "year" in entry:
                try:
                    years.add(int(entry["year"]))
                except (TypeError, ValueError):
                    continue
            else:
                try:
                    years.add(int(entry))
                except (TypeError, ValueError):
                    continue
    elif raw_years not in (None, ""):
        try:
            years.add(int(raw_years))
        except (TypeError, ValueError):
            pass

    if not years:
        start = config.get("start_year")
        end = config.get("end_year")
        try:
            if start is not None and end is not None:
                start_val = int(start)
                end_val = int(end)
                step = 1 if end_val >= start_val else -1
                years.update(range(start_val, end_val + step, step))
            elif start is not None:
                years.add(int(start))
            elif end is not None:
                years.add(int(end))
        except (TypeError, ValueError):
            years = set()

    return sorted(years)


def _select_years(
    base_years: Iterable[int],
    start_year: int | None,
    end_year: int | None,
) -> list[int]:
    years = sorted({int(year) for year in base_years}) if base_years else []

    def _ensure_int(value: int | None) -> int | None:
        if value is None:
            return None
        return int(value)

    start = _ensure_int(start_year)
    end = _ensure_int(end_year)

    if start is not None and end is not None and end < start:
        raise ValueError("end_year must be greater than or equal to start_year")

    if start is not None and end is not None:
        selected = [year for year in years if start <= year <= end]
        complete_range = range(start, end + 1)
        if selected:
            selected_set = set(selected)
            selected_set.update(complete_range)
            selected = sorted(selected_set)
        else:
            selected = list(complete_range)
        years = selected
    elif start is not None:
        selected = [year for year in years if year >= start]
        years = selected or [start]
    elif end is not None:
        selected = [year for year in years if year <= end]
        years = selected or [end]

    if not years:
        raise ValueError("No simulation years specified")

    return sorted({int(year) for year in years})


def _regions_from_config(config: Mapping[str, Any]) -> list[int | str]:
    raw_regions = config.get("regions")
    regions: list[int | str] = []

    def _normalise(entry: Any) -> int | str:
        resolved = canonical_region_value(entry)
        if isinstance(resolved, str):
            text = resolved.strip()
            return text or "default"
        return resolved

    if isinstance(raw_regions, Mapping):
        iterable: Iterable[Any] = raw_regions.values()
    else:
        iterable = raw_regions  # type: ignore[assignment]

    if isinstance(iterable, Iterable) and not isinstance(iterable, (str, bytes, Mapping)):
        for entry in iterable:
            normalised = _normalise(entry)
            if normalised not in regions:
                regions.append(normalised)
    elif iterable not in (None, ""):
        regions.append(_normalise(iterable))

    if not regions:
        regions = [1]

    return regions


def _normalize_region_labels(
    selected_labels: Iterable[str],
    previous_clean_selection: Iterable[str] | None,
) -> list[str]:
    normalized = [str(entry) for entry in selected_labels]
    if "All" in normalized and len(normalized) > 1:
        non_all = [e for e in normalized if e != "All"]
        prev = tuple(str(e) for e in (previous_clean_selection or ()))
        return non_all if prev == ("All",) and non_all else ["All"]
    return normalized


def _normalize_coverage_selection(selection: Any) -> list[str]:
    """Return a normalised list of coverage region labels."""

    if isinstance(selection, Mapping):
        iterable: Iterable[Any] = selection.values()
    elif isinstance(selection, (str, bytes)) or not isinstance(selection, Iterable):
        iterable = [selection]
    else:
        iterable = selection

    normalized: list[str] = []
    for entry in iterable:
        if entry is None:
            continue
        text = str(entry).strip()
        if not text:
            continue
        lowered = text.lower()
        if lowered in {"all", "all regions", _ALL_REGIONS_LABEL.lower()}:
            return ["All"]
        label = canonical_region_label(entry)
        if label.lower() in {"all", "all regions", _ALL_REGIONS_LABEL.lower()}:
            return ["All"]
        if label not in normalized:
            normalized.append(label)

    if not normalized:
        return ["All"]
    return normalized


# General Config UI
# -------------------------
def _render_general_config_section(
    container: Any,
    *,
    default_source: Any,
    default_label: str,
    default_config: Mapping[str, Any],
) -> GeneralConfigResult:
    try:
        base_config = copy.deepcopy(dict(default_config))
    except Exception:
        base_config = dict(default_config)

    preset_key = "manual"
    preset_label: str | None = None
    preset_apply: Callable[[dict[str, Any]], None] | None = None
    preset_locks_carbon = False

    if st is not None:
        default_preset_key = st.session_state.get(
            _GENERAL_PRESET_STATE_KEY,
            _GENERAL_CONFIG_PRESETS[0][0],
        )
        preset_labels = [entry[1] for entry in _GENERAL_CONFIG_PRESETS]
        try:
            default_index = next(
                idx
                for idx, entry in enumerate(_GENERAL_CONFIG_PRESETS)
                if entry[0] == default_preset_key
            )
        except StopIteration:
            default_index = 0
        selected_label = container.radio(
            "Configuration preset",
            options=preset_labels,
            index=default_index,
            key=_GENERAL_PRESET_WIDGET_KEY,
            help=(
                "Select a pre-configured scenario or edit the default configuration manually."
            ),
        )
        for key, label, apply_fn, lock_flag in _GENERAL_CONFIG_PRESETS:
            if label == selected_label:
                preset_key = key
                preset_label = label if key != "manual" else None
                preset_apply = apply_fn
                preset_locks_carbon = bool(lock_flag)
                st.session_state[_GENERAL_PRESET_STATE_KEY] = key
                break
    else:
        preset_key, _, preset_apply, lock_flag = _GENERAL_CONFIG_PRESETS[0]
        preset_label = None
        preset_locks_carbon = bool(lock_flag)

    config_label = default_label

    if preset_key == "manual":
        uploaded = container.file_uploader(
            "Run configuration (TOML)",
            type="toml",
            key="general_config_upload",
        )
        if uploaded is not None:
            config_label = uploaded.name or "uploaded_config.toml"
            try:
                base_config = _load_config_data(uploaded.getvalue())
            except Exception as exc:
                container.error(f"Failed to read configuration: {exc}")
                base_config = copy.deepcopy(dict(default_config))
                config_label = default_label
    else:
        config_label = preset_label or default_label

    container.caption(f"Using configuration: {config_label}")
    if preset_key != "manual":
        container.info(
            "Preset values are loaded automatically. Carbon policy settings are locked while this preset is active."
        )

    candidate_years = _years_from_config(base_config)
    if candidate_years:
        year_min = min(candidate_years)
        year_max = max(candidate_years)
    else:
        year_min = int(base_config.get("start_year", 2025) or 2025)
        year_max = int(base_config.get("end_year", year_min) or year_min)
    if year_min > year_max:
        year_min, year_max = year_max, year_min

    def _coerce_year(value: Any, fallback: int) -> int:
        try:
            return int(value)
        except (TypeError, ValueError):
            return int(fallback)

    start_default = max(year_min, min(year_max, _coerce_year(base_config.get("start_year", year_min), year_min)))
    end_default = max(year_min, min(year_max, _coerce_year(base_config.get("end_year", year_max), year_max)))
    if start_default > end_default:
        start_default, end_default = end_default, start_default

    slider_min_default = 2025
    slider_max_default = 2050
    slider_min_value, slider_max_value = container.slider(
        "Simulation Years",
        min_value=slider_min_default,
        max_value=slider_max_default,
        value=(start_default, end_default),
        step=1,
        key="general_year_slider",
    )

    start_year = slider_min_value
    end_year = slider_max_value

    region_options = _regions_from_config(base_config)
    default_region_values = list(range(1, 26))
    alias_to_value = region_alias_map()
    available_region_values: list[int | str] = []
    value_to_label: dict[int | str, str] = {}
    label_to_value: dict[str, int | str] = {}
    seen_values: set[int | str] = set()

    def _register_region_value(value: int | str) -> None:
        if value in seen_values:
            return
        seen_values.add(value)
        label = region_display_label(value)
        available_region_values.append(value)
        value_to_label[value] = label
        label_to_value[label] = value
        alias_to_value.setdefault(label.lower(), value)
        alias_to_value.setdefault(str(value).strip().lower(), value)
        if isinstance(value, (bool, int)):
            alias_to_value.setdefault(f"region {int(value)}".lower(), value)

    for candidate in (*default_region_values, *region_options):
        resolved = canonical_region_value(candidate)
        if isinstance(resolved, str):
            text = resolved.strip()
            if text:
                _register_region_value(text)
        else:
            _register_region_value(int(resolved))

    region_labels = ["All"] + [value_to_label[v] for v in available_region_values]
    default_selection = ["All"]

    def _canonical_region_label_entry(entry: Any) -> str:
        text = str(entry).strip()
        if not text:
            return text
        if text == "All":
            return "All"
        if text in label_to_value:
            return text
        lookup_key = text.lower()
        value = alias_to_value.get(lookup_key)
        if value is None:
            try:
                value = int(text)
            except ValueError:
                return text
        return value_to_label.get(value, region_display_label(value))

    def _canonicalize_selection(entries: Iterable[Any]) -> list[str]:
        canonical: list[str] = []
        seen: set[str] = set()
        for entry in entries:
            label = _canonical_region_label_entry(entry)
            if label and label not in seen:
                canonical.append(label)
                seen.add(label)
        if not canonical:
            canonical = list(default_selection)
        return canonical

    if st is not None:
        st.session_state.setdefault(
            _GENERAL_REGIONS_NORMALIZED_KEY, list(default_selection)
        )
        prev_raw = st.session_state.get(_GENERAL_REGIONS_NORMALIZED_KEY, [])
        if isinstance(prev_raw, (list, tuple)):
            previous_clean_selection = _canonicalize_selection(prev_raw)
        elif isinstance(prev_raw, str):
            previous_clean_selection = _canonicalize_selection([prev_raw])
        else:
            previous_clean_selection = list(default_selection)

        existing_widget_value = st.session_state.get("general_regions")
        if isinstance(existing_widget_value, str):
            existing_entries: Iterable[Any] = [existing_widget_value]
        elif isinstance(existing_widget_value, (list, tuple, set)):
            existing_entries = existing_widget_value
        else:
            existing_entries = []

        if existing_entries:
            canonical_existing = _canonicalize_selection(existing_entries)
        else:
            canonical_existing = previous_clean_selection

        previous_clean_selection = canonical_existing
    else:
        previous_clean_selection = list(default_selection)

    selected_regions_raw = list(
        container.multiselect(
            "Regions",
            options=region_labels,
            default=previous_clean_selection,
            key="general_regions",
        )
    )
    normalized_selection = _normalize_region_labels(
        selected_regions_raw, previous_clean_selection
    )
    canonical_selection: list[str] = []
    seen_labels: set[str] = set()
    for entry in normalized_selection:
        label = _canonical_region_label_entry(entry)
        if label and label not in seen_labels:
            canonical_selection.append(label)
            seen_labels.add(label)
    selected_regions_raw = canonical_selection
    if st is not None:
        st.session_state[_GENERAL_REGIONS_NORMALIZED_KEY] = list(selected_regions_raw)

    all_selected = "All" in selected_regions_raw
    if all_selected or not selected_regions_raw:
        selected_regions = list(available_region_values)
    else:
        selected_regions = []
        for entry in selected_regions_raw:
            if entry == "All":
                continue
            value = label_to_value.get(entry)
            if value is None:
                normalized = str(entry).strip().lower()
                value = alias_to_value.get(normalized)
                if value is None:
                    try:
                        value = int(str(entry).strip())
                    except ValueError:
                        value = str(entry).strip()
            if value not in selected_regions:
                selected_regions.append(value)
    if not selected_regions:
        selected_regions = list(available_region_values)

    run_config = copy.deepcopy(base_config)
    run_config["start_year"] = start_year
    run_config["end_year"] = end_year
    run_config["regions"] = selected_regions
    run_config.setdefault("modules", {})

    active_preset_key: str | None = None
    active_preset_label: str | None = None
    lock_carbon_controls = False
    if preset_key != "manual" and preset_apply is not None:
        try:
            preset_apply(run_config["modules"])
        except Exception as exc:
            container.error(f"Failed to apply preset defaults: {exc}")
        else:
            active_preset_key = preset_key
            active_preset_label = preset_label
            lock_carbon_controls = bool(preset_locks_carbon)

    try:
        selected_years = _select_years(candidate_years, start_year, end_year)
    except Exception:
        step = 1 if end_year >= start_year else -1
        selected_years = list(range(start_year, end_year + step, step))
    if not selected_years:
        selected_years = [start_year]

    return GeneralConfigResult(
        config_label=config_label,
        config_source=run_config,
        run_config=run_config,
        candidate_years=candidate_years,
        start_year=start_year,
        end_year=end_year,
        selected_years=selected_years,
        regions=selected_regions,
        preset_key=active_preset_key,
        preset_label=active_preset_label,
        lock_carbon_controls=lock_carbon_controls,
    )


def _render_carbon_policy_section(
    container: Any,
    run_config: dict[str, Any],
    *,
    region_options: Iterable[Any] | None = None,
    lock_inputs: bool = False,
) -> CarbonModuleSettings:
    modules = run_config.setdefault("modules", {})
    defaults = modules.get("carbon_policy", {}) or {}
    price_defaults = modules.get("carbon_price", {}) or {}
    dispatch_defaults = modules.get("electricity_dispatch", {}) or {}

    # -------------------------
    # Defaults
    # -------------------------
    enabled_default = bool(defaults.get("enabled", True))
    enable_floor_default = bool(defaults.get("enable_floor", True))
    enable_ccr_default = bool(defaults.get("enable_ccr", True))
    ccr1_default = bool(defaults.get("ccr1_enabled", True))
    ccr2_default = bool(defaults.get("ccr2_enabled", True))
    ccr1_price_default = _coerce_optional_float(defaults.get("ccr1_price"))
    ccr2_price_default = _coerce_optional_float(defaults.get("ccr2_price"))
    ccr1_escalator_default = _coerce_float(defaults.get("ccr1_escalator_pct"), 0.0)
    ccr2_escalator_default = _coerce_float(defaults.get("ccr2_escalator_pct"), 0.0)
    banking_default = bool(defaults.get("allowance_banking_enabled", True))
    bank_default = _coerce_float(defaults.get("bank0", 0.0), default=0.0)

    coverage_default = _normalize_coverage_selection(
        defaults.get("coverage_regions", ["All"])
    )

    control_default_raw = defaults.get("control_period_years")
    try:
        control_default = int(control_default_raw)
    except (TypeError, ValueError):
        control_default = 3
    control_override_default = control_default_raw is not None

    # -------------------------
    # Price defaults
    # -------------------------
    price_enabled_default = bool(price_defaults.get("enabled", False))
    price_value_raw = price_defaults.get("price_per_ton", price_defaults.get("price", 0.0))
    price_default = _coerce_float(price_value_raw, default=0.0)
    price_schedule_default = _normalize_price_schedule(price_defaults.get("price_schedule"))

    locked = bool(lock_inputs)

    # -------------------------
    # Coverage value map
    # -------------------------
    coverage_value_map: dict[str, Any] = {
        _ALL_REGIONS_LABEL: "All",
        "All": "All",
    }
    for label in coverage_default:
        coverage_value_map.setdefault(label, canonical_region_value(label))
    if region_options is not None:
        for entry in region_options:
            label = canonical_region_label(entry)
            coverage_value_map.setdefault(label, canonical_region_value(entry))

    # -------------------------
    # Coverage / Regions
    # -------------------------
    region_labels: list[str] = []
    if region_options is not None:
        for entry in region_options:
            label = canonical_region_label(entry).strip() or "default"
            if label not in region_labels:
                region_labels.append(label)
    for label in coverage_default:
        if label != _ALL_REGIONS_LABEL and label not in region_labels:
            region_labels.append(label)
    if not region_labels:
        region_labels = ["default"]

    coverage_choices = [_ALL_REGIONS_LABEL] + sorted(region_labels, key=str)
    if coverage_default == ["All"]:
        coverage_default_display = [_ALL_REGIONS_LABEL]
    else:
        coverage_default_display = [
            label for label in coverage_default if label in coverage_choices
        ] or [_ALL_REGIONS_LABEL]

    default_ccr1_price_value = float(ccr1_price_default) if ccr1_price_default is not None else 0.0
    default_ccr2_price_value = float(ccr2_price_default) if ccr2_price_default is not None else 0.0
    default_ccr1_escalator_value = float(ccr1_escalator_default)
    default_ccr2_escalator_value = float(ccr2_escalator_default)
    default_control_year_value = int(control_default if control_default > 0 else 3)
    default_price_value = float(price_default if price_default >= 0.0 else 0.0)

    if locked and st is not None:
        st.session_state["carbon_enable"] = bool(enabled_default)
        st.session_state["carbon_price_enable"] = bool(price_enabled_default)
        st.session_state["carbon_floor"] = bool(enable_floor_default)
        st.session_state["carbon_ccr"] = bool(enable_ccr_default)
        st.session_state["carbon_ccr1"] = bool(ccr1_default)
        st.session_state["carbon_ccr2"] = bool(ccr2_default)
        st.session_state["carbon_banking"] = bool(banking_default)
        st.session_state["carbon_bank0"] = float(bank_default)
        st.session_state["carbon_control_toggle"] = bool(control_override_default)
        st.session_state["carbon_control_years"] = default_control_year_value
        st.session_state["carbon_ccr1_price"] = default_ccr1_price_value
        st.session_state["carbon_ccr1_escalator"] = default_ccr1_escalator_value
        st.session_state["carbon_ccr2_price"] = default_ccr2_price_value
        st.session_state["carbon_ccr2_escalator"] = default_ccr2_escalator_value
        st.session_state["carbon_coverage_regions"] = list(coverage_default_display)
        st.session_state["carbon_price_value"] = default_price_value

    # -------------------------
    # Session defaults and change tracking
    # -------------------------
    bank_value_default = bank_default
    if st is not None:  # GUI path
        bank_value_default = float(st.session_state.setdefault("carbon_bank0", bank_default))

    def _mark_last_changed(key: str) -> None:
        if st is None:
            return
        st.session_state["carbon_module_last_changed"] = key

    deep_pricing_allowed = bool(dispatch_defaults.get("deep_carbon_pricing", False))
    if st is not None:
        deep_pricing_allowed = bool(
            st.session_state.get("dispatch_deep_carbon", deep_pricing_allowed)
        )

    session_enabled_default = enabled_default
    session_price_default = price_enabled_default
    last_changed = None
    if st is not None:
        last_changed = st.session_state.get("carbon_module_last_changed")
        session_enabled_default = bool(
            st.session_state.get("carbon_enable", enabled_default)
        )
        session_price_default = bool(
            st.session_state.get("carbon_price_enable", price_enabled_default)
        )
        if session_enabled_default and session_price_default and not deep_pricing_allowed:
            if last_changed == "cap":
                session_price_default = False
            else:
                session_enabled_default = False
            st.session_state["carbon_enable"] = session_enabled_default
            st.session_state["carbon_price_enable"] = session_price_default

    # -------------------------
    # Cap vs Price toggles (mutually exclusive)
    # -------------------------
    enabled = container.toggle(
        "Enable carbon cap",
        value=session_enabled_default,
        key="carbon_enable",
        on_change=lambda: _mark_last_changed("cap"),
        disabled=locked,
    )
    price_enabled = container.toggle(
        "Enable carbon price",
        value=session_price_default,
        key="carbon_price_enable",
        on_change=lambda: _mark_last_changed("price"),
        disabled=locked,
    )

    if locked:
        enabled = bool(enabled_default)
        price_enabled = bool(price_enabled_default)
    elif enabled and price_enabled:
        if last_changed == "cap":
            price_enabled = False
        else:
            enabled = False

    # -------------------------
    # Carbon Cap Panel
    # -------------------------
    with _sidebar_panel(container, enabled and not locked) as cap_panel:
        enable_floor = cap_panel.toggle(
            "Enable price floor",
            value=enable_floor_default,
            key="carbon_floor",
            disabled=(not enabled) or locked,
        )
        enable_ccr = cap_panel.toggle(
            "Enable CCR",
            value=enable_ccr_default,
            key="carbon_ccr",
            disabled=(not enabled) or locked,
        )
        ccr1_enabled = cap_panel.toggle(
            "Enable CCR Tier 1",
            value=ccr1_default,
            key="carbon_ccr1",
            disabled=(not (enabled and enable_ccr)) or locked,
        )
        ccr2_enabled = cap_panel.toggle(
            "Enable CCR Tier 2",
            value=ccr2_default,
            key="carbon_ccr2",
            disabled=(not (enabled and enable_ccr)) or locked,
        )

        if enabled and enable_ccr and ccr1_enabled:
            default_price1 = float(ccr1_price_default) if ccr1_price_default is not None else 0.0
            ccr1_price_value = float(
                cap_panel.number_input(
                    "CCR Tier 1 trigger price ($/ton)",
                    min_value=0.0,
                    value=default_price1,
                    step=1.0,
                    format="%0.2f",
                    key="carbon_ccr1_price",
                    disabled=(not (enabled and enable_ccr and ccr1_enabled)) or locked,
                )
            )
            ccr1_escalator_value = float(
                cap_panel.number_input(
                    "CCR Tier 1 annual escalator (%)",
                    min_value=0.0,
                    value=float(ccr1_escalator_default),
                    step=0.1,
                    format="%0.2f",
                    key="carbon_ccr1_escalator",
                    disabled=(not (enabled and enable_ccr and ccr1_enabled)) or locked,
                )
            )
        else:
            ccr1_price_value = ccr1_price_default if ccr1_price_default is not None else None
            ccr1_escalator_value = float(ccr1_escalator_default)

        if enabled and enable_ccr and ccr2_enabled:
            default_price2 = float(ccr2_price_default) if ccr2_price_default is not None else 0.0
            ccr2_price_value = float(
                cap_panel.number_input(
                    "CCR Tier 2 trigger price ($/ton)",
                    min_value=0.0,
                    value=default_price2,
                    step=1.0,
                    format="%0.2f",
                    key="carbon_ccr2_price",
                    disabled=(not (enabled and enable_ccr and ccr2_enabled)) or locked,
                )
            )
            ccr2_escalator_value = float(
                cap_panel.number_input(
                    "CCR Tier 2 annual escalator (%)",
                    min_value=0.0,
                    value=float(ccr2_escalator_default),
                    step=0.1,
                    format="%0.2f",
                    key="carbon_ccr2_escalator",
                    disabled=(not (enabled and enable_ccr and ccr2_enabled)) or locked,
                )
            )
        else:
            ccr2_price_value = ccr2_price_default if ccr2_price_default is not None else None
            ccr2_escalator_value = float(ccr2_escalator_default)

        banking_enabled = cap_panel.toggle(
            "Enable allowance banking",
            value=banking_default,
            key="carbon_banking",
            disabled=(not enabled) or locked,
        )

        if banking_enabled:
            initial_bank = float(
                cap_panel.number_input(
                    "Initial allowance bank (tons)",
                    min_value=0.0,
                    value=float(bank_value_default if bank_value_default >= 0.0 else 0.0),
                    step=1000.0,
                    format="%f",
                    key="carbon_bank0",
                    disabled=(not (enabled and banking_enabled)) or locked,
                )
            )
        else:
            initial_bank = 0.0

        control_override = cap_panel.toggle(
            "Override control period",
            value=control_override_default,
            key="carbon_control_toggle",
            disabled=(not enabled) or locked,
        )
        control_period_value = cap_panel.number_input(
            "Control period length (years)",
            min_value=1,
            value=int(control_default if control_default > 0 else 3),
            step=1,
            format="%d",
            key="carbon_control_years",
            disabled=(not (enabled and control_override)) or locked,
        )
        control_period_years = (
            _sanitize_control_period(control_period_value)
            if enabled and control_override
            else None
        )

        coverage_selection = cap_panel.multiselect(
            "Regions covered by carbon cap",
            options=coverage_choices,
            default=coverage_default_display,
            disabled=(not enabled) or locked,
            key="carbon_coverage_regions",
            help=(
                "Select the regions subject to the cap. Choose “All regions” to apply "
                "the carbon policy across every region."
            ),
        )
        coverage_regions = _normalize_coverage_selection(
            coverage_selection or coverage_default_display
        )

    # -------------------------
    # Carbon Price Panel
    # -------------------------
    with _sidebar_panel(container, price_enabled and not locked) as price_panel:
        price_per_ton = price_panel.number_input(
            "Carbon price ($/ton)",
            min_value=0.0,
            value=float(price_default if price_default >= 0.0 else 0.0),
            step=1.0,
            format="%0.2f",
            key="carbon_price_value",
            disabled=(not price_enabled) or locked,
        )
        price_schedule = price_schedule_default.copy() if price_enabled else {}

    if locked:
        enabled = bool(enabled_default)
        price_enabled = bool(price_enabled_default)
        enable_floor = bool(enable_floor_default)
        enable_ccr = bool(enable_ccr_default)
        ccr1_enabled = bool(ccr1_default)
        ccr2_enabled = bool(ccr2_default)
        banking_enabled = bool(banking_default)
        if banking_enabled:
            initial_bank = float(bank_value_default if bank_value_default >= 0.0 else 0.0)
        else:
            initial_bank = 0.0
        control_override = bool(control_override_default)
        if enabled and control_override:
            control_period_years = _sanitize_control_period(default_control_year_value)
        else:
            control_period_years = None
        coverage_regions = list(coverage_default)
        price_per_ton = default_price_value
        price_schedule = price_schedule_default.copy() if price_enabled else {}

    # -------------------------
    # Errors and Return
    # -------------------------
    errors: list[str] = []
<<<<<<< HEAD
    deep_enabled = bool(
        modules.get("electricity_dispatch", {}).get("deep_carbon_pricing", False)
    )
    if st is not None:
        deep_enabled = bool(st.session_state.get("dispatch_deep_carbon", deep_enabled))
    if enabled and price_enabled and not deep_enabled:
=======
    if enabled and price_enabled and not deep_pricing_allowed:
>>>>>>> 02e0d8fa
        errors.append("Cannot enable both carbon cap and carbon price simultaneously.")

    cap_region_values: list[Any] = []
    if coverage_regions != ["All"]:
        for label in coverage_regions:
            resolved = coverage_value_map.get(label, label)
            if isinstance(resolved, str) and resolved.lower() in {"all", "all regions"}:
                cap_region_values = []
                break
            try:
                cap_region_values.append(int(resolved))
            except (TypeError, ValueError):
                cap_region_values.append(resolved)

    carbon_module = modules.setdefault("carbon_policy", {})
    carbon_module.update(
        {
            "enabled": bool(enabled),
            "enable_floor": bool(enabled and enable_floor),
            "enable_ccr": bool(enabled and enable_ccr),
            "ccr1_enabled": bool(enabled and enable_ccr and ccr1_enabled),
            "ccr2_enabled": bool(enabled and enable_ccr and ccr2_enabled),
            "allowance_banking_enabled": bool(enabled and banking_enabled),
            "coverage_regions": list(coverage_regions),
        }
    )
    if control_period_years is None or not enabled:
        carbon_module["control_period_years"] = None
    else:
        carbon_module["control_period_years"] = int(control_period_years)

    if enabled and banking_enabled:
        carbon_module["bank0"] = float(initial_bank)
    else:
        carbon_module["bank0"] = 0.0

    if cap_region_values:
        carbon_module["regions"] = list(cap_region_values)
    else:
        carbon_module.pop("regions", None)

    price_module = modules.setdefault("carbon_price", {})
    price_module["enabled"] = bool(price_enabled)
    if price_enabled:
        price_module["price_per_ton"] = float(price_per_ton)
        if price_schedule:
            price_module["price_schedule"] = dict(price_schedule)
        else:
            price_module.pop("price_schedule", None)
    else:
        price_module.pop("price_schedule", None)
        price_module.pop("price", None)
        if "price_per_ton" in price_module:
            price_module["price_per_ton"] = float(price_per_ton)

    return CarbonModuleSettings(
        enabled=enabled,
        price_enabled=price_enabled,
        enable_floor=enable_floor,
        enable_ccr=enable_ccr,
        ccr1_enabled=ccr1_enabled,
        ccr2_enabled=ccr2_enabled,
        ccr1_price=ccr1_price_value if 'ccr1_price_value' in locals() else ccr1_price_default,
        ccr2_price=ccr2_price_value if 'ccr2_price_value' in locals() else ccr2_price_default,
        ccr1_escalator_pct=ccr1_escalator_value if 'ccr1_escalator_value' in locals() else float(ccr1_escalator_default),
        ccr2_escalator_pct=ccr2_escalator_value if 'ccr2_escalator_value' in locals() else float(ccr2_escalator_default),
        banking_enabled=banking_enabled,
        coverage_regions=coverage_regions,
        control_period_years=control_period_years,
        price_per_ton=float(price_per_ton),
        initial_bank=initial_bank,
        cap_regions=cap_region_values,
        price_schedule=price_schedule,
        errors=errors,
    )


# -------------------------
# Dispatch UI
# -------------------------
def _render_dispatch_section(
    container: Any,
    run_config: dict[str, Any],
    frames: FramesType | None,
) -> DispatchModuleSettings:
    modules = run_config.setdefault("modules", {})
    defaults = modules.get("electricity_dispatch", {})
    enabled_default = bool(defaults.get("enabled", False))
    mode_default = str(defaults.get("mode", "single")).lower()
    if mode_default not in {"single", "network"}:
        mode_default = "single"
    capacity_default = bool(defaults.get("capacity_expansion", True))
    reserve_default = bool(defaults.get("reserve_margins", True))
    deep_default = bool(defaults.get("deep_carbon_pricing", False))

    enabled = container.toggle(
        "Enable electricity dispatch",
        value=enabled_default,
        key="dispatch_enable",
    )

    mode_value = mode_default
    capacity_expansion = capacity_default
    reserve_margins = reserve_default
    deep_carbon_pricing = deep_default
    errors: list[str] = []

    mode_options = {"single": "Single region", "network": "Networked"}

    with _sidebar_panel(container, enabled) as panel:
        mode_label = mode_options.get(mode_default, mode_options["single"])
        mode_selection = panel.selectbox(
            "Dispatch topology",
            options=list(mode_options.values()),
            index=list(mode_options.values()).index(mode_label),
            disabled=not enabled,
            key="dispatch_mode",
        )
        mode_value = "network" if mode_selection == mode_options["network"] else "single"
        capacity_expansion = panel.checkbox(
            "Enable capacity expansion",
            value=capacity_default,
            disabled=not enabled,
            key="dispatch_capacity",
        )
        reserve_margins = panel.checkbox(
            "Enforce reserve margins",
            value=reserve_default,
            disabled=not enabled,
            key="dispatch_reserve",
        )
        deep_carbon_pricing = panel.toggle(
            "Enable deep carbon pricing",
            value=deep_default,
            disabled=not enabled,
            key="dispatch_deep_carbon",
            help=(
                "Allows simultaneous use of allowance clearing prices and exogenous "
                "carbon prices when solving dispatch."
            ),
        )

        default_deep_value = deep_default
        if st is not None:
            default_deep_value = bool(
                st.session_state.get("dispatch_deep_carbon", deep_default)
            )
        deep_carbon_pricing = panel.toggle(
            "Enable deep carbon pricing",
            value=default_deep_value,
            disabled=not enabled,
            key="dispatch_deep_carbon",
        )

        if enabled:
            if frames is None:
                message = "Dispatch requires demand and unit data, but no frames are available."
                panel.error(message)
                errors.append(message)
            else:
                try:
                    demand_df = frames.demand()
                    units_df = frames.units()
                except Exception as exc:
                    message = f"Dispatch data unavailable: {exc}"
                    panel.error(message)
                    errors.append(message)
                else:
                    if demand_df.empty or units_df.empty:
                        message = "Dispatch requires non-empty demand and unit tables."
                        panel.error(message)
                        errors.append(message)
        else:
            mode_value = mode_default
            capacity_expansion = False
            reserve_margins = False
            deep_carbon_pricing = False

    if not enabled:
        mode_value = mode_value or "single"
        deep_carbon_pricing = False

    modules["electricity_dispatch"] = {
        "enabled": bool(enabled),
        "mode": mode_value or "single",
        "capacity_expansion": bool(capacity_expansion),
        "reserve_margins": bool(reserve_margins),
        "deep_carbon_pricing": bool(deep_carbon_pricing),
    }

    return DispatchModuleSettings(
        enabled=bool(enabled),
        mode=mode_value or "single",
        capacity_expansion=bool(capacity_expansion),
        reserve_margins=bool(reserve_margins),
        deep_carbon_pricing=bool(deep_carbon_pricing),
        errors=errors,
    )


# -------------------------
# Incentives UI
# -------------------------
def _coerce_optional_float(value: Any) -> float | None:
    if value in (None, ""):
        return None
    if isinstance(value, str):
        text = value.strip()
        if not text:
            return None
        value = text
    try:
        return float(value)
    except (TypeError, ValueError):
        return None


def _coerce_bool_flag(value: Any, default: bool = True) -> bool:
    if value in (None, ""):
        return bool(default)
    if isinstance(value, bool):
        return value
    if isinstance(value, (int, float)):
        if value in (0, 1):
            return bool(value)
    if isinstance(value, str):
        normalized = value.strip().lower()
        if normalized in {"true", "t", "yes", "y", "1", "on"}:
            return True
        if normalized in {"false", "f", "no", "n", "0", "off"}:
            return False
    return bool(default)


def _parse_years_field(
    value: Any,
    *,
    valid_years: set[int] | None = None,
) -> tuple[list[int], list[str], list[int]]:
    if value in (None, ""):
        return [], [], []

    text = str(value).strip()
    if not text:
        return [], [], []

    normalized = text.translate({ord(char): None for char in "[]{}()"})
    tokens = [token for token in re.split(r"[;,\s]+", normalized) if token]

    parsed_years: list[int] = []
    invalid_tokens: list[str] = []
    out_of_range: list[int] = []

    valid_set = {int(year) for year in valid_years} if valid_years else set()

    for token in tokens:
        token_str = token.strip()
        if not token_str:
            continue

        if "-" in token_str:
            start_text, end_text = token_str.split("-", 1)
            try:
                start_year = int(start_text.strip())
                end_year = int(end_text.strip())
            except (TypeError, ValueError):
                invalid_tokens.append(token_str)
                continue

            step = 1 if end_year >= start_year else -1
            for year in range(start_year, end_year + step, step):
                if valid_set and year not in valid_set:
                    out_of_range.append(year)
                else:
                    parsed_years.append(year)
            continue

        try:
            year_int = int(token_str)
        except (TypeError, ValueError):
            invalid_tokens.append(token_str)
            continue

        if valid_set and year_int not in valid_set:
            out_of_range.append(year_int)
        else:
            parsed_years.append(year_int)

    parsed_years = sorted({int(year) for year in parsed_years})
    out_of_range = sorted({int(year) for year in out_of_range if year not in parsed_years})

    return parsed_years, invalid_tokens, out_of_range


def _data_editor_records(value: Any) -> list[dict[str, Any]]:
    if value is None:
        return []

    if hasattr(value, "to_dict"):
        try:
            records = value.to_dict("records")  # type: ignore[call-arg]
        except Exception:
            records = None
        if isinstance(records, list):
            return [dict(entry) for entry in records if isinstance(entry, Mapping)]

    if isinstance(value, Mapping):
        return [dict(value)]

    if isinstance(value, Iterable) and not isinstance(value, (str, bytes)):
        records: list[dict[str, Any]] = []
        for entry in value:
            if isinstance(entry, Mapping):
                records.append(dict(entry))
        if records:
            return records

    return []


def _simulation_years_from_config(config: Mapping[str, Any]) -> list[int]:
    try:
        base_years = _years_from_config(config)
    except Exception:
        base_years = []

    start_raw = config.get("start_year")
    end_raw = config.get("end_year")

    def _to_int(value: Any) -> int | None:
        if value in (None, ""):
            return None
        try:
            return int(value)
        except (TypeError, ValueError):
            return None

    start_year = _to_int(start_raw)
    end_year = _to_int(end_raw)

    years: list[int] = []

    if base_years:
        try:
            years = _select_years(base_years, start_year, end_year)
        except Exception:
            years = [int(year) for year in base_years]
    else:
        if start_year is not None and end_year is not None:
            step = 1 if end_year >= start_year else -1
            years = list(range(start_year, end_year + step, step))
        elif start_year is not None:
            years = [start_year]
        elif end_year is not None:
            years = [end_year]

    return sorted({int(year) for year in years})


def _render_incentives_section(
    container: Any,
    run_config: dict[str, Any],
    frames: FramesType | None,
) -> IncentivesModuleSettings:
    modules = run_config.setdefault("modules", {})
    defaults = modules.get("incentives", {})
    enabled_default = bool(defaults.get("enabled", False))

    incentives_cfg = run_config.get("electricity_incentives")
    production_source: Any | None = None
    investment_source: Any | None = None
    if isinstance(incentives_cfg, Mapping):
        enabled_default = bool(incentives_cfg.get("enabled", enabled_default))
        production_source = incentives_cfg.get("production")
        investment_source = incentives_cfg.get("investment")
    if production_source is None and isinstance(defaults, Mapping):
        production_source = defaults.get("production")
    if investment_source is None and isinstance(defaults, Mapping):
        investment_source = defaults.get("investment")

    def _normalise_config_entries(
        source: Any, *, credit_key: str, limit_key: str
    ) -> list[dict[str, Any]]:
        entries: list[dict[str, Any]] = []
        if isinstance(source, Mapping):
            iterable: Iterable[Any] = [source]
        elif isinstance(source, Iterable) and not isinstance(source, (str, bytes)):
            iterable = source
        else:
            iterable = []
        for entry in iterable:
            if not isinstance(entry, Mapping):
                continue
            tech_id = resolve_technology_key(entry.get("technology"))
            if tech_id is None:
                continue
            try:
                year_int = int(entry.get("year"))
            except (TypeError, ValueError):
                continue
            credit_val = _coerce_optional_float(entry.get(credit_key))
            if credit_val is None:
                continue
            limit_val = _coerce_optional_float(entry.get(limit_key))
            record: dict[str, Any] = {
                "technology": get_technology_label(tech_id),
                "year": year_int,
                credit_key: float(credit_val),
            }
            if limit_val is not None:
                record[limit_key] = float(limit_val)
            entries.append(record)
        entries.sort(key=lambda item: (str(item["technology"]).lower(), int(item["year"])))
        return entries

    existing_production_entries = _normalise_config_entries(
        production_source, credit_key="credit_per_mwh", limit_key="limit_mwh"
    )
    existing_investment_entries = _normalise_config_entries(
        investment_source, credit_key="credit_per_mw", limit_key="limit_mw"
    )

    technology_options: set[str] = {
        get_technology_label(tech_id) for tech_id in sorted(TECH_ID_TO_LABEL or {})
    }
    for entry in (*existing_production_entries, *existing_investment_entries):
        label = str(entry.get("technology", "")).strip()
        if label:
            technology_options.add(label)
    if not technology_options:
        technology_options = {"Coal", "Gas", "Wind", "Solar"}
    technology_labels = sorted(technology_options)

    production_credit_col = "Credit ($/MWh)"
    production_limit_col = "Limit (MWh)"
    investment_credit_col = "Credit ($/MW)"
    investment_limit_col = "Limit (MW)"
    selection_column = "Apply Credit"

    def _build_editor_rows(
        entries: list[dict[str, Any]],
        *,
        credit_key: str,
        limit_key: str,
        credit_label: str,
        limit_label: str,
        selection_label: str,
    ) -> list[dict[str, Any]]:
        rows: list[dict[str, Any]] = []
        for entry in entries:
            rows.append(
                {
                    selection_label: True,
                    "Technology": entry["technology"],
                    "Years": str(entry["year"]),
                    credit_label: entry.get(credit_key),
                    limit_label: entry.get(limit_key),
                }
            )
        seen = {str(row.get("Technology")) for row in rows if row.get("Technology")}
        for label in technology_labels:
            if label not in seen:
                rows.append(
                    {
                        selection_label: False,
                        "Technology": label,
                        "Years": "",
                        credit_label: None,
                        limit_label: None,
                    }
                )
        rows.sort(
            key=lambda row: (
                str(row.get("Technology", "")).lower(),
                str(row.get("Years", "")).lower(),
            )
        )
        return rows

    production_rows_default: list[dict[str, Any]] = _build_editor_rows(
        existing_production_entries,
        credit_key="credit_per_mwh",
        limit_key="limit_mwh",
        credit_label=production_credit_col,
        limit_label=production_limit_col,
        selection_label=selection_column,
    )
    investment_rows_default: list[dict[str, Any]] = _build_editor_rows(
        existing_investment_entries,
        credit_key="credit_per_mw",
        limit_key="limit_mw",
        credit_label=investment_credit_col,
        limit_label=investment_limit_col,
        selection_label=selection_column,
    )

    production_column_order: list[str] = [
        selection_column,
        "Technology",
        "Years",
        production_credit_col,
        production_limit_col,
    ]
    investment_column_order: list[str] = [
        selection_column,
        "Technology",
        "Years",
        investment_credit_col,
        investment_limit_col,
    ]

    available_years = _simulation_years_from_config(run_config)
    valid_years_set = {int(year) for year in available_years}

    def _rows_to_config_entries(
        rows: list[Mapping[str, Any]],
        *,
        credit_column: str,
        limit_column: str,
        credit_config_key: str,
        limit_config_key: str,
        context_label: str,
        valid_years: set[int],
        selection_column: str | None = None,
    ) -> tuple[list[dict[str, Any]], list[str]]:
        results: dict[tuple[int, int], dict[str, Any]] = {}
        messages: list[str] = []
        for index, row in enumerate(rows, start=1):
            if selection_column and selection_column in row:
                include_row = _coerce_bool_flag(row.get(selection_column), default=False)
                if not include_row:
                    continue
            technology_value = row.get("Technology")
            technology_label = (
                str(technology_value).strip() if technology_value not in (None, "") else ""
            )
            if not technology_label:
                continue
            tech_id = resolve_technology_key(technology_label)
            if tech_id is None:
                messages.append(f'{context_label} row {index}: Unknown technology "{technology_label}".')
                continue
            years_value = row.get("Years")
            years, invalid_tokens, out_of_range = _parse_years_field(
                years_value, valid_years=valid_years
            )
            if invalid_tokens:
                tokens_display = ", ".join(
                    sorted({token.strip() for token in invalid_tokens if token.strip()})
                )
                if tokens_display:
                    messages.append(
                        f"{context_label} row {index}: Unable to parse year value(s): {tokens_display}."
                    )
            if out_of_range:
                years_display = ", ".join(str(year) for year in out_of_range)
                messages.append(
                    f"{context_label} row {index}: Year(s) {years_display} fall outside the selected simulation years."
                )
            if not years:
                years_text = str(years_value).strip() if isinstance(years_value, str) else ""
                credit_candidate = _coerce_optional_float(row.get(credit_column))
                if years_text or credit_candidate is not None:
                    messages.append(f"{context_label} row {index}: Specify one or more valid years.")
                continue
            credit_value = _coerce_optional_float(row.get(credit_column))
            if credit_value is None:
                messages.append(f"{context_label} row {index}: Provide a credit value.")
                continue
            limit_value = _coerce_optional_float(row.get(limit_column))
            label = get_technology_label(tech_id)
            for year in years:
                entry = {
                    "technology": label,
                    "year": int(year),
                    credit_config_key: float(credit_value),
                }
                if limit_value is not None:
                    entry[limit_config_key] = float(limit_value)
                results[(tech_id, int(year))] = entry
        ordered = sorted(
            results.values(),
            key=lambda item: (str(item["technology"]).lower(), int(item["year"])),
        )
        return ordered, messages

    enabled = container.toggle(
        "Enable incentives and credits",
        value=enabled_default,
        key="incentives_enable",
    )

    errors: list[str] = []
    production_entries = existing_production_entries
    investment_entries = existing_investment_entries

    with _sidebar_panel(container, enabled) as panel:
        panel.caption(
            "Specify technology-specific tax credits that feed the electricity capacity and generation modules."
        )
        if available_years:
            years_display = ", ".join(str(year) for year in available_years)
            panel.caption(f"Simulation years: {years_display}")
        panel.caption(
            "Enter comma-separated years or ranges (e.g., 2025, 2030-2032). "
            "Leave blank to exclude a technology."
        )

        panel.markdown("**Production tax credits ($/MWh)**")
        production_editor_value = panel.data_editor(
            production_rows_default,
            disabled=not enabled,
            hide_index=True,
            num_rows="dynamic",
            width="stretch",  # Streamlit >= 1.38: replaces use_container_width
            key="incentives_production_editor",
            column_order=production_column_order,
            column_config={
                selection_column: st.column_config.CheckboxColumn(
                    "Apply Credit",
                    help=(
                        "Select to apply production tax credits for this technology. "
                        "Unchecked technologies default to $0 incentives across all years."
                    ),
                    default=False,
                ),
                "Technology": st.column_config.SelectboxColumn(
                    "Technology", options=technology_labels
                ),
                "Years": st.column_config.TextColumn(
                    "Applicable years",
                    help="Comma-separated years or ranges (e.g., 2025, 2030-2032).",
                ),
                production_credit_col: st.column_config.NumberColumn(
                    production_credit_col,
                    format="$%.2f",
                    min_value=0.0,
                    help="Credit value applied per megawatt-hour.",
                ),
                production_limit_col: st.column_config.NumberColumn(
                    production_limit_col,
                    min_value=0.0,
                    help="Optional annual limit on eligible production (MWh).",
                ),
            },
        )

        panel.markdown("**Investment tax credits ($/MW)**")
        investment_editor_value = panel.data_editor(
            investment_rows_default,
            disabled=not enabled,
            hide_index=True,
            num_rows="dynamic",
            width="stretch",  # Streamlit >= 1.38: replaces use_container_width
            key="incentives_investment_editor",
            column_order=investment_column_order,
            column_config={
                selection_column: st.column_config.CheckboxColumn(
                    "Apply Credit",
                    help=(
                        "Select to apply investment tax credits for this technology. "
                        "Unchecked technologies default to $0 incentives across all years."
                    ),
                    default=False,
                ),
                "Technology": st.column_config.SelectboxColumn(
                    "Technology", options=technology_labels
                ),
                "Years": st.column_config.TextColumn(
                    "Applicable years",
                    help="Comma-separated years or ranges (e.g., 2025, 2030-2032).",
                ),
                investment_credit_col: st.column_config.NumberColumn(
                    investment_credit_col,
                    format="$%.2f",
                    min_value=0.0,
                    help="Credit value applied per megawatt of installed capacity.",
                ),
                investment_limit_col: st.column_config.NumberColumn(
                    investment_limit_col,
                    min_value=0.0,
                    help="Optional annual limit on eligible capacity additions (MW).",
                ),
            },
        )


        validation_messages: list[str] = []
        if enabled:
            production_entries, production_messages = _rows_to_config_entries(
                _data_editor_records(production_editor_value),
                credit_column=production_credit_col,
                limit_column=production_limit_col,
                credit_config_key="credit_per_mwh",
                limit_config_key="limit_mwh",
                context_label="Production tax credit",
                valid_years=valid_years_set,
                selection_column=selection_column,
            )
            investment_entries, investment_messages = _rows_to_config_entries(
                _data_editor_records(investment_editor_value),
                credit_column=investment_credit_col,
                limit_column=investment_limit_col,
                credit_config_key="credit_per_mw",
                limit_config_key="limit_mw",
                context_label="Investment tax credit",
                valid_years=valid_years_set,
                selection_column=selection_column,
            )
            validation_messages.extend(production_messages)
            validation_messages.extend(investment_messages)

        for message in validation_messages:
            panel.error(message)
        errors.extend(validation_messages)

        if enabled:
            if frames is None:
                message = "Incentives require generating unit data."
                panel.error(message)
                errors.append(message)
            else:
                try:
                    units_df = frames.units()
                except Exception as exc:
                    message = f"Unable to access unit data: {exc}"
                    panel.error(message)
                    errors.append(message)
                else:
                    if units_df.empty:
                        message = "Incentives require at least one generating unit."
                        panel.error(message)
                        errors.append(message)

    incentives_record: dict[str, Any] = {"enabled": bool(enabled)}
    if production_entries:
        incentives_record["production"] = copy.deepcopy(production_entries)
    if investment_entries:
        incentives_record["investment"] = copy.deepcopy(investment_entries)

    run_config["electricity_incentives"] = copy.deepcopy(incentives_record)
    modules["incentives"] = copy.deepcopy(incentives_record)

    return IncentivesModuleSettings(
        enabled=bool(enabled),
        production_credits=copy.deepcopy(production_entries),
        investment_credits=copy.deepcopy(investment_entries),
        errors=errors,
    )


# -------------------------
# Outputs UI
# -------------------------
def _render_outputs_section(
    container: Any,
    run_config: dict[str, Any],
    last_result: Mapping[str, Any] | None,
) -> OutputsModuleSettings:
    modules = run_config.setdefault("modules", {})
    defaults = modules.get("outputs", {})
    enabled_default = bool(defaults.get("enabled", True))
    directory_default = str(defaults.get("directory") or run_config.get("output_name") or "outputs")
    show_csv_default = bool(defaults.get("show_csv_downloads", True))

    downloads_root = get_downloads_directory()

    enabled = container.toggle(
        "Enable output management",
        value=enabled_default,
        key="outputs_enable",
    )

    directory_value = directory_default
    show_csv_downloads = show_csv_default
    errors: list[str] = []

    with _sidebar_panel(container, enabled) as panel:
        directory_value = panel.text_input(
            "Output directory name",
            value=directory_default,
            disabled=not enabled,
            key="outputs_directory",
        ).strip()
        show_csv_downloads = panel.checkbox(
            "Show CSV downloads from last run",
            value=show_csv_default,
            disabled=not enabled,
            key="outputs_csv",
        )

        resolved_directory = downloads_root if not directory_value else downloads_root / directory_value
        panel.caption(f"Outputs will be saved to {resolved_directory}")

        if enabled and not directory_value:
            message = "Specify an output directory when the outputs module is enabled."
            panel.error(message)
            errors.append(message)

        csv_files: Mapping[str, Any] | None = None
        if enabled and show_csv_downloads:
            if isinstance(last_result, Mapping):
                csv_files = last_result.get("csv_files")  # type: ignore[assignment]
            if csv_files:
                panel.caption("Download CSV outputs from the most recent run.")
                for filename, content in sorted(csv_files.items()):
                    panel.download_button(
                        label=f"Download {filename}",
                        data=content,
                        file_name=filename,
                        mime="text/csv",
                        key=f"outputs_download_{filename}",
                    )
            else:
                panel.info("No CSV outputs are available yet.")
        elif enabled:
            panel.caption("CSV downloads will be available after the next run.")

    if not directory_value:
        directory_value = directory_default or "outputs"
    if not enabled:
        show_csv_downloads = False

    run_config["output_name"] = directory_value
    resolved_directory = downloads_root if not directory_value else downloads_root / directory_value
    modules["outputs"] = {
        "enabled": bool(enabled),
        "directory": directory_value,
        "show_csv_downloads": bool(show_csv_downloads),
        "resolved_path": str(resolved_directory),  # config serialization
    }

    return OutputsModuleSettings(
        enabled=bool(enabled),
        directory=directory_value,
        resolved_path=resolved_directory,  # keep as Path in memory
        show_csv_downloads=bool(show_csv_downloads),
        errors=errors,
    )


# -------------------------
# Frames + runner helpers
# -------------------------
def _coerce_float(value: Any, default: float = 0.0) -> float:
    try:
        if isinstance(value, str):
            return float(value.strip())
        return float(value)
    except (TypeError, ValueError):
        return float(default)


def _coerce_str(value: Any, default: str = "default") -> str:
    if value in (None, ""):
        return default
    return str(value)


def _coerce_year_set(value: Any, fallback: Iterable[int]) -> set[int]:
    years: set[int] = set()
    if isinstance(value, Iterable) and not isinstance(value, (str, bytes, Mapping)):
        for entry in value:
            try:
                years.add(int(entry))
            except (TypeError, ValueError):
                continue
    elif value not in (None, ""):
        try:
            years.add(int(value))
        except (TypeError, ValueError):
            pass
    if not years:
        years = {int(year) for year in fallback}
    return years


def _coerce_year_value_map(
    entry: Any,
    years: Iterable[int],
    *,
    cast: Callable[[Any], _T],
    default: _T,
) -> dict[int, _T]:
    values: dict[int, _T] = {}

    if isinstance(entry, Mapping):
        iterator = entry.items()
    elif isinstance(entry, Iterable) and not isinstance(entry, (str, bytes)):
        iterator = []
        for item in entry:
            if isinstance(item, Mapping) and "year" in item:
                iterator.append((item.get("year"), item.get("value", item.get("amount"))))
            elif isinstance(item, (list, tuple)) and len(item) == 2:
                iterator.append((item[0], item[1]))
    elif entry is not None:
        try:
            coerced = cast(entry)
        except (TypeError, ValueError):
            coerced = cast(default)
        return {int(year): coerced for year in years}
    else:
        iterator = []

    for year, raw_value in iterator:
        try:
            year_int = int(year)
        except (TypeError, ValueError):
            continue
        try:
            values[year_int] = cast(raw_value)
        except (TypeError, ValueError):
            continue

    result: dict[int, _T] = {}
    for year in years:
        year_int = int(year)
        result[year_int] = values.get(year_int, cast(default))
    return result


def _build_policy_frame(
    config: Mapping[str, Any],
    years: Iterable[int],
    carbon_policy_enabled: bool,
    *,
    ccr1_enabled: bool | None = None,
    ccr2_enabled: bool | None = None,
    control_period_years: int | None = None,
    banking_enabled: bool = True,
) -> pd.DataFrame:
    years_list = sorted(int(year) for year in years)
    if not years_list:
        raise ValueError("No years supplied for policy frame")

    market_cfg = config.get("allowance_market")
    if not isinstance(market_cfg, Mapping):
        market_cfg = {}

    bank_flag = bool(carbon_policy_enabled and banking_enabled)

    resolution_raw = market_cfg.get("resolution", "annual")
    if isinstance(resolution_raw, str):
        resolution = resolution_raw.strip().lower() or "annual"
    else:
        resolution = str(resolution_raw).strip().lower() or "annual"
    if resolution not in {"annual", "daily"}:
        resolution = "annual"

    if carbon_policy_enabled:
        ccr1_flag = _coerce_bool_flag(market_cfg.get("ccr1_enabled"), default=True)
        ccr2_flag = _coerce_bool_flag(market_cfg.get("ccr2_enabled"), default=True)
        if ccr1_enabled is not None:
            ccr1_flag = bool(ccr1_enabled)
        if ccr2_enabled is not None:
            ccr2_flag = bool(ccr2_enabled)

        control_period = control_period_years
        if control_period is None:
            raw_control = market_cfg.get("control_period_years")
            if raw_control not in (None, ""):
                try:
                    control_period = int(raw_control)
                except (TypeError, ValueError):
                    control_period = None
        if control_period is not None and control_period <= 0:
            control_period = None

        cap_map = _coerce_year_value_map(market_cfg.get("cap"), years_list, cast=float, default=0.0)
        floor_map = _coerce_year_value_map(market_cfg.get("floor"), years_list, cast=float, default=0.0)
        ccr1_trigger_map = _coerce_year_value_map(
            market_cfg.get("ccr1_trigger"), years_list, cast=float, default=0.0
        )
        ccr1_qty_map = _coerce_year_value_map(
            market_cfg.get("ccr1_qty"), years_list, cast=float, default=0.0
        )
        ccr2_trigger_map = _coerce_year_value_map(
            market_cfg.get("ccr2_trigger"), years_list, cast=float, default=0.0
        )
        ccr2_qty_map = _coerce_year_value_map(
            market_cfg.get("ccr2_qty"), years_list, cast=float, default=0.0
        )
        cp_id_map = _coerce_year_value_map(
            market_cfg.get("cp_id"), years_list, cast=lambda v: _coerce_str(v, "CP1"), default="CP1"
        )
        bank0 = _coerce_float(market_cfg.get("bank0"), default=0.0)
        surrender_frac = _coerce_float(market_cfg.get("annual_surrender_frac"), default=1.0)
        carry_pct = _coerce_float(market_cfg.get("carry_pct"), default=1.0)
        if not bank_flag:
            bank0 = 0.0
            carry_pct = 0.0
        full_compliance_years = _coerce_year_set(
            market_cfg.get("full_compliance_years"), fallback=[]
        )
        if not full_compliance_years:
            if control_period:
                full_compliance_years = {
                    year
                    for idx, year in enumerate(years_list, start=1)
                    if idx % control_period == 0
                }
            if not full_compliance_years:
                full_compliance_years = {years_list[-1]}
    else:
        cap_map = {year: float(_LARGE_ALLOWANCE_SUPPLY) for year in years_list}
        floor_map = {year: 0.0 for year in years_list}
        ccr1_trigger_map = {year: 0.0 for year in years_list}
        ccr1_qty_map = {year: 0.0 for year in years_list}
        ccr2_trigger_map = {year: 0.0 for year in years_list}
        ccr2_qty_map = {year: 0.0 for year in years_list}
        cp_id_map = {year: "NoPolicy" for year in years_list}
        bank0 = _LARGE_ALLOWANCE_SUPPLY
        surrender_frac = 0.0
        carry_pct = 1.0
        full_compliance_years = set()
        ccr1_flag = False
        ccr2_flag = False
        control_period = None
        bank_flag = False

    records: list[dict[str, Any]] = []
    for year in years_list:
        records.append(
            {
                "year": year,
                "cap_tons": float(cap_map[year]),
                "floor_dollars": float(floor_map[year]),
                "ccr1_trigger": float(ccr1_trigger_map[year]),
                "ccr1_qty": float(ccr1_qty_map[year]),
                "ccr2_trigger": float(ccr2_trigger_map[year]),
                "ccr2_qty": float(ccr2_qty_map[year]),
                "cp_id": str(cp_id_map[year]),
                "full_compliance": year in full_compliance_years,
                "bank0": float(bank0),
                "annual_surrender_frac": float(surrender_frac),
                "carry_pct": float(carry_pct),
                "policy_enabled": bool(carbon_policy_enabled),
                "ccr1_enabled": bool(ccr1_flag),
                "ccr2_enabled": bool(ccr2_flag),
                "control_period_years": control_period,
                "bank_enabled": bool(bank_flag),
                "resolution": "annual" if resolution not in {"annual", "daily"} else resolution,
            }
        )

    return pd.DataFrame(records)


def _available_regions_from_frames(frames: FramesType) -> list[str]:
    """Return an ordered list of region labels present in ``frames``."""

    regions: list[str] = []

    try:
        demand = frames.demand()
        if not demand.empty and 'region' in demand.columns:
            for value in demand['region']:
                label = str(value)
                if label not in regions:
                    regions.append(label)
    except Exception:  # pragma: no cover - defensive guard
        pass

    try:
        units = frames.units()
        if not units.empty and 'region' in units.columns:
            for value in units['region']:
                label = str(value)
                if label not in regions:
                    regions.append(label)
    except Exception:  # pragma: no cover - defensive guard
        pass

    if not regions:
        regions = ['default']

    return regions


def _build_coverage_frame(
    frames: FramesType,
    coverage_regions: Iterable[str] | None,
) -> pd.DataFrame | None:
    """Construct a coverage table aligning regions with enabled status."""

    if coverage_regions is None:
        return None

    normalized = _normalize_coverage_selection(coverage_regions)
    cover_all = normalized == ["All"]

    regions = _available_regions_from_frames(frames)
    ordered = list(dict.fromkeys(regions))
    for label in normalized:
        if label != "All" and label not in ordered:
            ordered.append(label)

    records = [
        {
            'region': region,
            'covered': True if cover_all else region in normalized,
        }
        for region in ordered
    ]

    return pd.DataFrame(records)


def _default_units() -> pd.DataFrame:
    data = [
        {
            "unit_id": "wind-1",
            "fuel": "wind",
            "region": "default",
            "cap_mw": 50.0,
            "availability": 0.5,
            "hr_mmbtu_per_mwh": 0.0,
            "vom_per_mwh": 0.0,
            "fuel_price_per_mmbtu": 0.0,
            "ef_ton_per_mwh": 0.0,
        },
        {
            "unit_id": "coal-1",
            "fuel": "coal",
            "region": "default",
            "cap_mw": 80.0,
            "availability": 0.9,
            "hr_mmbtu_per_mwh": 9.0,
            "vom_per_mwh": 1.5,
            "fuel_price_per_mmbtu": 1.8,
            "ef_ton_per_mwh": 1.0,
        },
        {
            "unit_id": "gas-1",
            "fuel": "gas",
            "region": "default",
            "cap_mw": 70.0,
            "availability": 0.85,
            "hr_mmbtu_per_mwh": 7.0,
            "vom_per_mwh": 2.0,
            "fuel_price_per_mmbtu": 2.5,
            "ef_ton_per_mwh": 0.45,
        },
    ]
    return pd.DataFrame(data)


def _default_fuels() -> pd.DataFrame:
    return pd.DataFrame(
        [
            {"fuel": "wind", "covered": False},
            {"fuel": "coal", "covered": True},
            {"fuel": "gas", "covered": True},
        ]
    )


def _default_transmission() -> pd.DataFrame:
    return pd.DataFrame(columns=["from_region", "to_region", "limit_mw"])


def _build_default_frames(
    years: Iterable[int],
    *,
    carbon_policy_enabled: bool = True,
    banking_enabled: bool = True,
    carbon_price_schedule: Mapping[int, float] | Mapping[str, Any] | None = None,
) -> FramesType:
    frames_cls = FramesType
    demand_records = [
        {"year": int(year), "region": "default", "demand_mwh": float(_DEFAULT_LOAD_MWH)}
        for year in years
    ]
    base_frames = {
        "units": _default_units(),
        "demand": pd.DataFrame(demand_records),
        "fuels": _default_fuels(),
        "transmission": _default_transmission(),
    }
    return frames_cls(
        base_frames,
        carbon_policy_enabled=carbon_policy_enabled,
        banking_enabled=banking_enabled,
        carbon_price_schedule=carbon_price_schedule,
    )


def _ensure_years_in_demand(frames: FramesType, years: Iterable[int]) -> FramesType:
    if not years:
        return frames

    demand = frames.demand()
    if demand.empty:
        raise ValueError("Demand frame is empty; cannot infer loads for requested years")

    existing_years = {int(year) for year in demand["year"].unique()}
    target_years = {int(year) for year in years}
    missing = sorted(target_years - existing_years)
    if not missing:
        return frames

    averages = demand.groupby("region")["demand_mwh"].mean()
    new_rows: list[dict[str, Any]] = []
    for year in missing:
        for region, value in averages.items():
            new_rows.append({"year": year, "region": region, "demand_mwh": float(value)})

    demand_updated = pd.concat([demand, pd.DataFrame(new_rows)], ignore_index=True)
    demand_updated = demand_updated.sort_values(["year", "region"]).reset_index(drop=True)
    return frames.with_frame("demand", demand_updated)


def _temporary_output_directory(prefix: str = "bluesky_gui_") -> Path:
    """Create a writable temporary directory for engine CSV outputs.

    Some execution environments (notably restricted containers) provide a
    read-only ``/tmp``.  ``tempfile.mkdtemp`` raises :class:`PermissionError`
    in those cases which previously caused CSV exports to silently fail.  To
    keep the download buttons working we attempt a small set of candidate
    locations and fall back to a project specific directory under the current
    working directory or the user's home directory.
    """

    candidates: list[Path] = []

    override = os.environ.get("GRANITELEDGER_TMPDIR")
    if override:
        candidates.append(Path(override).expanduser())

    candidates.append(Path(tempfile.gettempdir()))
    candidates.append(Path.cwd() / ".graniteledger" / "tmp")

    home = Path.home()
    if home:
        candidates.append(home / ".graniteledger" / "tmp")

    tried: list[tuple[Path, Exception]] = []
    seen: set[Path] = set()
    for base_dir in candidates:
        if base_dir in seen:
            continue
        seen.add(base_dir)

        try:
            base_dir.mkdir(parents=True, exist_ok=True)
        except OSError as exc:
            tried.append((base_dir, exc))
            continue

        try:
            return Path(tempfile.mkdtemp(prefix=prefix, dir=str(base_dir)))
        except OSError as exc:
            tried.append((base_dir, exc))
            continue

    error_detail = "; ".join(f"{path}: {exc}" for path, exc in tried) or "no candidates available"
    raise RuntimeError(f"Unable to create temporary output directory ({error_detail}).")


def _write_outputs_to_temp(outputs) -> tuple[Path, dict[str, bytes]]:
    temp_dir = _temporary_output_directory()
    # Expect outputs to expose to_csv(target_dir)
    if hasattr(outputs, "to_csv"):
        try:
            outputs.to_csv(temp_dir)
        except Exception:
            shutil.rmtree(temp_dir, ignore_errors=True)
            raise
    else:
        shutil.rmtree(temp_dir, ignore_errors=True)
        raise TypeError("Runner outputs object does not implement to_csv(Path).")
    csv_files: dict[str, bytes] = {}
    for csv_path in temp_dir.glob("*.csv"):
        csv_files[csv_path.name] = csv_path.read_bytes()
    return temp_dir, csv_files


def _extract_output_dataframe(outputs: Any, names: Sequence[str]) -> pd.DataFrame:
    """Return a DataFrame from ``outputs`` matching one of ``names``.

    The engine historically exposed results as :class:`EngineOutputs` with
    attributes named ``annual``, ``emissions_by_region`` and so on.  Some
    development branches temporarily renamed these attributes which broke the
    GUI.  This helper provides a resilient lookup that supports both the
    canonical names and any temporary aliases.  When a name cannot be resolved
    an empty DataFrame is returned so the UI can still render informative
    placeholders instead of failing outright.
    """

    for name in names:
        candidate: Any | None = None
        if hasattr(outputs, name):
            candidate = getattr(outputs, name)
        elif isinstance(outputs, Mapping):
            candidate = outputs.get(name)

        if isinstance(candidate, pd.DataFrame):
            return candidate
        if candidate is None:
            continue

        if isinstance(candidate, pd.Series):
            return candidate.to_frame().reset_index(drop=False)

        if isinstance(candidate, Mapping):
            # ``pd.DataFrame`` cannot coerce dictionaries of scalars directly – a
            # frequent pattern for single-region dispatch results.  Attempt an
            # index-oriented conversion before falling back to the generic
            # constructor so we can still surface the data in the UI.
            try:
                coerced = pd.DataFrame(candidate)
            except Exception:
                try:
                    coerced = pd.DataFrame.from_dict(candidate, orient="index")
                except Exception:  # pragma: no cover - defensive guard
                    LOGGER.warning(
                        "Unable to coerce mapping output field '%s' to a DataFrame.",
                        name,
                    )
                    continue
                else:
                    return coerced.reset_index(drop=False)
            else:
                return coerced

        try:
            coerced = pd.DataFrame(candidate)
        except Exception:  # pragma: no cover - defensive guard
            LOGGER.warning(
                "Unable to coerce engine output field '%s' to a DataFrame.", name
            )
            continue
        else:
            return coerced

    LOGGER.warning(
        "Engine runner outputs missing expected field(s): %s", ", ".join(names)
    )
    return pd.DataFrame()


def _normalize_dispatch_price_frame(
    price_df: pd.DataFrame | None,
) -> tuple[pd.DataFrame, dict[str, bool]]:
    """Return a price DataFrame with best-effort column normalisation.

    Engine refactors occasionally rename the dispatch price fields or return
    mappings that are awkward to coerce into :class:`pandas.DataFrame`
    instances.  The GUI previously assumed the canonical ``['year', 'region',
    'price']`` schema which caused otherwise valid single-region outputs to be
    treated as empty.  This helper performs a defensive normalisation step so
    the UI can render whatever data is available while signalling missing
    columns to the caller.
    """

    if not isinstance(price_df, pd.DataFrame) or price_df.empty:
        return pd.DataFrame(), {"year": False, "region": False, "price": False}

    df = price_df.copy()

    # Promote index labels to columns when possible.  Many historical outputs
    # stored the region name in the index rather than an explicit column.
    if df.index.name or (getattr(df.index, "names", None) and any(df.index.names)):
        df = df.reset_index(drop=False)

    alias_map: dict[str, tuple[str, ...]] = {
        "year": ("year", "period", "calendar_year"),
        "region": ("region", "regions", "zone", "market", "node", "index"),
        "price": (
            "price",
            "value",
            "cost",
            "marginal_cost",
            "dispatch_price",
            "dispatch_cost",
        ),
    }

    rename_map: dict[str, str] = {}
    lower_lookup = {col.lower(): col for col in df.columns}
    for canonical, aliases in alias_map.items():
        for alias in aliases:
            column = lower_lookup.get(alias.lower())
            if column is not None:
                rename_map[column] = canonical
                break

    if rename_map:
        df = df.rename(columns=rename_map)

    # When the price column is missing but only a single numeric column is
    # available, assume it represents the dispatch price.
    if "price" not in df.columns:
        numeric_columns = [
            col for col in df.columns if pd.api.types.is_numeric_dtype(df[col])
        ]
        if len(numeric_columns) == 1:
            df = df.rename(columns={numeric_columns[0]: "price"})

    # If region data is absent but the DataFrame now contains a generic
    # ``index`` column from reset_index(), interpret it as the region label.
    if "region" not in df.columns and "index" in df.columns:
        df = df.rename(columns={"index": "region"})

    field_flags = {key: (key in df.columns) for key in ("year", "region", "price")}
    return df, field_flags


def _read_uploaded_dataframe(uploaded_file: Any | None) -> pd.DataFrame | None:
    if uploaded_file is None:
        return None

    try:
        if hasattr(uploaded_file, "getvalue"):
            raw = uploaded_file.getvalue()
        elif hasattr(uploaded_file, "read"):
            raw = uploaded_file.read()
        else:
            raw = uploaded_file

        buffer: io.BytesIO | io.StringIO
        if isinstance(raw, bytes):
            buffer = io.BytesIO(raw)
        else:
            buffer = io.StringIO(str(raw))

        df = pd.read_csv(buffer)
    except Exception as exc:
        _ensure_streamlit()
        st.error(f"Unable to read CSV: {exc}")
        return None

    if df.empty:
        _ensure_streamlit()
        st.warning("Uploaded CSV is empty.")

    return df


def _validate_frame_override(
    frames_obj: FramesType,
    frame_name: str,
    df: pd.DataFrame,
) -> tuple[FramesType | None, str | None]:
    validator_name = frame_name.lower()
    try:
        candidate = frames_obj.with_frame(frame_name, df)
        validator = getattr(candidate, validator_name, None)
        if callable(validator):
            validator()
        else:
            candidate.frame(frame_name)
        return candidate, None
    except Exception as exc:  # pragma: no cover
        return None, str(exc)


# -------------------------
# Assumptions editor tabs
# -------------------------
def _render_demand_controls(
    frames_obj: FramesType,
    years: Iterable[int],
) -> tuple[FramesType, list[str], list[str]]:  # pragma: no cover - UI helper
    _ensure_streamlit()

    notes: list[str] = []
    errors: list[str] = []
    frames_out = frames_obj

    demand_default = frames_obj.demand()
    if not demand_default.empty:
        st.caption("Current demand assumptions")
        st.dataframe(demand_default, width="stretch")
    else:
        st.info("No default demand data found. Provide values via the controls or upload a CSV.")

    manual_df: pd.DataFrame | None = None
    manual_note: str | None = None

    target_years = sorted({int(year) for year in years}) if years else []
    if not target_years and not demand_default.empty:
        target_years = sorted({int(year) for year in demand_default["year"].unique()})
    if not target_years:
        target_years = [2025]

    use_manual = st.checkbox("Create demand profile with controls", value=False, key="demand_manual_toggle")
    if use_manual:
        st.caption("Set a baseline load, per-region multipliers, and annual growth to construct demand.")
        if not demand_default.empty:
            first_year = target_years[0]
            base_year_data = demand_default[demand_default["year"] == first_year]
            default_base = float(base_year_data["demand_mwh"].mean()) if not base_year_data.empty else float(_DEFAULT_LOAD_MWH)
        else:
            default_base = float(_DEFAULT_LOAD_MWH)

        base_value = float(
            st.number_input(
                "Baseline demand for the first year (MWh)",
                min_value=0.0,
                value=max(0.0, default_base),
                step=10_000.0,
                format="%0.0f",
            )
        )
        growth_pct = float(
            st.slider(
                "Annual growth rate (%)",
                min_value=-20.0,
                max_value=20.0,
                value=0.0,
                step=0.25,
                key="demand_growth",
            )
        )

        if not demand_default.empty:
            region_labels = sorted({str(region) for region in demand_default["region"].unique()})
            region_defaults = (
                demand_default[demand_default["year"] == target_years[0]]
                .set_index("region")["demand_mwh"]
                .to_dict()
            )
        else:
            region_labels = ["default"]
            region_defaults = {}

        manual_records: list[dict[str, Any]] = []
        for region in region_labels:
            default_region_value = float(region_defaults.get(region, base_value or _DEFAULT_LOAD_MWH))
            multiplier_default = 1.0
            if base_value > 0.0:
                multiplier_default = default_region_value / base_value
            multiplier_default = float(max(0.1, min(3.0, multiplier_default)))

            multiplier = float(
                st.slider(
                    f"{region} demand multiplier",
                    min_value=0.1,
                    max_value=3.0,
                    value=multiplier_default,
                    step=0.05,
                    key=f"demand_scale_{region}",
                )
            )

            for index, year in enumerate(target_years):
                growth_factor = (1.0 + growth_pct / 100.0) ** index
                demand_val = base_value * multiplier * growth_factor
                manual_records.append(
                    {
                        "year": int(year),
                        "region": region,
                        "demand_mwh": float(demand_val),
                    }
                )

        manual_df = pd.DataFrame(manual_records)
        manual_note = (
            f"Demand constructed from GUI controls with baseline {base_value:,.0f} MWh, "
            f"growth {growth_pct:0.2f}% across {len(region_labels)} region(s) "
            f"and {len(target_years)} year(s)."
        )

    uploaded = st.file_uploader("Upload demand CSV", type="csv", key="demand_csv")
    if uploaded is not None:
        upload_df = _read_uploaded_dataframe(uploaded)
        if upload_df is not None:
            if manual_df is not None:
                st.info("Uploaded demand CSV overrides manual adjustments.")
                manual_df = None
                manual_note = None
            candidate, error = _validate_frame_override(frames_out, "demand", upload_df)
            if candidate is None:
                message = f"Demand CSV invalid: {error}"
                st.error(message)
                errors.append(message)
            else:
                frames_out = candidate
                notes.append(f"Demand table loaded from {uploaded.name} ({len(upload_df)} row(s)).")

    if manual_df is not None:
        candidate, error = _validate_frame_override(frames_out, "demand", manual_df)
        if candidate is None:
            message = f"Demand override invalid: {error}"
            st.error(message)
            errors.append(message)
        else:
            frames_out = candidate
            if manual_note:
                notes.append(manual_note)

    return frames_out, notes, errors


def _render_units_controls(frames_obj: FramesType) -> tuple[FramesType, list[str], list[str]]:  # pragma: no cover - UI helper
    _ensure_streamlit()

    notes: list[str] = []
    errors: list[str] = []
    frames_out = frames_obj

    units_default = frames_obj.units()
    if not units_default.empty:
        st.caption("Current generating units")
        st.dataframe(units_default, width="stretch")
    else:
        st.info("No generating units are defined. Upload a CSV to provide unit characteristics.")

    manual_df: pd.DataFrame | None = None
    manual_note: str | None = None
    edit_inline = st.checkbox("Edit units inline", value=False, key="units_manual_toggle")
    if edit_inline and not units_default.empty:
        st.caption("Adjust unit properties with the controls below.")
        manual_records: list[dict[str, Any]] = []
        for index, row in units_default.iterrows():
            unit_label = str(row["unit_id"])
            st.markdown(f"**{unit_label}**")
            col_meta = st.columns(3)
            with col_meta[0]:
                unit_id = st.text_input(
                    "Unit ID",
                    value=unit_label,
                    key=f"units_unit_id_{index}",
                ).strip() or unit_label
            with col_meta[1]:
                region = st.text_input(
                    "Region",
                    value=str(row["region"]),
                    key=f"units_region_{index}",
                ).strip() or str(row["region"])
            with col_meta[2]:
                fuel = st.text_input(
                    "Fuel",
                    value=str(row["fuel"]),
                    key=f"units_fuel_{index}",
                ).strip() or str(row["fuel"])

            col_perf = st.columns(3)
            with col_perf[0]:
                cap_mw = st.number_input(
                    "Capacity (MW)",
                    min_value=0.0,
                    value=float(row["cap_mw"]),
                    step=1.0,
                    key=f"units_cap_{index}",
                )
            with col_perf[1]:
                availability = st.slider(
                    "Availability",
                    min_value=0.0,
                    max_value=1.0,
                    value=float(row["availability"]),
                    step=0.01,
                    key=f"units_availability_{index}",
                )
            with col_perf[2]:
                heat_rate = st.number_input(
                    "Heat rate (MMBtu/MWh)",
                    min_value=0.0,
                    value=float(row["hr_mmbtu_per_mwh"]),
                    step=0.1,
                    key=f"units_heat_rate_{index}",
                )

            col_cost = st.columns(3)
            with col_cost[0]:
                vom = st.number_input(
                    "VOM ($/MWh)",
                    min_value=0.0,
                    value=float(row["vom_per_mwh"]),
                    step=0.1,
                    key=f"units_vom_{index}",
                )
            with col_cost[1]:
                fuel_price = st.number_input(
                    "Fuel price ($/MMBtu)",
                    min_value=0.0,
                    value=float(row["fuel_price_per_mmbtu"]),
                    step=0.1,
                    key=f"units_fuel_price_{index}",
                )
            with col_cost[2]:
                emission_factor = st.number_input(
                    "Emission factor (ton/MWh)",
                    min_value=0.0,
                    value=float(row["ef_ton_per_mwh"]),
                    step=0.01,
                    key=f"units_ef_{index}",
                )

            manual_records.append(
                {
                    "unit_id": unit_id,
                    "region": region,
                    "fuel": fuel,
                    "cap_mw": float(cap_mw),
                    "availability": float(availability),
                    "hr_mmbtu_per_mwh": float(heat_rate),
                    "vom_per_mwh": float(vom),
                    "fuel_price_per_mmbtu": float(fuel_price),
                    "ef_ton_per_mwh": float(emission_factor),
                }
            )

        manual_df = pd.DataFrame(manual_records)
        manual_note = f"Units modified via GUI controls ({len(manual_records)} unit(s))."
    elif edit_inline:
        st.info("Upload a units CSV to edit inline.")

    uploaded = st.file_uploader("Upload units CSV", type="csv", key="units_csv")
    if uploaded is not None:
        upload_df = _read_uploaded_dataframe(uploaded)
        if upload_df is not None:
            if manual_df is not None:
                st.info("Uploaded units CSV overrides inline edits.")
                manual_df = None
                manual_note = None
            candidate, error = _validate_frame_override(frames_out, "units", upload_df)
            if candidate is None:
                message = f"Units CSV invalid: {error}"
                st.error(message)
                errors.append(message)
            else:
                frames_out = candidate
                notes.append(f"Units loaded from {uploaded.name} ({len(upload_df)} row(s)).")

    if manual_df is not None:
        candidate, error = _validate_frame_override(frames_out, "units", manual_df)
        if candidate is None:
            message = f"Units override invalid: {error}"
            st.error(message)
            errors.append(message)
        else:
            frames_out = candidate
            if manual_note:
                notes.append(manual_note)

    return frames_out, notes, errors


def _render_fuels_controls(frames_obj: FramesType) -> tuple[FramesType, list[str], list[str]]:  # pragma: no cover - UI helper
    _ensure_streamlit()

    notes: list[str] = []
    errors: list[str] = []
    frames_out = frames_obj

    fuels_default = frames_obj.fuels()
    if not fuels_default.empty:
        st.caption("Current fuel coverage")
        st.dataframe(fuels_default, width="stretch")
    else:
        st.info("No fuel data available. Upload a CSV to specify fuel coverage.")

    manual_df: pd.DataFrame | None = None
    manual_note: str | None = None
    edit_inline = st.checkbox("Edit fuel coverage inline", value=False, key="fuels_manual_toggle")
    if edit_inline and not fuels_default.empty:
        st.caption("Toggle coverage and update emission factors as needed.")
        manual_records: list[dict[str, Any]] = []
        has_emission_column = "co2_ton_per_mmbtu" in fuels_default.columns
        for index, row in fuels_default.iterrows():
            fuel_label = str(row["fuel"])
            col_line = st.columns(3 if has_emission_column else 2)
            with col_line[0]:
                fuel_name = st.text_input(
                    "Fuel",
                    value=fuel_label,
                    key=f"fuels_name_{index}",
                ).strip() or fuel_label
            with col_line[1]:
                covered = st.checkbox(
                    "Covered",
                    value=bool(row["covered"]),
                    key=f"fuels_covered_{index}",
                )
            emission_value: float | None = None
            if has_emission_column:
                with col_line[2]:
                    emission_value = float(
                        st.number_input(
                            "CO₂ tons/MMBtu",
                            min_value=0.0,
                            value=float(row.get("co2_ton_per_mmbtu", 0.0)),
                            step=0.01,
                            key=f"fuels_emission_{index}",
                        )
                    )

            record: dict[str, Any] = {"fuel": fuel_name, "covered": bool(covered)}
            if has_emission_column:
                record["co2_ton_per_mmbtu"] = float(emission_value or 0.0)
            manual_records.append(record)

        manual_df = pd.DataFrame(manual_records)
        manual_note = f"Fuel coverage edited inline ({len(manual_records)} fuel(s))."
    elif edit_inline:
        st.info("Upload a fuels CSV to edit inline.")

    uploaded = st.file_uploader("Upload fuels CSV", type="csv", key="fuels_csv")
    if uploaded is not None:
        upload_df = _read_uploaded_dataframe(uploaded)
        if upload_df is not None:
            if manual_df is not None:
                st.info("Uploaded fuels CSV overrides inline edits.")
                manual_df = None
                manual_note = None
            candidate, error = _validate_frame_override(frames_out, "fuels", upload_df)
            if candidate is None:
                message = f"Fuels CSV invalid: {error}"
                st.error(message)
                errors.append(message)
            else:
                frames_out = candidate
                notes.append(f"Fuels loaded from {uploaded.name} ({len(upload_df)} row(s)).")

    if manual_df is not None:
        candidate, error = _validate_frame_override(frames_out, "fuels", manual_df)
        if candidate is None:
            message = f"Fuels override invalid: {error}"
            st.error(message)
            errors.append(message)
        else:
            frames_out = candidate
            if manual_note:
                notes.append(manual_note)

    return frames_out, notes, errors


def _render_transmission_controls(
    frames_obj: FramesType,
) -> tuple[FramesType, list[str], list[str]]:  # pragma: no cover - UI helper
    _ensure_streamlit()

    notes: list[str] = []
    errors: list[str] = []
    frames_out = frames_obj

    transmission_default = frames_obj.transmission()
    if not transmission_default.empty:
        st.caption("Current transmission limits")
        st.dataframe(transmission_default, width="stretch")
    else:
        st.info("No transmission limits specified. Add entries below or upload a CSV.")

    manual_df: pd.DataFrame | None = None
    manual_note: str | None = None
    edit_inline = st.checkbox("Edit transmission limits inline", value=False, key="transmission_manual_toggle")
    if edit_inline:
        editable = transmission_default.copy()
        if editable.empty:
            editable = pd.DataFrame(columns=["from_region", "to_region", "limit_mw"])
        st.caption("Use the table to add or modify directional flow limits (MW).")
        edited = st.data_editor(
            editable,
            num_rows="dynamic",
            width="stretch",
            key="transmission_editor",
        )
        manual_df = (edited.copy() if isinstance(edited, pd.DataFrame) else pd.DataFrame(edited)).dropna(how="all")
        manual_df = manual_df.reindex(columns=["from_region", "to_region", "limit_mw"])
        manual_note = f"Transmission table edited inline ({len(manual_df)} record(s))."

    uploaded = st.file_uploader("Upload transmission CSV", type="csv", key="transmission_csv")
    if uploaded is not None:
        upload_df = _read_uploaded_dataframe(uploaded)
        if upload_df is not None:
            if manual_df is not None:
                st.info("Uploaded transmission CSV overrides inline edits.")
                manual_df = None
                manual_note = None
            candidate, error = _validate_frame_override(frames_out, "transmission", upload_df)
            if candidate is None:
                message = f"Transmission CSV invalid: {error}"
                st.error(message)
                errors.append(message)
            else:
                frames_out = candidate
                notes.append(
                    f"Transmission limits loaded from {uploaded.name} ({len(upload_df)} row(s))."
                )

    if manual_df is not None:
        candidate, error = _validate_frame_override(frames_out, "transmission", manual_df)
        if candidate is None:
            message = f"Transmission override invalid: {error}"
            st.error(message)
            errors.append(message)
        else:
            frames_out = candidate
            if manual_note:
                notes.append(manual_note)

    return frames_out, notes, errors


# -------------------------
# Runner
# -------------------------
def _build_run_summary(
    params: Mapping[str, Any] | None,
    *,
    config_label: str | None = None,
) -> list[tuple[str, str]]:
    summary: list[tuple[str, str]] = []

    if config_label:
        summary.append(("Configuration", config_label))

    if not isinstance(params, Mapping):
        return summary

    def _coerce_int(value: object) -> int | None:
        try:
            return int(value)  # type: ignore[arg-type]
        except (TypeError, ValueError):
            return None

    def _enabled_label(flag: object, *, true: str = "Enabled", false: str = "Disabled") -> str:
        return true if bool(flag) else false

    start_year = _coerce_int(params.get("start_year"))
    end_year = _coerce_int(params.get("end_year"))

    if start_year is not None and end_year is not None:
        if start_year == end_year:
            summary.append(("Simulation years", str(start_year)))
        else:
            total_years = max(0, end_year - start_year + 1)
            years_label = f"{start_year}–{end_year}"
            if total_years > 0:
                years_label = f"{years_label} ({total_years} year(s))"
            summary.append(("Simulation years", years_label))
    elif start_year is not None:
        summary.append(("Simulation start year", str(start_year)))
    elif end_year is not None:
        summary.append(("Simulation end year", str(end_year)))

    carbon_enabled = params.get("carbon_policy_enabled")
    summary.append(("Carbon policy", _enabled_label(carbon_enabled)))

    if carbon_enabled:
        summary.append(("Price floor", _enabled_label(params.get("enable_floor"))))
        ccr_enabled = params.get("enable_ccr")
        summary.append(("Cost containment reserve", _enabled_label(ccr_enabled)))
        if ccr_enabled:
            ccr_triggers: list[str] = []
            if params.get("ccr1_enabled"):
                ccr_triggers.append("CCR1")
            if params.get("ccr2_enabled"):
                ccr_triggers.append("CCR2")
            if ccr_triggers:
                summary.append(("CCR triggers", ", ".join(ccr_triggers)))
        summary.append(
            (
                "Allowance banking",
                _enabled_label(params.get("allowance_banking_enabled"), true="Allowed", false="Not allowed"),
            )
        )
        control_period = _coerce_int(params.get("control_period_years"))
        if control_period:
            summary.append(("Control period", f"{control_period} year(s)"))

    dispatch_network = params.get("dispatch_use_network")
    if dispatch_network is not None:
        summary.append(
            (
                "Electricity dispatch",
                "Network" if bool(dispatch_network) else "Zonal",
            )
        )

    capacity_toggle = params.get("dispatch_capacity_expansion")
    if capacity_toggle is not None:
        summary.append(
            (
                "Capacity expansion",
                _enabled_label(capacity_toggle, true="Enabled", false="Disabled"),
            )
        )

    module_config = params.get("module_config")
    if isinstance(module_config, Mapping):
        enabled_modules: list[str] = []
        disabled_modules: list[str] = []
        for raw_name, settings in module_config.items():
            name = str(raw_name)
            if isinstance(settings, Mapping):
                enabled = settings.get("enabled", True)
            else:
                enabled = bool(settings)
            label = name.replace("_", " ").strip().title() or name
            if bool(enabled):
                enabled_modules.append(label)
            else:
                disabled_modules.append(label)
        if enabled_modules:
            summary.append(("Modules enabled", ", ".join(sorted(enabled_modules))))
        if disabled_modules:
            summary.append(("Modules disabled", ", ".join(sorted(disabled_modules))))

    return summary

def run_policy_simulation(
    config_source: Any | None,
    *,
    start_year: int | None = None,
    end_year: int | None = None,
    carbon_policy_enabled: bool = True,
    enable_floor: bool = True,
    enable_ccr: bool = True,
    ccr1_enabled: bool = True,
    ccr2_enabled: bool = True,
    ccr1_price: float | None = None,
    ccr2_price: float | None = None,
    ccr1_escalator_pct: float | None = None,
    ccr2_escalator_pct: float | None = None,
    allowance_banking_enabled: bool = True,
    initial_bank: float = 0.0,
    coverage_regions: Iterable[str] | None = None,
    control_period_years: int | None = None,
    cap_regions: Sequence[Any] | None = None,
    carbon_price_enabled: bool | None = None,
    carbon_price_value: float | None = None,
    carbon_price_schedule: Mapping[int, float] | Mapping[str, Any] | None = None,
    dispatch_use_network: bool = False,
<<<<<<< HEAD
    deep_carbon_pricing: bool | None = None,
=======
    dispatch_capacity_expansion: bool | None = None,
    deep_carbon_pricing: bool = False,
>>>>>>> 02e0d8fa
    module_config: Mapping[str, Any] | None = None,
    frames: FramesType | Mapping[str, pd.DataFrame] | None = None,
    assumption_notes: Iterable[str] | None = None,
    progress_cb: Callable[[str, Mapping[str, object]], None] | None = None,
) -> dict[str, Any]:



    try:
        config = _load_config_data(config_source)
    except Exception as exc:  # pragma: no cover
        return {"error": f"Unable to load configuration: {exc}"}

    config.setdefault("modules", {})


    try:
        base_years = _years_from_config(config)
        years = _select_years(base_years, start_year, end_year)
    except Exception as exc:
        return {"error": f"Invalid year selection: {exc}"}

    merged_modules = _merge_module_dicts(config.get("modules"), module_config)
    dispatch_defaults = merged_modules.get("electricity_dispatch", {})
    if deep_carbon_pricing is None:
        deep_carbon_flag = bool(dispatch_defaults.get("deep_carbon_pricing", False))
    else:
        deep_carbon_flag = bool(deep_carbon_pricing)

    carbon_policy_cfg = CarbonPolicyConfig.from_mapping(
        merged_modules.get("carbon_policy"),
        enabled=carbon_policy_enabled,
        enable_floor=enable_floor,
        enable_ccr=enable_ccr,
        ccr1_enabled=ccr1_enabled,
        ccr2_enabled=ccr2_enabled,
        ccr1_price=ccr1_price,
        ccr2_price=ccr2_price,
        ccr1_escalator_pct=ccr1_escalator_pct,
        ccr2_escalator_pct=ccr2_escalator_pct,
        allowance_banking_enabled=allowance_banking_enabled,
        control_period_years=control_period_years,
    )

    price_cfg = CarbonPriceConfig.from_mapping(
        merged_modules.get("carbon_price"),
        enabled=carbon_price_enabled,
        value=carbon_price_value,
        schedule=carbon_price_schedule,
        years=years,
    )

<<<<<<< HEAD
    if price_cfg.active:
        if carbon_policy_cfg.enabled and not deep_carbon_flag:
            return {"error": "Cannot enable both carbon cap and carbon price simultaneously."}
        if not deep_carbon_flag:
            carbon_policy_cfg.disable_for_price()
=======
    if price_cfg.active and bool(carbon_policy_enabled) and not deep_carbon_pricing:
        return {"error": "Cannot enable both carbon cap and carbon price simultaneously."}

    if price_cfg.active and not deep_carbon_pricing:
        carbon_policy_cfg.disable_for_price()
>>>>>>> 02e0d8fa

    normalized_coverage = _normalize_coverage_selection(
        coverage_regions
        if coverage_regions is not None
        else merged_modules.get("carbon_policy", {}).get("coverage_regions", ["All"])
    )

    policy_enabled = bool(carbon_policy_cfg.enabled)
    floor_flag = bool(policy_enabled and carbon_policy_cfg.enable_floor)
    ccr_flag = bool(
        policy_enabled
        and carbon_policy_cfg.enable_ccr
        and (carbon_policy_cfg.ccr1_enabled or carbon_policy_cfg.ccr2_enabled)
    )
    banking_flag = bool(policy_enabled and carbon_policy_cfg.allowance_banking_enabled)

    carbon_record = merged_modules.setdefault("carbon_policy", {})
    initial_bank_value = float(initial_bank) if banking_flag else 0.0

    carbon_record.update(
        {
            "enabled": policy_enabled,
            "enable_floor": floor_flag,
            "enable_ccr": ccr_flag,
            "ccr1_enabled": bool(carbon_policy_cfg.ccr1_enabled) if ccr_flag else False,
            "ccr2_enabled": bool(carbon_policy_cfg.ccr2_enabled) if ccr_flag else False,
            "allowance_banking_enabled": banking_flag,
            "coverage_regions": normalized_coverage,
            "control_period_years": (
                carbon_policy_cfg.control_period_years if policy_enabled else None
            ),
            "bank0": initial_bank_value,
        }
    )

    merged_modules["carbon_price"] = price_cfg.as_dict()
    price_schedule_map = {
        int(year): float(value) for year, value in price_cfg.schedule.items()
    }
    price_active = bool(price_cfg.active and price_schedule_map)
    normalized_regions: list[Any] = []
    if cap_regions is not None:
        seen_labels: set[str] = set()
        for entry in cap_regions:
            if entry in (None, ""):
                continue
            if isinstance(entry, str):
                text = entry.strip()
                if not text:
                    continue
                entry = text
            label = str(entry)
            if label in seen_labels:
                continue
            seen_labels.add(label)
            try:
                normalized_entry: Any = int(entry)  # type: ignore[arg-type]
            except (TypeError, ValueError):
                normalized_entry = entry
            normalized_regions.append(normalized_entry)
        carbon_record["regions"] = list(normalized_regions)

    if not normalized_regions and normalized_coverage and normalized_coverage != ["All"]:
        normalized_regions = list(normalized_coverage)
        if normalized_regions:
            carbon_record["regions"] = list(normalized_regions)

    config["modules"] = merged_modules

    dispatch_record = merged_modules.setdefault("electricity_dispatch", {})
    capacity_setting = dispatch_record.get("capacity_expansion")
    if dispatch_capacity_expansion is not None:
        capacity_flag = bool(dispatch_capacity_expansion)
    elif capacity_setting is not None:
        capacity_flag = bool(capacity_setting)
    else:
        capacity_flag = True
    dispatch_record["capacity_expansion"] = capacity_flag
    dispatch_record["use_network"] = bool(dispatch_use_network)
<<<<<<< HEAD
    dispatch_record["deep_carbon_pricing"] = bool(deep_carbon_flag)
=======
    dispatch_record["deep_carbon_pricing"] = bool(deep_carbon_pricing)

    if capacity_flag:
        config["sw_expansion"] = 1
    else:
        config["sw_expansion"] = 0
        if config.get("sw_rm") not in (None, 0, False):
            config["sw_rm"] = 0

>>>>>>> 02e0d8fa

    def _coerce_year_range(start: int | None, end: int | None) -> list[int]:
        if start is None and end is None:
            return []
        if start is None:
            start = end
        if end is None:
            end = start
        assert start is not None and end is not None
        step = 1 if end >= start else -1
        return list(range(int(start), int(end) + step, step))

    years = _coerce_year_range(start_year, end_year)
    if not years:
        years = _years_from_config(config)
    if not years:
        fallback_year = start_year or end_year
        if fallback_year is not None:
            years = [int(fallback_year)]
        else:
            years = [2025]

    years = sorted({int(year) for year in years})
    config["years"] = list(years)
    config["start_year"] = int(years[0])
    config["end_year"] = int(years[-1])

    carbon_price_for_frames: Mapping[int, float] | None = (
        price_schedule_map if price_active else None
    )

    if frames is None:
        frames_obj = _build_default_frames(
            years,
            carbon_policy_enabled=bool(carbon_policy_enabled),
            banking_enabled=bool(allowance_banking_enabled),
            carbon_price_schedule=carbon_price_for_frames,
        )
        demand_years: set[int] = set(years)
    else:
        frames_obj = Frames.coerce(
            frames,
            carbon_policy_enabled=bool(carbon_policy_enabled),
            banking_enabled=bool(allowance_banking_enabled),
            carbon_price_schedule=carbon_price_for_frames,
        )
        try:
            demand_years = {int(year) for year in frames_obj.demand()["year"].unique()}
        except Exception as exc:
            LOGGER.exception("Unable to read demand data from supplied frames")
            return {"error": f"Invalid demand data: {exc}"}

    requested_years = {int(year) for year in years}
    if frames is not None and demand_years and requested_years:
        if not demand_years.intersection(requested_years):
            sorted_requested = ", ".join(str(year) for year in sorted(requested_years))
            sorted_available = ", ".join(str(year) for year in sorted(demand_years))
            return {
                "error": (
                    "No demand data is available for the requested simulation years. "
                    f"Demand data covers years [{sorted_available}], but the run requested "
                    f"[{sorted_requested}]. Update the configuration or provide start_year/"
                    "end_year values that match the demand data."
                )
            }

    try:
        frames_obj = _ensure_years_in_demand(frames_obj, years)
    except Exception as exc:
        LOGGER.exception("Unable to normalise demand frame for requested years")
        return {"error": str(exc)}

    region_label_map: dict[str, Any] = {str(region): region for region in normalized_regions}

    def _ingest_region_values(values: Sequence[Any] | pd.Series | None) -> None:
        if values is None:
            return
        if isinstance(values, pd.Series):
            iterable = values.dropna().unique()
        else:
            iterable = values
        for value in iterable:
            if value is None:
                continue
            if pd.isna(value):
                continue
            region_label_map.setdefault(str(value), value)

    demand_region_labels: set[str] = set()
    try:
        demand_df = frames_obj.demand()
    except Exception:
        demand_df = None
    if demand_df is not None and not demand_df.empty:
        _ingest_region_values(demand_df["region"])
        demand_region_labels = {str(region) for region in demand_df["region"].unique()}

    existing_coverage_df: pd.DataFrame | None = None
    for frame_name in ("units", "coverage"):
        try:
            frame_candidate = frames_obj.optional_frame(frame_name)
        except Exception:
            frame_candidate = None
        if frame_candidate is not None and not frame_candidate.empty and "region" in frame_candidate.columns:
            _ingest_region_values(frame_candidate["region"])
            if frame_name == "coverage":
                existing_coverage_df = frame_candidate.copy()

    coverage_selection = list(normalized_coverage or [])
    cover_all = coverage_selection == ["All"]
    coverage_labels = (
        {str(label) for label in coverage_selection if str(label) and str(label) != "All"}
        if not cover_all
        else set()
    )
    for label in coverage_labels:
        region_label_map.setdefault(label, label)

    if not demand_region_labels:
        demand_region_labels = set(region_label_map) or set(coverage_labels)

    normalized_existing: pd.DataFrame | None = None
    existing_keys: set[tuple[str, int]] = set()
    if existing_coverage_df is not None and not existing_coverage_df.empty:
        normalized_existing = existing_coverage_df.copy()
        if not isinstance(normalized_existing.index, pd.RangeIndex):
            normalized_existing = normalized_existing.reset_index(drop=True)
        index_names = getattr(normalized_existing.index, "names", None) or []
        if "region" not in normalized_existing.columns and "region" in index_names:
            normalized_existing = normalized_existing.reset_index()
        if "region" not in normalized_existing.columns:
            normalized_existing = normalized_existing.assign(region=pd.Series(dtype=object))
        if "year" not in normalized_existing.columns:
            normalized_existing = normalized_existing.assign(year=-1)
        if "covered" not in normalized_existing.columns:
            normalized_existing = normalized_existing.assign(covered=False)
        normalized_existing = normalized_existing.loc[:, ["region", "year", "covered"]]
        normalized_existing["year"] = pd.to_numeric(
            normalized_existing["year"], errors="coerce"
        ).fillna(-1).astype(int)
        normalized_existing["covered"] = normalized_existing["covered"].astype(bool)
        existing_keys = {
            (str(region), int(year))
            for region, year in zip(normalized_existing["region"], normalized_existing["year"])
        }

    coverage_records: list[dict[str, Any]] = []
    label_candidates = {*demand_region_labels, *coverage_labels, *region_label_map.keys()}
    for label in sorted(label_candidates):
        key = (label, -1)
        if key in existing_keys:
            continue
        region_value = region_label_map.get(label)
        if region_value is None:
            try:
                region_value = int(label)
            except (TypeError, ValueError):
                region_value = label
        coverage_records.append(
            {
                "region": region_value,
                "year": -1,
                "covered": True if cover_all else label in coverage_labels,
            }
        )

    if coverage_records:
        coverage_df = pd.DataFrame(coverage_records, columns=["region", "year", "covered"])
    else:
        coverage_df = pd.DataFrame(columns=["region", "year", "covered"])
    if normalized_existing is not None:
        coverage_df = pd.concat([normalized_existing, coverage_df], ignore_index=True)
    coverage_df = coverage_df.sort_values(["region", "year"]).reset_index(drop=True)
    frames_obj = frames_obj.with_frame("coverage", coverage_df)

    if normalized_regions:
        config_regions = list(dict.fromkeys(list(config.get("regions", [])) + normalized_regions))
        config["regions"] = config_regions

        cap_group_cfg = config.get('carbon_cap_groups')
        if isinstance(cap_group_cfg, list):
            if cap_group_cfg:
                first_entry = dict(cap_group_cfg[0])
                first_entry.setdefault('name', first_entry.get('name', 'default'))
                first_entry['regions'] = list(normalized_regions)
                cap_group_cfg[0] = first_entry
            else:
                cap_group_cfg.append({'name': 'default', 'regions': list(normalized_regions), 'cap': 'none'})
        elif isinstance(cap_group_cfg, Mapping):
            updated_groups = {}
            applied = False
            for key, value in cap_group_cfg.items():
                entry = dict(value) if isinstance(value, Mapping) else {}
                if not applied:
                    entry['regions'] = list(normalized_regions)
                    applied = True
                updated_groups[str(key)] = entry
            if not applied:
                updated_groups['default'] = {'regions': list(normalized_regions), 'cap': 'none'}
            config['carbon_cap_groups'] = updated_groups
        else:
            config['carbon_cap_groups'] = [{'name': 'default', 'regions': list(normalized_regions), 'cap': 'none'}]

    policy_frame = _build_policy_frame(
        config,
        years,
        bool(carbon_policy_enabled),
        ccr1_enabled=bool(ccr1_enabled),
        ccr2_enabled=bool(ccr2_enabled),
        control_period_years=control_period_years,
        banking_enabled=bool(allowance_banking_enabled),
    )
    frames_obj = frames_obj.with_frame('policy', policy_frame)

    runner = _ensure_engine_runner()
    supports_deep = True
    legacy_signature = False
    try:
        signature = inspect.signature(runner)
    except (TypeError, ValueError):  # pragma: no cover - builtin or C-accelerated callables
        supports_deep = True
    else:
        params = signature.parameters
        if "deep_carbon_pricing" in params:
            supports_deep = True
        else:
            has_var_kwargs = any(
                parameter.kind is inspect.Parameter.VAR_KEYWORD
                for parameter in params.values()
            )
            if has_var_kwargs:
                supports_deep = True
            else:
                supports_deep = False
                modern_keywords = {"tol", "max_iter", "relaxation", "price_cap"}
                legacy_signature = modern_keywords.issubset(params.keys())

    if legacy_signature and deep_carbon_pricing:
        if not _runner_supports_keyword(runner, "deep_carbon_pricing"):
            return {
                "error": (
                    "Deep carbon pricing requires an updated engine. "
                    "Please upgrade engine.run_loop.run_end_to_end_from_frames."
                )
            }
        supports_deep = True

    if not supports_deep:
        supports_deep = _runner_supports_keyword(runner, "deep_carbon_pricing")

    if not supports_deep and deep_carbon_pricing:
        return {"error": DEEP_CARBON_UNSUPPORTED_MESSAGE}

    enable_floor_flag = bool(policy_enabled and carbon_policy_cfg.enable_floor)
    enable_ccr_flag = bool(
        policy_enabled
        and carbon_policy_cfg.enable_ccr
        and (carbon_policy_cfg.ccr1_enabled or carbon_policy_cfg.ccr2_enabled)
    )
<<<<<<< HEAD

    deep_supported = True
    try:
        runner_signature = inspect.signature(runner)
    except (TypeError, ValueError):
        runner_signature = None
    if runner_signature is not None:
        params = runner_signature.parameters
        if "deep_carbon_pricing" in params:
            deep_supported = True
        else:
            deep_supported = any(
                param.kind is inspect.Parameter.VAR_KEYWORD for param in params.values()
            )

    if deep_carbon_flag and not deep_supported:
        return {
            "error": (
                "Deep carbon pricing requires an updated engine. "
                "Please upgrade engine.run_loop.run_end_to_end_from_frames."
            )
        }

    run_kwargs = {
=======
    runner_kwargs: dict[str, Any] = {
>>>>>>> 02e0d8fa
        "years": years,
        "price_initial": 0.0,
        "enable_floor": enable_floor_flag,
        "enable_ccr": enable_ccr_flag,
        "use_network": bool(dispatch_use_network),
        "carbon_price_schedule": price_schedule_map if price_active else None,
<<<<<<< HEAD
        "progress_cb": progress_cb,
    }

    if deep_supported:
        run_kwargs["deep_carbon_pricing"] = bool(deep_carbon_flag)

    try:
        outputs = runner(
            frames_obj,
            **run_kwargs,
        )
=======
        "deep_carbon_pricing": bool(deep_carbon_pricing),
        "progress_cb": progress_cb,
    }
    if not _runner_supports_keyword(runner, "deep_carbon_pricing"):
        if deep_carbon_pricing:
            return {"error": DEEP_CARBON_UNSUPPORTED_MESSAGE}
        runner_kwargs.pop("deep_carbon_pricing", None)
    try:
        outputs = runner(frames_obj, **runner_kwargs)
>>>>>>> 02e0d8fa
    except Exception as exc:  # pragma: no cover - defensive guard
        LOGGER.exception("Policy simulation failed")
        return {"error": str(exc)}

    temp_dir, csv_files = _write_outputs_to_temp(outputs)

    documentation = {
        "assumption_overrides": list(assumption_notes or []),
    }


    annual_df = _extract_output_dataframe(
        outputs, ['annual', 'annual_results', 'annual_output', 'annual_outputs']
    )
    emissions_df = _extract_output_dataframe(
        outputs, ['emissions_by_region', 'emissions', 'emissions_region']
    )
    raw_price_df = _extract_output_dataframe(
        outputs, ['price_by_region', 'dispatch_price_by_region', 'region_prices']
    )
    price_df, price_flags = _normalize_dispatch_price_frame(raw_price_df)
    flows_df = _extract_output_dataframe(
        outputs, ['flows', 'network_flows', 'flows_by_region']
    )

    result: dict[str, Any] = {
        'annual': annual_df,
        'emissions_by_region': emissions_df,
        'price_by_region': price_df,
        'flows': flows_df,
        'module_config': merged_modules,
        'config': config,
        'csv_files': csv_files,
        'temp_dir': temp_dir,
        'documentation': documentation,
    }
    result['_price_field_flags'] = price_flags
    if normalized_regions:
        result['cap_regions'] = list(normalized_regions)

    optional_frames = {
        'capacity_by_technology': ['capacity_by_technology'],
        'generation_by_technology': ['generation_by_technology'],
    }
    for key, aliases in optional_frames.items():
        frame = _extract_output_dataframe(outputs, aliases)
        if isinstance(frame, pd.DataFrame):
            result[key] = frame

    return result

    # Carbon price config

      
def _extract_result_frame(
    result: Mapping[str, Any],
    key: str,
    *,
    csv_name: str | None = None,
) -> pd.DataFrame | None:
    """Return a DataFrame from `result` or load it from cached CSV bytes."""
    frame = result.get(key)
    if isinstance(frame, pd.DataFrame):
        return frame

    csv_files = result.get('csv_files')
    if isinstance(csv_files, Mapping):
        filename = csv_name or f'{key}.csv'
        raw = csv_files.get(filename)
        if isinstance(raw, (bytes, bytearray)):
            try:
                return pd.read_csv(io.BytesIO(raw))
            except Exception:  # pragma: no cover - defensive guard
                return None
    return None


def _render_technology_section(
    frame: pd.DataFrame | None,
    *,
    section_title: str,
    candidate_columns: list[tuple[str, str]],
) -> None:
    """Render charts summarising technology-level output data."""
    _ensure_streamlit()
    st.subheader(section_title)

    if frame is None or frame.empty:
        st.caption(f'{section_title} data not available for this run.')
        return

    if 'technology' not in frame.columns:
        st.caption('Technology detail unavailable; displaying raw data instead.')
        st.dataframe(frame, width="stretch")
        return

    value_col: str | None = None
    value_label = ''
    for column, label in candidate_columns:
        if column in frame.columns:
            value_col = column
            value_label = label
            break

    if value_col is None:
        numeric_cols = frame.select_dtypes(include='number').columns.tolist()
        if numeric_cols:
            value_col = numeric_cols[0]
            value_label = numeric_cols[0]
        else:
            st.caption('No numeric values available to chart; showing raw data.')
            st.dataframe(frame, width="stretch")
            return

    display_frame = frame.copy()
    if 'year' in display_frame.columns:
        display_frame['year'] = pd.to_numeric(display_frame['year'], errors='coerce')
        display_frame = display_frame.dropna(subset=['year'])

    if display_frame.empty:
        st.caption('No valid year entries available; showing raw data.')
        st.dataframe(frame, width="stretch")
        return

    display_frame = display_frame.sort_values(['year', 'technology'])
    pivot = display_frame.pivot_table(
        index='year',
        columns='technology',
        values=value_col,
        aggfunc='sum',
    )

    if pivot.empty:
        st.caption('No data available to chart; showing raw data.')
        st.dataframe(frame, width="stretch")
        return

    st.line_chart(pivot)

    latest_year = pivot.index.max()
    latest_totals = pivot.loc[latest_year].fillna(0.0)
    latest_df = latest_totals.to_frame(name=value_label)
    latest_df.index.name = 'technology'
    st.caption(f'Latest year visualised: {latest_year}')
    st.bar_chart(latest_df)


def _cleanup_session_temp_dirs() -> None:
    _ensure_streamlit()
    temp_dirs = st.session_state.get('temp_dirs', [])
    for path_str in temp_dirs:
        try:
            shutil.rmtree(path_str, ignore_errors=True)
        except Exception:  # pragma: no cover - best effort cleanup
            continue
    st.session_state['temp_dirs'] = []


def _reset_run_state_on_reload() -> None:
    try:
        _ensure_streamlit()
    except ModuleNotFoundError:  # pragma: no cover - GUI dependency missing
        return

    previous_token = st.session_state.get(_SESSION_RUN_TOKEN_KEY)
    if previous_token != _CURRENT_SESSION_RUN_TOKEN:
        st.session_state[_SESSION_RUN_TOKEN_KEY] = _CURRENT_SESSION_RUN_TOKEN
        st.session_state['run_in_progress'] = False
        st.session_state.pop('pending_run', None)


def _advance_script_iteration() -> int:
    """Increment and return the current Streamlit rerun iteration counter."""

    try:
        _ensure_streamlit()
    except ModuleNotFoundError:  # pragma: no cover - GUI dependency missing
        return 0

    current = int(st.session_state.get(_SCRIPT_ITERATION_KEY, 0)) + 1
    st.session_state[_SCRIPT_ITERATION_KEY] = current
    return current


def _recover_stuck_run_state(current_iteration: int) -> None:
    """Clear stale run state flags left behind by interrupted executions."""

    try:
        _ensure_streamlit()
    except ModuleNotFoundError:  # pragma: no cover - GUI dependency missing
        return

    if not st.session_state.get('run_in_progress'):
        st.session_state.pop(_ACTIVE_RUN_ITERATION_KEY, None)
        return

    active_iteration = st.session_state.get(_ACTIVE_RUN_ITERATION_KEY)
    stale_state = not isinstance(active_iteration, int) or active_iteration < current_iteration
    if stale_state:
        LOGGER.warning('Detected stale run_in_progress flag; resetting run state')
        st.session_state['run_in_progress'] = False
        st.session_state.pop('pending_run', None)
        st.session_state.pop(_ACTIVE_RUN_ITERATION_KEY, None)


def _build_run_summary(settings: Mapping[str, Any], *, config_label: str) -> list[tuple[str, str]]:
    """Return human-readable configuration details for confirmation dialogs."""

    def _as_int(value: Any) -> int | None:
        if value is None:
            return None
        try:
            return int(value)
        except (TypeError, ValueError):
            return None

    def _as_float(value: Any) -> float | None:
        if value is None or value == "":
            return None
        try:
            return float(value)
        except (TypeError, ValueError):
            return None

    def _bool_label(value: bool) -> str:
        return "Yes" if value else "No"

    start_year = _as_int(settings.get("start_year"))
    end_year = _as_int(settings.get("end_year"))

    if start_year is None and end_year is None:
        year_display = "Not specified"
    else:
        if start_year is None:
            start_year = end_year
        if end_year is None:
            end_year = start_year
        if start_year == end_year:
            year_display = f"{start_year}"
        else:
            year_display = f"{start_year} – {end_year}"

    carbon_enabled = bool(settings.get("carbon_policy_enabled", True))
    enable_floor = bool(settings.get("enable_floor", False)) if carbon_enabled else False
    enable_ccr = bool(settings.get("enable_ccr", False)) if carbon_enabled else False
    ccr1_enabled = bool(settings.get("ccr1_enabled", False)) if enable_ccr else False
    ccr2_enabled = bool(settings.get("ccr2_enabled", False)) if enable_ccr else False
    banking_enabled = (
        bool(settings.get("allowance_banking_enabled", False)) if carbon_enabled else False
    )

    control_period = settings.get("control_period_years") if carbon_enabled else None
    if not carbon_enabled:
        control_display = "Not applicable"
    elif control_period is None:
        control_display = "Automatic"
    else:
        control_display = str(control_period)

    price_enabled = bool(settings.get("carbon_price_enabled", False)) if carbon_enabled else False
    price_value = _as_float(settings.get("carbon_price_value")) if price_enabled else None
    price_schedule_raw = settings.get("carbon_price_schedule") if price_enabled else None
    schedule_entries: list[tuple[int, float]] = []
    if isinstance(price_schedule_raw, Mapping):
        for year_key, value in price_schedule_raw.items():
            year_val = _as_int(year_key)
            price_val = _as_float(value)
            if year_val is None or price_val is None:
                continue
            schedule_entries.append((year_val, price_val))
    schedule_entries.sort(key=lambda item: item[0])

    if not price_enabled:
        price_display = "Disabled"
    elif schedule_entries:
        first_year, first_price = schedule_entries[0]
        if len(schedule_entries) == 1:
            price_display = f"Schedule: {first_year} → ${first_price:,.2f}/ton"
        else:
            last_year, last_price = schedule_entries[-1]
            price_display = (
                f"Schedule ({len(schedule_entries)} entries): "
                f"{first_year} → ${first_price:,.2f}/ton, "
                f"{last_year} → ${last_price:,.2f}/ton"
            )
    elif price_value is not None:
        price_display = f"Flat ${price_value:,.2f}/ton"
    else:
        price_display = "Enabled (no price specified)"

    dispatch_network = bool(settings.get("dispatch_use_network", False))

    return [
        ("Configuration", config_label),
        ("Simulation years", year_display),
        ("Carbon cap enabled", _bool_label(carbon_enabled)),
        ("Minimum reserve price", _bool_label(enable_floor)),
        ("CCR enabled", _bool_label(enable_ccr)),
        ("CCR tranche 1", _bool_label(ccr1_enabled)),
        ("CCR tranche 2", _bool_label(ccr2_enabled)),
        ("Allowance banking enabled", _bool_label(banking_enabled)),
        ("Control period length", control_display),
        ("Carbon price", price_display),
        ("Dispatch uses network", _bool_label(dispatch_network)),
    ]



def _render_results(result: Mapping[str, Any]) -> None:
    """Render charts and tables summarising the latest run results."""
    _ensure_streamlit()

    if 'error' in result:
        st.error(result['error'])
        return

    annual = result.get('annual')
    if not isinstance(annual, pd.DataFrame):
        annual = pd.DataFrame()

    display_annual = annual.copy()
    chart_data = pd.DataFrame()
    if not display_annual.empty and 'year' in display_annual.columns:
        display_annual['year'] = pd.to_numeric(display_annual['year'], errors='coerce')
        display_annual = display_annual.dropna(subset=['year'])
        display_annual = display_annual.sort_values('year')
        chart_data = display_annual.set_index('year')
    elif not display_annual.empty:
        chart_data = display_annual

    emissions_df = result.get('emissions_by_region')
    if not isinstance(emissions_df, pd.DataFrame):
        emissions_df = pd.DataFrame()

    price_df = result.get('price_by_region')
    if not isinstance(price_df, pd.DataFrame):
        price_df = pd.DataFrame()
        price_flags = {'year': False, 'region': False, 'price': False}
    else:
        price_df = price_df.copy()
        price_flags = result.get(
            '_price_field_flags', {'year': True, 'region': True, 'price': True}
        )

    flows_df = result.get('flows')
    if not isinstance(flows_df, pd.DataFrame):
        flows_df = pd.DataFrame()

    st.caption('Visualisations reflect the most recent model run.')

    price_tab, emissions_tab, bank_tab, dispatch_tab = st.tabs(
        ['Allowance price', 'Emissions', 'Allowance bank', 'Dispatch costs']
    )

    with price_tab:
        st.subheader('Allowance market results')
        if display_annual.empty:
            st.info('No annual results to display.')
        else:
            if 'p_co2' in chart_data.columns:
                st.markdown('**Allowance price ($/ton)**')
                st.line_chart(chart_data[['p_co2']])
                st.bar_chart(chart_data[['p_co2']])
            else:
                st.caption('Allowance price data unavailable for this run.')

            st.markdown('---')
            st.dataframe(display_annual, width="stretch")

    with emissions_tab:
        st.subheader('Emissions overview')
        if display_annual.empty and emissions_df.empty:
            st.info('No emissions data available for this run.')
        else:
            if not chart_data.empty and 'emissions_tons' in chart_data.columns:
                st.markdown('**Total emissions (tons)**')
                st.line_chart(chart_data[['emissions_tons']])
                st.bar_chart(chart_data[['emissions_tons']])
            elif not display_annual.empty:
                st.caption('Total emissions data unavailable for this run.')

            if not emissions_df.empty:
                display_emissions = emissions_df.copy()
                display_emissions['year'] = pd.to_numeric(
                    display_emissions['year'], errors='coerce'
                )
                display_emissions = display_emissions.dropna(subset=['year'])

                if 'region' in display_emissions.columns:
                    emissions_pivot = display_emissions.pivot_table(
                        index='year',
                        columns='region',
                        values='emissions_tons',
                        aggfunc='sum',
                    ).sort_index()
                    st.markdown('**Emissions by region**')
                    st.line_chart(emissions_pivot)

                    if not emissions_pivot.empty:
                        latest_year = emissions_pivot.index.max()
                        latest_totals = emissions_pivot.loc[latest_year].fillna(0.0)
                        latest_df = latest_totals.to_frame(name='emissions_tons')
                        latest_df.index.name = 'region'
                        st.caption(f'Latest year visualised: {latest_year}')
                        st.bar_chart(latest_df)
                else:
                    st.caption('Regional emissions data unavailable; showing raw table below.')
                    st.dataframe(display_emissions, width="stretch")
            elif not display_annual.empty:
                st.caption('No regional emissions data available for this run.')

    with bank_tab:
        st.subheader('Allowance bank balance')
        if display_annual.empty:
            st.info('No annual results to display.')
        elif 'bank' in chart_data.columns:
            st.markdown('**Bank balance (tons)**')
            st.line_chart(chart_data[['bank']])
            st.bar_chart(chart_data[['bank']])
        else:
            st.caption('Allowance bank data unavailable for this run.')

    with dispatch_tab:
        st.subheader('Dispatch costs and network results')
        if price_df.empty and flows_df.empty:
            st.info('No dispatch outputs are available for this run.')
        else:
            if not price_df.empty:
                if all(price_flags.get(key, False) for key in ('year', 'region', 'price')):
                    display_price = price_df.copy()
                    display_price['year'] = pd.to_numeric(
                        display_price['year'], errors='coerce'
                    )
                    display_price = display_price.dropna(subset=['year'])

                    if 'region' in display_price.columns:
                        price_pivot = display_price.pivot_table(
                            index='year',
                            columns='region',
                            values='price',
                            aggfunc='mean',
                        ).sort_index()
                        st.markdown('**Dispatch costs by region ($/MWh)**')
                        st.line_chart(price_pivot)

                        if not price_pivot.empty:
                            latest_year = price_pivot.index.max()
                            latest_totals = price_pivot.loc[latest_year].fillna(0.0)
                            latest_df = latest_totals.to_frame(name='price')
                            latest_df.index.name = 'region'
                            st.caption(f'Latest year visualised: {latest_year}')
                            st.bar_chart(latest_df)
                    else:
                        st.caption(
                            'Regional dispatch cost data unavailable; showing raw table below.'
                        )
                        st.dataframe(display_price, width="stretch")
                else:
                    missing = [key for key, present in price_flags.items() if not present]
                    if missing:
                        missing_display = ', '.join(sorted(missing))
                        st.caption(
                            'Dispatch price data missing expected column(s): '
                            f"{missing_display}. Showing available data below."
                        )
                    st.dataframe(price_df, width="stretch")

            if not flows_df.empty:
                st.markdown('---')
                st.markdown('**Interregional energy flows (MWh)**')
                st.dataframe(flows_df, width="stretch")
            elif price_df.empty:
                st.caption('No dispatch network data available for this run.')

    # --- Technology sections ---
    capacity_df = _extract_result_frame(result, 'capacity_by_technology')
    _render_technology_section(
        capacity_df,
        section_title='Capacity by technology',
        candidate_columns=[
            ('capacity_mw', 'Capacity (MW)'),
            ('capacity', 'Capacity'),
            ('value', 'Capacity'),
        ],
    )

    generation_df = _extract_result_frame(result, 'generation_by_technology')
    _render_technology_section(
        generation_df,
        section_title='Generation by technology',
        candidate_columns=[
            ('generation_mwh', 'Generation (MWh)'),
            ('generation', 'Generation'),
            ('value', 'Generation'),
        ],
    )

    # --- Assumption overrides ---
    documentation = result.get('documentation')
    overrides: list[str] = []
    if isinstance(documentation, Mapping):
        overrides = [str(entry) for entry in documentation.get('assumption_overrides', [])]

    st.subheader('Assumption overrides')
    if overrides:
        for note in overrides:
            st.markdown(f'- {note}')
    else:
        st.caption('No assumption overrides were applied in this run.')

    # --- Downloads ---
    st.subheader('Download outputs')
    csv_files = result.get('csv_files')
    if isinstance(csv_files, Mapping) and csv_files:
        for filename, content in sorted(csv_files.items()):
            st.download_button(
                label=f'Download {filename}',
                data=content,
                file_name=filename,
                mime='text/csv',
            )
    else:
        st.caption('No CSV outputs are available for download.')

    temp_dir = result.get('temp_dir')
    if temp_dir:
        st.caption(f'Temporary files saved to {temp_dir}')


def _render_outputs_panel(last_result: Mapping[str, Any] | None) -> None:
    """Render the main outputs panel with charts for the latest run."""
    _ensure_streamlit()
    if not isinstance(last_result, Mapping) or not last_result:
        st.caption('Run the model to populate this panel with results.')
        return
    _render_results(last_result)


def main() -> None:
    """Streamlit entry point."""
    _ensure_streamlit()
    st.set_page_config(page_title='BlueSky Policy Simulator', layout='wide')
    st.title('BlueSky Policy Simulator')
    st.write('Upload a run configuration and execute the annual allowance market engine.')
    st.session_state.setdefault('last_result', None)
    st.session_state.setdefault('temp_dirs', [])
    st.session_state.setdefault('run_in_progress', False)
    current_iteration = _advance_script_iteration()
    _reset_run_state_on_reload()
    _recover_stuck_run_state(current_iteration)

    module_errors: list[str] = []
    assumption_notes: list[str] = []
    assumption_errors: list[str] = []

    try:
        default_config_data = _load_config_data(DEFAULT_CONFIG_PATH)
    except Exception as exc:  # pragma: no cover - defensive UI path
        default_config_data = {}
        st.warning(f'Unable to load default configuration: {exc}')

    run_config: dict[str, Any] = copy.deepcopy(default_config_data) if default_config_data else {}
    config_label = DEFAULT_CONFIG_PATH.name
    selected_years: list[int] = []
    candidate_years: list[int] = []
    frames_for_run: FramesType | None = None
    start_year_val = int(run_config.get('start_year', 2025)) if run_config else 2025
    end_year_val = int(run_config.get('end_year', start_year_val)) if run_config else start_year_val

    carbon_settings = CarbonModuleSettings(
        enabled=False,
        price_enabled=False,
        enable_floor=False,
        enable_ccr=False,
        ccr1_enabled=False,
        ccr2_enabled=False,
        ccr1_price=None,
        ccr2_price=None,
        ccr1_escalator_pct=0.0,
        ccr2_escalator_pct=0.0,
        banking_enabled=False,
        coverage_regions=["All"],
        control_period_years=None,
        initial_bank=0.0,
        cap_regions=[],
        price_per_ton=0.0,
        price_schedule={},
        errors=[],
    )


    dispatch_settings = DispatchModuleSettings(
        enabled=False,
        mode='single',
        capacity_expansion=False,
        reserve_margins=False,
        deep_carbon_pricing=False,
    )
    incentives_settings = IncentivesModuleSettings(
        enabled=False,
        production_credits=[],
        investment_credits=[],
    )
    output_directory_raw = run_config.get('output_name') if run_config else None
    output_directory = str(output_directory_raw) if output_directory_raw else 'outputs'
    downloads_root = get_downloads_directory()
    resolved_output_path = downloads_root if not output_directory else downloads_root / output_directory
    outputs_settings = OutputsModuleSettings(
        enabled=False,
        directory=output_directory,
        resolved_path=resolved_output_path,
        show_csv_downloads=False,
    )
    run_clicked = False
    run_in_progress = False

    
    
    with st.sidebar:
        st.markdown(SIDEBAR_STYLE, unsafe_allow_html=True)

        last_result_mapping = st.session_state.get("last_result")
        if not isinstance(last_result_mapping, Mapping):
            last_result_mapping = None

        (inputs_tab,) = st.tabs(["Inputs"])

        with inputs_tab:
            # -------- General --------
            general_label, general_expanded = SIDEBAR_SECTIONS[0]
            general_expander = st.expander(general_label, expanded=general_expanded)
            general_result = _render_general_config_section(
                general_expander,
                default_source=DEFAULT_CONFIG_PATH,
                default_label=DEFAULT_CONFIG_PATH.name,
                default_config=default_config_data,
            )
            run_config = general_result.run_config
            config_label = general_result.config_label
            candidate_years = general_result.candidate_years
            start_year_val = general_result.start_year
            end_year_val = general_result.end_year
            selected_years = general_result.selected_years

            # -------- Carbon --------
            carbon_label, carbon_expanded = SIDEBAR_SECTIONS[1]
            carbon_expander = st.expander(carbon_label, expanded=carbon_expanded)
            carbon_settings = _render_carbon_policy_section(
                carbon_expander,
                run_config,
                region_options=general_result.regions,
                lock_inputs=general_result.lock_carbon_controls,
            )
            module_errors.extend(carbon_settings.errors)

            # Prepare default frames (defensive)
            try:
                frames_for_run = _build_default_frames(
                    selected_years or [start_year_val],
                    carbon_policy_enabled=bool(carbon_settings.enabled),
                    banking_enabled=bool(carbon_settings.banking_enabled),
                    carbon_price_schedule=(
                        carbon_settings.price_schedule if carbon_settings.price_enabled else None
                    ),
                )
            except Exception as exc:  # pragma: no cover
                frames_for_run = None
                st.warning(f"Unable to prepare default assumption tables: {exc}")

            # -------- Dispatch --------
            dispatch_label, dispatch_expanded = SIDEBAR_SECTIONS[2]
            dispatch_expander = st.expander(dispatch_label, expanded=dispatch_expanded)
            dispatch_settings = _render_dispatch_section(
                dispatch_expander, run_config, frames_for_run
            )
            module_errors.extend(dispatch_settings.errors)

            # -------- Incentives --------
            incentives_label, incentives_expanded = SIDEBAR_SECTIONS[3]
            incentives_expander = st.expander(incentives_label, expanded=incentives_expanded)
            incentives_settings = _render_incentives_section(
                incentives_expander,
                run_config,
                frames_for_run,
            )
            module_errors.extend(incentives_settings.errors)

            # -------- Outputs --------
            outputs_label, outputs_expanded = SIDEBAR_SECTIONS[4]
            outputs_expander = st.expander(outputs_label, expanded=outputs_expanded)
            outputs_settings = _render_outputs_section(
                outputs_expander,
                run_config,
                last_result_mapping,
            )
            module_errors.extend(outputs_settings.errors)

            # -------- Assumptions --------
            st.divider()
            inputs_header = st.container()
            inputs_header.subheader("Assumption overrides")
            inputs_header.caption(
                "Adjust core assumption tables or upload CSV files to override the defaults."
            )
            if frames_for_run is not None:
                demand_tab, units_tab, fuels_tab, transmission_tab = st.tabs(
                    ["Demand", "Units", "Fuels", "Transmission"]
                )
                with demand_tab:
                    frames_for_run, notes, errors = _render_demand_controls(
                        frames_for_run, selected_years
                    )
                    assumption_notes.extend(notes)
                    assumption_errors.extend(errors)
                with units_tab:
                    frames_for_run, notes, errors = _render_units_controls(frames_for_run)
                    assumption_notes.extend(notes)
                    assumption_errors.extend(errors)
                with fuels_tab:
                    frames_for_run, notes, errors = _render_fuels_controls(frames_for_run)
                    assumption_notes.extend(notes)
                    assumption_errors.extend(errors)
                with transmission_tab:
                    frames_for_run, notes, errors = _render_transmission_controls(frames_for_run)
                    assumption_notes.extend(notes)
                    assumption_errors.extend(errors)

                if assumption_errors:
                    st.warning(
                        "Resolve the highlighted assumption issues before running the simulation."
                    )
            else:
                st.info(
                    "Default assumption tables are unavailable due to a previous error. "
                    "Resolve the issue above to edit inputs through the GUI."
                )

            run_clicked = st.button("Run Model", type="primary", use_container_width=True)

    # Finalize selected years defensively
    try:
        selected_years = _select_years(candidate_years, start_year_val, end_year_val)
    except Exception:
        selected_years = selected_years or []
    if not selected_years:
        step = 1 if end_year_val >= start_year_val else -1
        selected_years = list(range(start_year_val, end_year_val + step, step))

    # Ensure frames if earlier failed
    if frames_for_run is None:
        try:
            frames_for_run = _build_default_frames(
                selected_years or [start_year_val],
                carbon_policy_enabled=bool(carbon_settings.enabled),
                banking_enabled=bool(carbon_settings.banking_enabled),
                carbon_price_schedule=(
                    carbon_settings.price_schedule if carbon_settings.price_enabled else None
                ),
            )
        except Exception as exc:  # pragma: no cover
            frames_for_run = None
            st.warning(f"Unable to prepare default assumption tables: {exc}")

    if module_errors:
        st.warning(
            "Resolve the module configuration issues highlighted in the sidebar before running the simulation."
        )

    # ---- Run orchestration state ----
    execute_run = False
    run_inputs: dict[str, Any] | None = None

    run_in_progress = bool(st.session_state.get("run_in_progress"))

    def _collect_run_blocking_errors() -> list[str]:
        blocking: list[str] = []
        for message in itertools.chain(assumption_errors, module_errors):
            if not message:
                continue
            text = str(message).strip()
            if text and text not in blocking:
                blocking.append(text)
        return blocking

    # Build the payload that actually drives the engine
    dispatch_use_network = bool(
        dispatch_settings.enabled and dispatch_settings.mode == "network"
    )
    dispatch_deep_carbon = bool(dispatch_settings.deep_carbon_pricing)

    current_run_payload: dict[str, Any] = {
        "config_source": copy.deepcopy(run_config),
        "start_year": int(start_year_val),
        "end_year": int(end_year_val),
        "carbon_policy_enabled": bool(carbon_settings.enabled),
        "enable_floor": bool(carbon_settings.enable_floor),
        "enable_ccr": bool(carbon_settings.enable_ccr),
        "ccr1_enabled": bool(carbon_settings.ccr1_enabled),
        "ccr2_enabled": bool(carbon_settings.ccr2_enabled),
        "ccr1_price": float(carbon_settings.ccr1_price)
        if carbon_settings.ccr1_price is not None
        else None,
        "ccr2_price": float(carbon_settings.ccr2_price)
        if carbon_settings.ccr2_price is not None
        else None,
        "ccr1_escalator_pct": float(carbon_settings.ccr1_escalator_pct),
        "ccr2_escalator_pct": float(carbon_settings.ccr2_escalator_pct),
        "allowance_banking_enabled": bool(carbon_settings.banking_enabled),
        "coverage_regions": list(carbon_settings.coverage_regions),
        "cap_regions": list(getattr(carbon_settings, "cap_regions", [])),
        "initial_bank": float(carbon_settings.initial_bank),
        "control_period_years": carbon_settings.control_period_years,
        "carbon_price_enabled": bool(carbon_settings.price_enabled),
        "carbon_price_value": float(carbon_settings.price_per_ton)
        if carbon_settings.price_enabled
        else 0.0,
        "carbon_price_schedule": (
            dict(carbon_settings.price_schedule) if carbon_settings.price_enabled else {}
        ),
        "dispatch_use_network": dispatch_use_network,
<<<<<<< HEAD
        "dispatch_deep_carbon": bool(dispatch_settings.deep_carbon_pricing),
=======
        "dispatch_capacity_expansion": bool(
            getattr(dispatch_settings, "capacity_expansion", False)
        ),
        "dispatch_deep_carbon": bool(
            getattr(dispatch_settings, "deep_carbon_pricing", False)
        ),
>>>>>>> 02e0d8fa
        "module_config": copy.deepcopy(run_config.get("modules", {})),
        "frames": frames_for_run,
        "assumption_notes": list(assumption_notes),
    }



    def _clone_run_payload(source: Mapping[str, Any]) -> dict[str, Any]:
        base = {k: v for k, v in source.items() if k != "frames"}
        try:
            cloned = copy.deepcopy(base)
        except Exception:  # pragma: no cover
            cloned = dict(base)
        cloned["frames"] = source.get("frames")
        return cloned

    # Handle Run button -> validate and immediately execute
    if run_clicked:
        if run_in_progress:
            st.info("A simulation is already in progress. Wait for it to finish before starting another run.")
        else:
            blocking = _collect_run_blocking_errors()
            if blocking:
                st.error("Resolve the configuration issues above before running the simulation.")
                st.session_state["run_blocking_errors"] = blocking
                st.session_state["run_in_progress"] = False
            else:
                # Transition to execution immediately when the button is clicked
                run_inputs = _clone_run_payload(current_run_payload)
                execute_run = True
                st.session_state.pop("run_blocking_errors", None)
                st.session_state["run_in_progress"] = True
                st.session_state[_ACTIVE_RUN_ITERATION_KEY] = st.session_state.get(
                    _ACTIVE_RUN_ITERATION_KEY, 0
                )
    # Sync dispatch flag for downstream logic
    dispatch_use_network = bool(
        dispatch_settings.enabled and dispatch_settings.mode == "network"
    )
    dispatch_deep_carbon = bool(dispatch_settings.deep_carbon_pricing)

    # Allow downstream to honor confirmed inputs immediately
    if run_inputs is not None:
        run_config = copy.deepcopy(run_inputs.get("config_source", run_config))
        start_year_val = int(run_inputs.get("start_year", start_year_val))
        end_year_val = int(run_inputs.get("end_year", end_year_val))
        dispatch_use_network = bool(
            run_inputs.get("dispatch_use_network", dispatch_use_network)
        )
        if "dispatch_capacity_expansion" in run_inputs:
            dispatch_settings.capacity_expansion = bool(
                run_inputs.get("dispatch_capacity_expansion")
            )
        if "dispatch_deep_carbon" in run_inputs:
            dispatch_settings.deep_carbon_pricing = bool(
                run_inputs.get(
                    "dispatch_deep_carbon",
                    getattr(dispatch_settings, "deep_carbon_pricing", False),
                )
            )

    result = st.session_state.get("last_result")



    # Outputs/progress scaffolding (widgets filled later)
    result = st.session_state.get("last_result")
    inputs_for_run: Mapping[str, Any] = run_inputs or {}
    run_result: Mapping[str, Any] | None = None

    progress_state = _ensure_progress_state()
    progress_section = st.container()
    with progress_section:
        st.subheader("Run progress")
        progress_message_placeholder = st.empty()
        progress_bar_placeholder = st.empty()
        progress_log_placeholder = st.empty()

    _sync_progress_ui(
        progress_state,
        progress_message_placeholder,
        progress_bar_placeholder,
        progress_log_placeholder,
    )

    # --- Execution branch ---
    if execute_run:
        frames_for_execution = inputs_for_run.get("frames", frames_for_run)
        if frames_for_execution is None:
            frames_for_execution = frames_for_run

        # Normalize assumption notes
        assumption_notes_value = inputs_for_run.get("assumption_notes", assumption_notes)
        assumption_notes_for_run: list[str] = []
        if isinstance(assumption_notes_value, Iterable) and not isinstance(
            assumption_notes_value, (str, bytes, Mapping)
        ):
            assumption_notes_for_run = [str(note) for note in assumption_notes_value]
        elif assumption_notes_value not in (None, ""):
            assumption_notes_for_run = [str(assumption_notes_value)]

        try:
            st.session_state["run_in_progress"] = True
            st.session_state[_ACTIVE_RUN_ITERATION_KEY] = st.session_state.get(
                _ACTIVE_RUN_ITERATION_KEY, 0
            )
            _cleanup_session_temp_dirs()

            progress_state = _reset_progress_state()
            progress_state.stage = "initializing"
            progress_state.message = "Initializing simulation…"
            progress_state.percent_complete = 0
            _record_progress_log(progress_state, progress_state.message, progress_state.stage)
            _sync_progress_ui(
                progress_state,
                progress_message_placeholder,
                progress_bar_placeholder,
                progress_log_placeholder,
            )

            def _update_progress(stage: str, payload: Mapping[str, object]) -> None:
                try:
                    message, percent = _progress_update_from_stage(
                        stage, payload, progress_state
                    )
                except Exception:
                    LOGGER.exception("Unable to interpret progress update for stage %s", stage)
                    return
                progress_state.stage = stage
                progress_state.message = message
                progress_state.percent_complete = percent
                _record_progress_log(progress_state, message, stage)
                _sync_progress_ui(
                    progress_state,
                    progress_message_placeholder,
                    progress_bar_placeholder,
                    progress_log_placeholder,
                )

            try:
                run_result = run_policy_simulation(
                    inputs_for_run.get("config_source", run_config),
                    start_year=inputs_for_run.get("start_year", start_year_val),
                    end_year=inputs_for_run.get("end_year", end_year_val),
                    carbon_policy_enabled=bool(
                        inputs_for_run.get("carbon_policy_enabled", carbon_settings.enabled)
                    ),
                    enable_floor=bool(
                        inputs_for_run.get("enable_floor", carbon_settings.enable_floor)
                    ),
                    enable_ccr=bool(inputs_for_run.get("enable_ccr", carbon_settings.enable_ccr)),
                    ccr1_enabled=bool(
                        inputs_for_run.get("ccr1_enabled", carbon_settings.ccr1_enabled)
                    ),
                    ccr2_enabled=bool(
                        inputs_for_run.get("ccr2_enabled", carbon_settings.ccr2_enabled)
                    ),
                    ccr1_price=inputs_for_run.get("ccr1_price", carbon_settings.ccr1_price),
                    ccr2_price=inputs_for_run.get("ccr2_price", carbon_settings.ccr2_price),
                    ccr1_escalator_pct=inputs_for_run.get(
                        "ccr1_escalator_pct", carbon_settings.ccr1_escalator_pct
                    ),
                    ccr2_escalator_pct=inputs_for_run.get(
                        "ccr2_escalator_pct", carbon_settings.ccr2_escalator_pct
                    ),
                    allowance_banking_enabled=bool(
                        inputs_for_run.get(
                            "allowance_banking_enabled", carbon_settings.banking_enabled
                        )
                    ),
                    initial_bank=float(
                        inputs_for_run.get("initial_bank", carbon_settings.initial_bank)
                    ),
                    coverage_regions=inputs_for_run.get(
                        "coverage_regions", carbon_settings.coverage_regions
                    ),
                    control_period_years=inputs_for_run.get(
                        "control_period_years", carbon_settings.control_period_years
                    ),
                    cap_regions=inputs_for_run.get(
                        "cap_regions", getattr(carbon_settings, "cap_regions", [])
                    ),
                    carbon_price_enabled=inputs_for_run.get(
                        "carbon_price_enabled", carbon_settings.price_enabled
                    ),
                    carbon_price_value=inputs_for_run.get(
                        "carbon_price_value", carbon_settings.price_per_ton
                    ),
                    carbon_price_schedule=inputs_for_run.get(
                        "carbon_price_schedule", carbon_settings.price_schedule
                    ),
                    dispatch_use_network=bool(
                        inputs_for_run.get("dispatch_use_network", dispatch_use_network)
                    ),
                    dispatch_capacity_expansion=inputs_for_run.get(
                        "dispatch_capacity_expansion",
                        getattr(dispatch_settings, "capacity_expansion", False),
                    ),
                    deep_carbon_pricing=bool(
                        inputs_for_run.get(
                            "dispatch_deep_carbon",
                            getattr(dispatch_settings, "deep_carbon_pricing", False),
                        )
                    ),
                    deep_carbon_pricing=bool(
                        inputs_for_run.get(
                            'dispatch_deep_carbon', dispatch_settings.deep_carbon_pricing
                        )
                    ),
                    module_config=inputs_for_run.get(
                        "module_config", run_config.get("modules", {})
                    ),
                    frames=frames_for_execution,
                    assumption_notes=assumption_notes_for_run,
                    progress_cb=_update_progress,
                )

            except Exception as exc:  # defensive guard
                LOGGER.exception("Policy simulation failed during execution")
                run_result = {"error": str(exc)}

        except Exception as exc:  # defensive guard
            LOGGER.exception("Policy simulation failed before execution could complete")
            run_result = {"error": str(exc)}

        finally:
            st.session_state["run_in_progress"] = False
            st.session_state.pop(_ACTIVE_RUN_ITERATION_KEY, None)

            if isinstance(run_result, Mapping):
                if "error" in run_result:
                    progress_state.stage = "error"
                    progress_state.message = f"Simulation failed: {run_result['error']}"
                else:
                    progress_state.stage = "complete"
                    progress_state.percent_complete = 100
                    progress_state.message = "Simulation complete. Outputs updated below."
                    st.session_state["last_result"] = run_result
            else:
                progress_state.stage = "error"
                progress_state.message = "Simulation ended before producing results."

            _record_progress_log(progress_state, progress_state.message, progress_state.stage)
            _sync_progress_ui(
                progress_state,
                progress_message_placeholder,
                progress_bar_placeholder,
                progress_log_placeholder,
            )

    # --- Outputs panel ---
    outputs_container = st.container()
    with outputs_container:
        st.subheader("Model outputs")
        if st.session_state.get("run_in_progress"):
            st.info("Simulation in progress... progress updates appear above.")
        else:
            _render_outputs_panel(st.session_state.get("last_result"))

    # --- Final guidance to user ---
    if isinstance(st.session_state.get("last_result"), Mapping):
        if "error" in st.session_state["last_result"]:
            st.error(st.session_state["last_result"]["error"])
        else:
            st.info(
                "Review the outputs above to explore charts and downloads from the most recent run."
            )
    else:
        st.info("Use the inputs panel to configure and run the simulation.")

if __name__ == "__main__":  # pragma: no cover
    main()
<|MERGE_RESOLUTION|>--- conflicted
+++ resolved
@@ -7,10 +7,7 @@
 
 import copy
 import inspect
-<<<<<<< HEAD
-=======
 import itertools
->>>>>>> 02e0d8fa
 import io
 import importlib.util
 import logging
@@ -27,6 +24,7 @@
 from uuid import uuid4
 
 import pandas as pd
+
 
 
 # -------------------------
@@ -1705,16 +1703,12 @@
     # Errors and Return
     # -------------------------
     errors: list[str] = []
-<<<<<<< HEAD
     deep_enabled = bool(
         modules.get("electricity_dispatch", {}).get("deep_carbon_pricing", False)
     )
     if st is not None:
         deep_enabled = bool(st.session_state.get("dispatch_deep_carbon", deep_enabled))
     if enabled and price_enabled and not deep_enabled:
-=======
-    if enabled and price_enabled and not deep_pricing_allowed:
->>>>>>> 02e0d8fa
         errors.append("Cannot enable both carbon cap and carbon price simultaneously.")
 
     cap_region_values: list[Any] = []
@@ -1741,6 +1735,7 @@
             "coverage_regions": list(coverage_regions),
         }
     )
+
     if control_period_years is None or not enabled:
         carbon_module["control_period_years"] = None
     else:
@@ -3743,17 +3738,14 @@
     carbon_price_value: float | None = None,
     carbon_price_schedule: Mapping[int, float] | Mapping[str, Any] | None = None,
     dispatch_use_network: bool = False,
-<<<<<<< HEAD
-    deep_carbon_pricing: bool | None = None,
-=======
     dispatch_capacity_expansion: bool | None = None,
     deep_carbon_pricing: bool = False,
->>>>>>> 02e0d8fa
     module_config: Mapping[str, Any] | None = None,
     frames: FramesType | Mapping[str, pd.DataFrame] | None = None,
     assumption_notes: Iterable[str] | None = None,
     progress_cb: Callable[[str, Mapping[str, object]], None] | None = None,
 ) -> dict[str, Any]:
+
 
 
 
@@ -3801,25 +3793,18 @@
         years=years,
     )
 
-<<<<<<< HEAD
     if price_cfg.active:
-        if carbon_policy_cfg.enabled and not deep_carbon_flag:
+        if carbon_policy_cfg.enabled and not deep_carbon_pricing:
             return {"error": "Cannot enable both carbon cap and carbon price simultaneously."}
-        if not deep_carbon_flag:
+        if not deep_carbon_pricing:
             carbon_policy_cfg.disable_for_price()
-=======
-    if price_cfg.active and bool(carbon_policy_enabled) and not deep_carbon_pricing:
-        return {"error": "Cannot enable both carbon cap and carbon price simultaneously."}
-
-    if price_cfg.active and not deep_carbon_pricing:
-        carbon_policy_cfg.disable_for_price()
->>>>>>> 02e0d8fa
 
     normalized_coverage = _normalize_coverage_selection(
         coverage_regions
         if coverage_regions is not None
         else merged_modules.get("carbon_policy", {}).get("coverage_regions", ["All"])
     )
+
 
     policy_enabled = bool(carbon_policy_cfg.enabled)
     floor_flag = bool(policy_enabled and carbon_policy_cfg.enable_floor)
@@ -3893,9 +3878,6 @@
         capacity_flag = True
     dispatch_record["capacity_expansion"] = capacity_flag
     dispatch_record["use_network"] = bool(dispatch_use_network)
-<<<<<<< HEAD
-    dispatch_record["deep_carbon_pricing"] = bool(deep_carbon_flag)
-=======
     dispatch_record["deep_carbon_pricing"] = bool(deep_carbon_pricing)
 
     if capacity_flag:
@@ -3905,7 +3887,6 @@
         if config.get("sw_rm") not in (None, 0, False):
             config["sw_rm"] = 0
 
->>>>>>> 02e0d8fa
 
     def _coerce_year_range(start: int | None, end: int | None) -> list[int]:
         if start is None and end is None:
@@ -4165,66 +4146,33 @@
         and carbon_policy_cfg.enable_ccr
         and (carbon_policy_cfg.ccr1_enabled or carbon_policy_cfg.ccr2_enabled)
     )
-<<<<<<< HEAD
-
-    deep_supported = True
-    try:
-        runner_signature = inspect.signature(runner)
-    except (TypeError, ValueError):
-        runner_signature = None
-    if runner_signature is not None:
-        params = runner_signature.parameters
-        if "deep_carbon_pricing" in params:
-            deep_supported = True
-        else:
-            deep_supported = any(
-                param.kind is inspect.Parameter.VAR_KEYWORD for param in params.values()
-            )
-
-    if deep_carbon_flag and not deep_supported:
-        return {
-            "error": (
-                "Deep carbon pricing requires an updated engine. "
-                "Please upgrade engine.run_loop.run_end_to_end_from_frames."
-            )
-        }
-
-    run_kwargs = {
-=======
     runner_kwargs: dict[str, Any] = {
->>>>>>> 02e0d8fa
         "years": years,
         "price_initial": 0.0,
         "enable_floor": enable_floor_flag,
         "enable_ccr": enable_ccr_flag,
         "use_network": bool(dispatch_use_network),
         "carbon_price_schedule": price_schedule_map if price_active else None,
-<<<<<<< HEAD
-        "progress_cb": progress_cb,
-    }
-
-    if deep_supported:
-        run_kwargs["deep_carbon_pricing"] = bool(deep_carbon_flag)
-
-    try:
-        outputs = runner(
-            frames_obj,
-            **run_kwargs,
-        )
-=======
         "deep_carbon_pricing": bool(deep_carbon_pricing),
         "progress_cb": progress_cb,
     }
+
     if not _runner_supports_keyword(runner, "deep_carbon_pricing"):
         if deep_carbon_pricing:
-            return {"error": DEEP_CARBON_UNSUPPORTED_MESSAGE}
+            return {
+                "error": (
+                    "Deep carbon pricing requires an updated engine. "
+                    "Please upgrade engine.run_loop.run_end_to_end_from_frames."
+                )
+            }
         runner_kwargs.pop("deep_carbon_pricing", None)
+
     try:
         outputs = runner(frames_obj, **runner_kwargs)
->>>>>>> 02e0d8fa
     except Exception as exc:  # pragma: no cover - defensive guard
         LOGGER.exception("Policy simulation failed")
         return {"error": str(exc)}
+
 
     temp_dir, csv_files = _write_outputs_to_temp(outputs)
 
@@ -5042,20 +4990,17 @@
             dict(carbon_settings.price_schedule) if carbon_settings.price_enabled else {}
         ),
         "dispatch_use_network": dispatch_use_network,
-<<<<<<< HEAD
-        "dispatch_deep_carbon": bool(dispatch_settings.deep_carbon_pricing),
-=======
         "dispatch_capacity_expansion": bool(
             getattr(dispatch_settings, "capacity_expansion", False)
         ),
         "dispatch_deep_carbon": bool(
             getattr(dispatch_settings, "deep_carbon_pricing", False)
         ),
->>>>>>> 02e0d8fa
         "module_config": copy.deepcopy(run_config.get("modules", {})),
         "frames": frames_for_run,
         "assumption_notes": list(assumption_notes),
     }
+
 
 
 
