"""Streamlit interface for running BlueSky policy simulations.

The GUI assumes that core dependencies such as :mod:`pandas` are installed.
"""

from __future__ import annotations

import copy
import io
import importlib.util
import logging
import re
import shutil
import tempfile
from collections.abc import Iterable, Mapping
from contextlib import contextmanager
from dataclasses import asdict, dataclass, field
from pathlib import Path
from typing import Any, Callable, TypeVar
import sys

import pandas as pd

try:
    import tomllib
except ModuleNotFoundError:  # pragma: no cover - Python < 3.11 fallback
    try:
        import tomli as tomllib  # type: ignore[import-not-found]
    except ModuleNotFoundError as exc:  # pragma: no cover - dependency missing
        raise ModuleNotFoundError(
            'Python 3.11+ or the tomli package is required to read TOML configuration files.'
        ) from exc

try:
    from main.definitions import PROJECT_ROOT
except ModuleNotFoundError:  # pragma: no cover - fallback for packaged app execution
    PROJECT_ROOT = Path(__file__).resolve().parents[1]

if importlib.util.find_spec('streamlit') is not None:  # pragma: no cover - optional dependency
    import streamlit as st  # type: ignore[import-not-found]
else:  # pragma: no cover - optional dependency
    st = None  # type: ignore[assignment]

try:  # pragma: no cover - optional dependency
    from engine.run_loop import run_end_to_end_from_frames as _RUN_END_TO_END
except ModuleNotFoundError:  # pragma: no cover - optional dependency
    _RUN_END_TO_END = None

try:
    from io_loader import Frames
except ModuleNotFoundError:  # pragma: no cover - fallback when root not on sys.path
    sys.path.append(str(PROJECT_ROOT))
    from io_loader import Frames

FramesType = Frames

from src.models.electricity.scripts.technology_metadata import (
    TECH_ID_TO_LABEL,
    get_technology_label,
    resolve_technology_key,
)

STREAMLIT_REQUIRED_MESSAGE = (
    'streamlit is required to run the policy simulator UI. Install streamlit to continue.'
)

ENGINE_RUNNER_REQUIRED_MESSAGE = (
    'engine.run_loop.run_end_to_end_from_frames is required to run the policy simulator UI.'
)


def _ensure_engine_runner():
    """Return the network runner callable used to solve the market model."""

    if _RUN_END_TO_END is None:
        raise ModuleNotFoundError(ENGINE_RUNNER_REQUIRED_MESSAGE)
    return _RUN_END_TO_END


def _ensure_streamlit() -> None:
    """Raise an informative error when the GUI stack is unavailable."""

    if st is None:
        raise ModuleNotFoundError(STREAMLIT_REQUIRED_MESSAGE)


LOGGER = logging.getLogger(__name__)

DEFAULT_CONFIG_PATH = Path(PROJECT_ROOT, 'src', 'common', 'run_config.toml')
_DEFAULT_LOAD_MWH = 1_000_000.0
_LARGE_ALLOWANCE_SUPPLY = 1e12
<<<<<<< HEAD
_ALL_REGION_IDENTIFIERS = tuple(range(1, 26))
_GENERAL_REGIONS_NORMALIZED_KEY = 'general_regions_normalized_selection'
=======
>>>>>>> 42db93ec

_T = TypeVar('_T')


SIDEBAR_SECTIONS: list[tuple[str, bool]] = [
    ('General config', False),
    ('Carbon policy', False),
    ('Electricity dispatch', False),
    ('Incentives / credits', False),
    ('Outputs', False),
]

SIDEBAR_STYLE = """
<style>
.sidebar-module {
    border: 1px solid var(--secondary-background-color);
    border-radius: 0.5rem;
    padding: 0.5rem 0.75rem;
    margin-bottom: 0.75rem;
}
.sidebar-module.disabled {
    opacity: 0.5;
}
</style>
"""


@dataclass
class GeneralConfigResult:
    """Container for user-selected general configuration settings."""

    config_label: str
    config_source: Any
    run_config: dict[str, Any]
    candidate_years: list[int]
    start_year: int
    end_year: int
    selected_years: list[int]
    regions: list[int | str]


@dataclass
class CarbonModuleSettings:
    """Record of carbon policy sidebar selections."""

    enabled: bool
    enable_floor: bool
    enable_ccr: bool
    ccr1_enabled: bool
    ccr2_enabled: bool
    banking_enabled: bool
    control_period_years: int | None
    errors: list[str] = field(default_factory=list)


@dataclass
class DispatchModuleSettings:
    """Record of electricity dispatch sidebar selections."""

    enabled: bool
    mode: str
    capacity_expansion: bool
    reserve_margins: bool
    errors: list[str] = field(default_factory=list)


@dataclass
class IncentivesModuleSettings:
    """Record of incentive and credit selections."""

    enabled: bool
    production_credits: list[dict[str, Any]]
    investment_credits: list[dict[str, Any]]
    errors: list[str] = field(default_factory=list)


@dataclass
class OutputsModuleSettings:
    """Record of output management selections."""

    enabled: bool
    directory: str
    show_csv_downloads: bool
    errors: list[str] = field(default_factory=list)


@contextmanager
def _sidebar_panel(container: Any, enabled: bool):
    """Render a styled sidebar panel with optional greyed-out state."""

    class_name = 'sidebar-module disabled' if not enabled else 'sidebar-module'
    container.markdown(f"<div class=\"{class_name}\">", unsafe_allow_html=True)
    try:
        with container:
            yield container
    finally:
        container.markdown('</div>', unsafe_allow_html=True)


def _load_config_data(config_source: Any | None = None) -> dict[str, Any]:
    """Return configuration data as a dictionary."""

    if config_source is None:
        with open(DEFAULT_CONFIG_PATH, 'rb') as src:
            return tomllib.load(src)

    if isinstance(config_source, Mapping):
        return dict(config_source)

    if isinstance(config_source, (bytes, bytearray)):
        return tomllib.loads(config_source.decode('utf-8'))

    if isinstance(config_source, (str, Path)):
        path_candidate = Path(config_source)
        if path_candidate.exists():
            with open(path_candidate, 'rb') as src:
                return tomllib.load(src)
        return tomllib.loads(str(config_source))

    if hasattr(config_source, 'read'):
        data = config_source.read()
        if isinstance(data, bytes):
            return tomllib.loads(data.decode('utf-8'))
        return tomllib.loads(str(data))

    raise TypeError(f'Unsupported config source type: {type(config_source)!r}')


def _years_from_config(config: Mapping[str, Any]) -> list[int]:
    """Extract candidate years from the configuration mapping."""

    years: set[int] = set()
    raw_years = config.get('years')

    if isinstance(raw_years, (list, tuple, set)):
        for entry in raw_years:
            if isinstance(entry, Mapping) and 'year' in entry:
                try:
                    years.add(int(entry['year']))
                except (TypeError, ValueError):
                    continue
            else:
                try:
                    years.add(int(entry))
                except (TypeError, ValueError):
                    continue
    elif raw_years not in (None, ''):
        try:
            years.add(int(raw_years))
        except (TypeError, ValueError):
            pass

    if not years:
        start = config.get('start_year')
        end = config.get('end_year')
        try:
            if start is not None and end is not None:
                start_val = int(start)
                end_val = int(end)
                step = 1 if end_val >= start_val else -1
                years.update(range(start_val, end_val + step, step))
            elif start is not None:
                years.add(int(start))
            elif end is not None:
                years.add(int(end))
        except (TypeError, ValueError):
            years = set()

    return sorted(years)


def _select_years(
    base_years: Iterable[int],
    start_year: int | None,
    end_year: int | None,
) -> list[int]:
    """Return a sorted list of simulation years respecting bounds."""

    years = sorted({int(year) for year in base_years}) if base_years else []

    def _ensure_int(value: int | None) -> int | None:
        if value is None:
            return None
        return int(value)

    start = _ensure_int(start_year)
    end = _ensure_int(end_year)

    if start is not None and end is not None and end < start:
        raise ValueError('end_year must be greater than or equal to start_year')

    if start is not None and end is not None:
        selected = [year for year in years if start <= year <= end]
        if not selected:
            selected = list(range(start, end + 1))
        years = selected
    elif start is not None:
        selected = [year for year in years if year >= start]
        years = selected or [start]
    elif end is not None:
        selected = [year for year in years if year <= end]
        years = selected or [end]

    if not years:
        raise ValueError('No simulation years specified')

    return sorted({int(year) for year in years})


def _regions_from_config(config: Mapping[str, Any]) -> list[int | str]:
    """Extract region identifiers from the configuration mapping."""

    raw_regions = config.get('regions')
    regions: list[int | str] = []

    def _normalise(entry: Any) -> int | str:
        if isinstance(entry, bool):
            return int(entry)
        if isinstance(entry, (int, float)):
            return int(entry)
        text = str(entry).strip()
        if not text:
            return 'default'
        try:
            return int(text)
        except (TypeError, ValueError):
            return text

    if isinstance(raw_regions, Mapping):
        iterable: Iterable[Any] = raw_regions.values()
    else:
        iterable = raw_regions  # type: ignore[assignment]

    if isinstance(iterable, Iterable) and not isinstance(iterable, (str, bytes, Mapping)):
        for entry in iterable:
            normalised = _normalise(entry)
            if normalised not in regions:
                regions.append(normalised)
    elif iterable not in (None, ''):
        regions.append(_normalise(iterable))

    if not regions:
        regions = [1]

    return regions


def _normalize_region_labels(
    selected_labels: Iterable[str],
    previous_clean_selection: Iterable[str] | None,
) -> list[str]:
    """Return the cleaned region label selection for the multiselect widget."""

    normalized = [str(entry) for entry in selected_labels]
    if 'All' in normalized and len(normalized) > 1:
        non_all = [entry for entry in normalized if entry != 'All']
        previous_tuple = tuple(str(entry) for entry in (previous_clean_selection or ()))
        if previous_tuple == ('All',) and non_all:
            return non_all
        return ['All']
    return normalized



def _render_general_config_section(
    container: Any,
    *,
    default_source: Any,
    default_label: str,
    default_config: Mapping[str, Any],
) -> GeneralConfigResult:
    """Render general configuration controls and return the selected settings."""

    config_label = default_label
    try:
        base_config = copy.deepcopy(dict(default_config))
    except Exception:
        base_config = dict(default_config)

    uploaded = container.file_uploader(
        'Run configuration (TOML)',
        type='toml',
        key='general_config_upload',
    )
    if uploaded is not None:
        config_label = uploaded.name or 'uploaded_config.toml'
        try:
            base_config = _load_config_data(uploaded.getvalue())
        except Exception as exc:
            container.error(f'Failed to read configuration: {exc}')
            base_config = copy.deepcopy(dict(default_config))
            config_label = default_label
    else:
        config_label = default_label

    container.caption(f'Using configuration: {config_label}')

    candidate_years = _years_from_config(base_config)
    if candidate_years:
        year_min = min(candidate_years)
        year_max = max(candidate_years)
    else:
        try:
            year_min = int(base_config.get('start_year', 2025))
        except (TypeError, ValueError):
            year_min = 2025
        try:
            year_max = int(base_config.get('end_year', year_min))
        except (TypeError, ValueError):
            year_max = year_min
    if year_min > year_max:
        year_min, year_max = year_max, year_min

    def _coerce_year(value: Any, fallback: int) -> int:
        try:
            return int(value)
        except (TypeError, ValueError):
            return int(fallback)

    start_default = _coerce_year(base_config.get('start_year', year_min), year_min)
    end_default = _coerce_year(base_config.get('end_year', year_max), year_max)
    start_default = max(year_min, min(year_max, start_default))
    end_default = max(year_min, min(year_max, end_default))
    if start_default > end_default:
        start_default, end_default = end_default, start_default

    slider_min_default = int(min(2025, year_min, start_default, end_default))
    slider_max_default = int(max(2030, year_max, start_default, end_default))

    slider_min_value = int(start_default)
    slider_max_value = int(end_default)

    slider_bounds = (slider_min_default, slider_max_default)
    if slider_min_value > slider_max_value:
        slider_min_value, slider_max_value = slider_max_value, slider_min_value

    if st is not None:
        config_state_key = 'general_config_active_label'
<<<<<<< HEAD
        if st.session_state.get(config_state_key) != config_label:
            st.session_state[config_state_key] = config_label
            for reset_key in (
                'general_year_range_min_text',
                'general_year_range_max_text',
                'general_year_range_min_numeric',
                'general_year_range_max_numeric',
                'general_regions',
                _GENERAL_REGIONS_NORMALIZED_KEY,
            ):
                st.session_state.pop(reset_key, None)
=======
        slider_key = 'general_year_range_slider'
        bounds_state_key = 'general_year_range_slider_bounds'
>>>>>>> 42db93ec

        if st.session_state.get(config_state_key) != config_label or st.session_state.get(bounds_state_key) != slider_bounds:
            st.session_state[config_state_key] = config_label
        # Reset stale session state keys
        for reset_key in (
            'general_year_range_min_text',
            'general_year_range_max_text',
            'general_year_range_min_numeric',
            'general_year_range_max_numeric',
            'general_year_range_slider',
            'general_regions',
        ):
            st.session_state.pop(reset_key, None)

        # Ensure numeric/text defaults
        min_numeric_key = 'general_year_range_min_numeric'
        max_numeric_key = 'general_year_range_max_numeric'
        st.session_state.setdefault(min_numeric_key, int(slider_min_default))
        st.session_state.setdefault(max_numeric_key, int(slider_max_default))
        st.session_state.setdefault('general_year_range_min_text', str(st.session_state[min_numeric_key]))
        st.session_state.setdefault('general_year_range_max_text', str(st.session_state[max_numeric_key]))

        # Parse values from text inputs or fallback to numeric defaults
        slider_min_value = _coerce_year(
            st.session_state.get('general_year_range_min_text'),
            st.session_state[min_numeric_key],
        )
        slider_max_value = _coerce_year(
            st.session_state.get('general_year_range_max_text'),
            st.session_state[max_numeric_key],
        )

        # Clamp within defaults
        slider_min_value = max(slider_min_default, min(slider_max_default, int(slider_min_value)))
        slider_max_value = max(slider_min_default, min(slider_max_default, int(slider_max_value)))
        if slider_min_value > slider_max_value:
            slider_min_value, slider_max_value = slider_max_value, slider_min_value

        sanitized_slider_state = (slider_min_value, slider_max_value)
        st.session_state[min_numeric_key] = slider_min_value
        st.session_state[max_numeric_key] = slider_max_value
        st.session_state['general_year_range_min_text'] = str(slider_min_value)
        st.session_state['general_year_range_max_text'] = str(slider_max_value)

        # Build slider kwargs
        slider_kwargs: dict[str, Any] = {
            'min_value': slider_min_default,
            'max_value': slider_max_default,
            'value': sanitized_slider_state,
            'step': 1,
            'format': '%d',
            'key': 'general_year_range_slider',
        }

        slider_widgets_available = hasattr(container, 'slider')
        if slider_widgets_available:
            slider_value = container.slider('Run years', **slider_kwargs)
            if isinstance(slider_value, tuple):
                slider_min_value, slider_max_value = slider_value
            else:  # Fallback for single-year sliders
                slider_min_value = slider_value
                slider_max_value = slider_value

        slider_min_value = int(slider_min_value)
        slider_max_value = int(slider_max_value)
        slider_min_value = max(slider_min_default, min(slider_max_default, slider_min_value))
        slider_max_value = max(slider_min_default, min(slider_max_default, slider_max_value))
        if slider_min_value > slider_max_value:
            slider_min_value, slider_max_value = slider_max_value, slider_min_value

        slider_widgets_available = hasattr(container, 'slider')
        if slider_widgets_available:
            try:
                start_col, end_col = container.columns(2)
            except Exception:
                start_col = container
                end_col = container

            if hasattr(start_col, 'text_input'):
                start_text = start_col.text_input(
                    'Start year',
                    value=st.session_state['general_year_range_min_text'],
                    key='general_year_range_min_text',
                )
            else:  # pragma: no cover - fallback for non-streamlit containers
                start_text = st.session_state['general_year_range_min_text']

            if hasattr(end_col, 'text_input'):
                end_text = end_col.text_input(
                    'End year',
                    value=st.session_state['general_year_range_max_text'],
                    key='general_year_range_max_text',
                )
            else:  # pragma: no cover - fallback for non-streamlit containers
                end_text = st.session_state['general_year_range_max_text']

            slider_min_value = _coerce_year(start_text, slider_min_value)
            slider_max_value = _coerce_year(end_text, slider_max_value)
            slider_min_value = int(slider_min_value)
            slider_max_value = int(slider_max_value)
            slider_min_value = max(slider_min_default, min(slider_max_default, slider_min_value))
            slider_max_value = max(slider_min_default, min(slider_max_default, slider_max_value))
            if slider_min_value > slider_max_value:
                slider_min_value, slider_max_value = slider_max_value, slider_min_value

            slider_value = container.slider(
                'Run years',
                min_value=slider_min_default,
                max_value=slider_max_default,
                value=(slider_min_value, slider_max_value),
                step=1,
                format='%d',
                key='general_year_range_slider',
            )
            if isinstance(slider_value, tuple):
                slider_min_value, slider_max_value = slider_value
            else:  # pragma: no cover - slider fallback when tuple unsupported
                slider_min_value = slider_value
                slider_max_value = slider_value

            slider_min_value = int(slider_min_value)
            slider_max_value = int(slider_max_value)
            slider_min_value = max(slider_min_default, min(slider_max_default, slider_min_value))
            slider_max_value = max(slider_min_default, min(slider_max_default, slider_max_value))
            if slider_min_value > slider_max_value:
                slider_min_value, slider_max_value = slider_max_value, slider_min_value

        st.session_state[min_numeric_key] = slider_min_value
        st.session_state[max_numeric_key] = slider_max_value
        st.session_state['general_year_range_min_text'] = str(slider_min_value)
        st.session_state['general_year_range_max_text'] = str(slider_max_value)

    slider_min_value = int(slider_min_value)
    slider_max_value = int(slider_max_value)
    slider_min_value = max(slider_min_default, min(slider_max_default, slider_min_value))
    slider_max_value = max(slider_min_default, min(slider_max_default, slider_max_value))
    if slider_min_value > slider_max_value:
        slider_min_value, slider_max_value = slider_max_value, slider_min_value

    if st is not None:
        st.session_state['general_year_range_slider'] = (slider_min_value, slider_max_value)

    start_year = slider_min_value
    end_year = slider_max_value

        

    region_options = _regions_from_config(base_config)
    default_region_values = list(range(1, 26))
    available_region_values: list[int | str] = []
    seen_region_labels: set[str] = set()

    for region_value in (*default_region_values, *region_options):
        label = str(region_value).strip()
        if not label:
            continue
        if label in seen_region_labels:
            continue
        seen_region_labels.add(label)
        if isinstance(region_value, bool):
            available_region_values.append(int(region_value))
        elif isinstance(region_value, (int, float)):
            available_region_values.append(int(region_value))
        else:
            available_region_values.append(region_value)

    region_labels = ['All'] + [str(value) for value in available_region_values]
    default_region_labels = [
        label
        for label in (str(entry).strip() for entry in region_options)
        if label
    ]
    default_selection = default_region_labels or ['All']
    if st is not None:  # pragma: no branch - streamlit only when available
        st.session_state.setdefault(
            _GENERAL_REGIONS_NORMALIZED_KEY, list(default_selection)
        )
        previous_clean_selection_raw = st.session_state.get(
            _GENERAL_REGIONS_NORMALIZED_KEY, []
        )
        if isinstance(previous_clean_selection_raw, (list, tuple)):
            previous_clean_selection = tuple(
                str(entry) for entry in previous_clean_selection_raw
            )
        elif isinstance(previous_clean_selection_raw, str):
            previous_clean_selection = (previous_clean_selection_raw,)
        else:
            previous_clean_selection = ()
    else:
        previous_clean_selection = tuple(default_selection)
    selected_regions_raw = list(
        container.multiselect(
            'Regions',
            options=region_labels,
            default=default_selection,
            key='general_regions',
        )
    )

    normalized_selection = _normalize_region_labels(
        selected_regions_raw, previous_clean_selection
    )
    if normalized_selection != selected_regions_raw and st is not None:  # pragma: no branch - streamlit only when available
        st.session_state['general_regions'] = normalized_selection
    selected_regions_raw = normalized_selection
    if st is not None:  # pragma: no branch - streamlit only when available
        st.session_state[_GENERAL_REGIONS_NORMALIZED_KEY] = list(selected_regions_raw)

<<<<<<< HEAD
    all_selected = 'All' in selected_regions_raw

=======
>>>>>>> 42db93ec
    label_to_value: dict[str, int | str] = {
        str(value): value for value in available_region_values
    }
    selected_regions: list[int | str]
    if 'All' in selected_regions_raw or not selected_regions_raw:
        selected_regions = list(available_region_values)
    else:
        selected_regions = []
        for entry in selected_regions_raw:
            if entry == 'All':
                continue
            value = label_to_value.get(entry)
            if value is None:
                text = str(entry).strip()
                if not text:
                    continue
                try:
                    value = int(text)
                except ValueError:
                    value = text
            if value not in selected_regions:
                selected_regions.append(value)
    if not selected_regions:
        selected_regions = list(available_region_values)

    run_config = copy.deepcopy(base_config)
    run_config['start_year'] = slider_min_value
    run_config['end_year'] = slider_max_value
    run_config['regions'] = selected_regions
    run_config.setdefault('modules', {})

    try:
        selected_years = _select_years(candidate_years, start_year, end_year)
    except Exception:
        step = 1 if end_year >= start_year else -1
        selected_years = list(range(start_year, end_year + step, step))
    if not selected_years:
        selected_years = [start_year]

    return GeneralConfigResult(
        config_label=config_label,
        config_source=run_config,
        run_config=run_config,
        candidate_years=candidate_years,
        start_year=start_year,
        end_year=end_year,
        selected_years=selected_years,
        regions=selected_regions,
    )


def _render_carbon_policy_section(
    container: Any,
    run_config: dict[str, Any],
) -> CarbonModuleSettings:
    """Render the carbon policy module controls."""

    modules = run_config.setdefault('modules', {})
    defaults = modules.get('carbon_policy', {})
    enabled_default = bool(defaults.get('enabled', True))
    enable_floor_default = bool(defaults.get('enable_floor', True))
    enable_ccr_default = bool(defaults.get('enable_ccr', True))
    ccr1_default = bool(defaults.get('ccr1_enabled', True))
    ccr2_default = bool(defaults.get('ccr2_enabled', True))
    banking_default = bool(defaults.get('allowance_banking_enabled', True))
    control_default_raw = defaults.get('control_period_years')
    try:
        control_default = int(control_default_raw)
    except (TypeError, ValueError):
        control_default = 3
    control_override_default = control_default_raw is not None

    enabled = container.toggle('Enable carbon cap', value=enabled_default, key='carbon_enable')

    with _sidebar_panel(container, enabled) as panel:
        enable_floor = panel.checkbox(
            'Enable minimum reserve price',
            value=enable_floor_default,
            disabled=not enabled,
            key='carbon_floor',
        )
        enable_ccr = panel.checkbox(
            'Enable CCR',
            value=enable_ccr_default,
            disabled=not enabled,
            key='carbon_ccr',
        )
        ccr1_enabled = panel.checkbox(
            'Enable CCR tranche 1',
            value=ccr1_default,
            disabled=not (enabled and enable_ccr),
            key='carbon_ccr1',
        )
        ccr2_enabled = panel.checkbox(
            'Enable CCR tranche 2',
            value=ccr2_default,
            disabled=not (enabled and enable_ccr),
            key='carbon_ccr2',
        )
        banking_enabled = panel.checkbox(
            'Enable allowance banking',
            value=banking_default,
            disabled=not enabled,
            key='carbon_banking',
        )
        control_override = panel.checkbox(
            'Specify control period length',
            value=control_override_default,
            disabled=not enabled,
            key='carbon_control_toggle',
        )
        control_period_value = panel.number_input(
            'Control period length (years)',
            min_value=1,
            value=int(control_default if control_default > 0 else 3),
            step=1,
            format='%d',
            key='carbon_control_years',
            disabled=not (enabled and control_override),
        )

    control_period_years = int(control_period_value) if enabled and control_override else None
    if not enabled:
        enable_floor = False
        enable_ccr = False
        ccr1_enabled = False
        ccr2_enabled = False
        banking_enabled = False
        control_period_years = None

    modules['carbon_policy'] = {
        'enabled': bool(enabled),
        'enable_floor': bool(enable_floor),
        'enable_ccr': bool(enable_ccr),
        'ccr1_enabled': bool(ccr1_enabled),
        'ccr2_enabled': bool(ccr2_enabled),
        'allowance_banking_enabled': bool(banking_enabled),
        'control_period_years': control_period_years,
    }

    errors: list[str] = []
    if enabled and not isinstance(run_config.get('allowance_market'), Mapping):
        message = 'Allowance market settings are missing from the configuration.'
        container.error(message)
        errors.append(message)

    return CarbonModuleSettings(
        enabled=bool(enabled),
        enable_floor=bool(enable_floor),
        enable_ccr=bool(enable_ccr),
        ccr1_enabled=bool(ccr1_enabled),
        ccr2_enabled=bool(ccr2_enabled),
        banking_enabled=bool(banking_enabled),
        control_period_years=control_period_years,
        errors=errors,
    )


def _render_dispatch_section(
    container: Any,
    run_config: dict[str, Any],
    frames: FramesType | None,
) -> DispatchModuleSettings:
    """Render the electricity dispatch controls."""

    modules = run_config.setdefault('modules', {})
    defaults = modules.get('electricity_dispatch', {})
    enabled_default = bool(defaults.get('enabled', False))
    mode_default = str(defaults.get('mode', 'single')).lower()
    if mode_default not in {'single', 'network'}:
        mode_default = 'single'
    capacity_default = bool(defaults.get('capacity_expansion', True))
    reserve_default = bool(defaults.get('reserve_margins', True))

    enabled = container.toggle(
        'Enable electricity dispatch',
        value=enabled_default,
        key='dispatch_enable',
    )

    mode_value = mode_default
    capacity_expansion = capacity_default
    reserve_margins = reserve_default
    errors: list[str] = []

    mode_options = {'single': 'Single region', 'network': 'Networked'}

    with _sidebar_panel(container, enabled) as panel:
        mode_label = mode_options.get(mode_default, mode_options['single'])
        mode_selection = panel.selectbox(
            'Dispatch topology',
            options=list(mode_options.values()),
            index=list(mode_options.values()).index(mode_label),
            disabled=not enabled,
            key='dispatch_mode',
        )
        mode_value = 'network' if mode_selection == mode_options['network'] else 'single'
        capacity_expansion = panel.checkbox(
            'Enable capacity expansion',
            value=capacity_default,
            disabled=not enabled,
            key='dispatch_capacity',
        )
        reserve_margins = panel.checkbox(
            'Enforce reserve margins',
            value=reserve_default,
            disabled=not enabled,
            key='dispatch_reserve',
        )

        if enabled:
            if frames is None:
                message = 'Dispatch requires demand and unit data, but no frames are available.'
                panel.error(message)
                errors.append(message)
            else:
                try:
                    demand_df = frames.demand()
                    units_df = frames.units()
                except Exception as exc:
                    message = f'Dispatch data unavailable: {exc}'
                    panel.error(message)
                    errors.append(message)
                else:
                    if demand_df.empty or units_df.empty:
                        message = 'Dispatch requires non-empty demand and unit tables.'
                        panel.error(message)
                        errors.append(message)
        else:
            mode_value = mode_default
            capacity_expansion = False
            reserve_margins = False

    if not enabled:
        mode_value = mode_value or 'single'

    modules['electricity_dispatch'] = {
        'enabled': bool(enabled),
        'mode': mode_value or 'single',
        'capacity_expansion': bool(capacity_expansion),
        'reserve_margins': bool(reserve_margins),
    }

    return DispatchModuleSettings(
        enabled=bool(enabled),
        mode=mode_value or 'single',
        capacity_expansion=bool(capacity_expansion),
        reserve_margins=bool(reserve_margins),
        errors=errors,
    )


def _render_incentives_section(
    container: Any,
    run_config: dict[str, Any],
    frames: FramesType | None,
) -> IncentivesModuleSettings:
    """Render incentive and credit controls."""

    modules = run_config.setdefault('modules', {})
    defaults = modules.get('incentives', {})
    enabled_default = bool(defaults.get('enabled', False))

    incentives_cfg = run_config.get('electricity_incentives')
    production_source: Any | None = None
    investment_source: Any | None = None
    if isinstance(incentives_cfg, Mapping):
        enabled_default = bool(incentives_cfg.get('enabled', enabled_default))
        production_source = incentives_cfg.get('production')
        investment_source = incentives_cfg.get('investment')
    if production_source is None and isinstance(defaults, Mapping):
        production_source = defaults.get('production')
    if investment_source is None and isinstance(defaults, Mapping):
        investment_source = defaults.get('investment')

    def _normalise_config_entries(
        source: Any, *, credit_key: str, limit_key: str
    ) -> list[dict[str, Any]]:
        entries: list[dict[str, Any]] = []
        if isinstance(source, Mapping):
            iterable: Iterable[Any] = [source]
        elif isinstance(source, Iterable) and not isinstance(source, (str, bytes)):
            iterable = source
        else:
            iterable = []
        for entry in iterable:
            if not isinstance(entry, Mapping):
                continue
            tech_id = resolve_technology_key(entry.get('technology'))
            if tech_id is None:
                continue
            try:
                year_int = int(entry.get('year'))
            except (TypeError, ValueError):
                continue
            credit_val = _coerce_optional_float(entry.get(credit_key))
            if credit_val is None:
                continue
            limit_val = _coerce_optional_float(entry.get(limit_key))
            record: dict[str, Any] = {
                'technology': get_technology_label(tech_id),
                'year': year_int,
                credit_key: float(credit_val),
            }
            if limit_val is not None:
                record[limit_key] = float(limit_val)
            entries.append(record)
        entries.sort(key=lambda item: (str(item['technology']).lower(), int(item['year'])))
        return entries

    existing_production_entries = _normalise_config_entries(
        production_source, credit_key='credit_per_mwh', limit_key='limit_mwh'
    )
    existing_investment_entries = _normalise_config_entries(
        investment_source, credit_key='credit_per_mw', limit_key='limit_mw'
    )

    technology_options: set[str] = {
        get_technology_label(tech_id) for tech_id in sorted(TECH_ID_TO_LABEL)
    }
    for entry in (*existing_production_entries, *existing_investment_entries):
        label = str(entry.get('technology', '')).strip()
        if label:
            technology_options.add(label)
    technology_labels = sorted(technology_options)

    production_credit_col = 'Credit ($/MWh)'
    production_limit_col = 'Limit (MWh)'
    investment_credit_col = 'Credit ($/MW)'
    investment_limit_col = 'Limit (MW)'

    def _build_editor_rows(
        entries: list[dict[str, Any]],
        *,
        credit_key: str,
        limit_key: str,
        credit_label: str,
        limit_label: str,
    ) -> list[dict[str, Any]]:
        rows: list[dict[str, Any]] = []
        for entry in entries:
            rows.append(
                {
                    'Technology': entry['technology'],
                    'Years': str(entry['year']),
                    credit_label: entry.get(credit_key),
                    limit_label: entry.get(limit_key),
                }
            )
        seen = {str(row.get('Technology')) for row in rows if row.get('Technology')}
        for label in technology_labels:
            if label not in seen:
                rows.append({'Technology': label, 'Years': '', credit_label: None, limit_label: None})
        rows.sort(
            key=lambda row: (
                str(row.get('Technology', '')).lower(),
                str(row.get('Years', '')).lower(),
            )
        )
        return rows

    production_rows_default = _build_editor_rows(
        existing_production_entries,
        credit_key='credit_per_mwh',
        limit_key='limit_mwh',
        credit_label=production_credit_col,
        limit_label=production_limit_col,
    )
    investment_rows_default = _build_editor_rows(
        existing_investment_entries,
        credit_key='credit_per_mw',
        limit_key='limit_mw',
        credit_label=investment_credit_col,
        limit_label=investment_limit_col,
    )

    available_years = _simulation_years_from_config(run_config)
    valid_years_set = {int(year) for year in available_years}

    def _rows_to_config_entries(
        rows: list[Mapping[str, Any]],
        *,
        credit_column: str,
        limit_column: str,
        credit_config_key: str,
        limit_config_key: str,
        context_label: str,
        valid_years: set[int],
    ) -> tuple[list[dict[str, Any]], list[str]]:
        results: dict[tuple[int, int], dict[str, Any]] = {}
        messages: list[str] = []
        for index, row in enumerate(rows, start=1):
            technology_value = row.get('Technology')
            technology_label = (
                str(technology_value).strip() if technology_value not in (None, '') else ''
            )
            if not technology_label:
                continue
            tech_id = resolve_technology_key(technology_label)
            if tech_id is None:
                messages.append(
                    f'{context_label} row {index}: Unknown technology "{technology_label}".'
                )
                continue
            years_value = row.get('Years')
            years, invalid_tokens, out_of_range = _parse_years_field(
                years_value, valid_years=valid_years
            )
            if invalid_tokens:
                tokens_display = ', '.join(
                    sorted({token.strip() for token in invalid_tokens if token.strip()})
                )
                if tokens_display:
                    messages.append(
                        f'{context_label} row {index}: Unable to parse year value(s): {tokens_display}.'
                    )
            if out_of_range:
                years_display = ', '.join(str(year) for year in out_of_range)
                messages.append(
                    f'{context_label} row {index}: Year(s) {years_display} fall outside the selected simulation years.'
                )
            if not years:
                years_text = str(years_value).strip() if isinstance(years_value, str) else ''
                credit_candidate = _coerce_optional_float(row.get(credit_column))
                if years_text or credit_candidate is not None:
                    messages.append(
                        f'{context_label} row {index}: Specify one or more valid years.'
                    )
                continue
            credit_value = _coerce_optional_float(row.get(credit_column))
            if credit_value is None:
                messages.append(f'{context_label} row {index}: Provide a credit value.')
                continue
            limit_value = _coerce_optional_float(row.get(limit_column))
            label = get_technology_label(tech_id)
            for year in years:
                entry = {
                    'technology': label,
                    'year': int(year),
                    credit_config_key: float(credit_value),
                }
                if limit_value is not None:
                    entry[limit_config_key] = float(limit_value)
                results[(tech_id, int(year))] = entry
        ordered = sorted(
            results.values(),
            key=lambda item: (str(item['technology']).lower(), int(item['year'])),
        )
        return ordered, messages

    enabled = container.toggle(
        'Enable incentives and credits',
        value=enabled_default,
        key='incentives_enable',
    )

    errors: list[str] = []
    production_entries = existing_production_entries
    investment_entries = existing_investment_entries

    with _sidebar_panel(container, enabled) as panel:
        panel.caption(
            'Specify technology-specific tax credits that feed the electricity capacity and generation modules.'
        )
        if available_years:
            years_display = ', '.join(str(year) for year in available_years)
            panel.caption(f'Simulation years: {years_display}')
        panel.caption(
            'Enter comma-separated years or ranges (e.g., 2025, 2030-2032). Leave blank to exclude a technology.'
        )

        panel.markdown('**Production tax credits ($/MWh)**')
        production_editor_value = panel.data_editor(
            production_rows_default,
            disabled=not enabled,
            hide_index=True,
            num_rows='dynamic',
            use_container_width=True,
            key='incentives_production_editor',
            column_config={
                'Technology': st.column_config.SelectboxColumn(
                    'Technology', options=technology_labels
                ),
                'Years': st.column_config.TextColumn(
                    'Applicable years',
                    help='Comma-separated years or ranges (e.g., 2025, 2030-2032).',
                ),
                production_credit_col: st.column_config.NumberColumn(
                    production_credit_col,
                    format='$%.2f',
                    min_value=0.0,
                    help='Credit value applied per megawatt-hour.',
                ),
                production_limit_col: st.column_config.NumberColumn(
                    production_limit_col,
                    min_value=0.0,
                    help='Optional annual limit on eligible production (MWh).',
                ),
            },
        )

        panel.markdown('**Investment tax credits ($/MW)**')
        investment_editor_value = panel.data_editor(
            investment_rows_default,
            disabled=not enabled,
            hide_index=True,
            num_rows='dynamic',
            use_container_width=True,
            key='incentives_investment_editor',
            column_config={
                'Technology': st.column_config.SelectboxColumn(
                    'Technology', options=technology_labels
                ),
                'Years': st.column_config.TextColumn(
                    'Applicable years',
                    help='Comma-separated years or ranges (e.g., 2025, 2030-2032).',
                ),
                investment_credit_col: st.column_config.NumberColumn(
                    investment_credit_col,
                    format='$%.2f',
                    min_value=0.0,
                    help='Credit value applied per megawatt of installed capacity.',
                ),
                investment_limit_col: st.column_config.NumberColumn(
                    investment_limit_col,
                    min_value=0.0,
                    help='Optional annual limit on eligible capacity additions (MW).',
                ),
            },
        )

        validation_messages: list[str] = []
        if enabled:
            production_entries, production_messages = _rows_to_config_entries(
                _data_editor_records(production_editor_value),
                credit_column=production_credit_col,
                limit_column=production_limit_col,
                credit_config_key='credit_per_mwh',
                limit_config_key='limit_mwh',
                context_label='Production tax credit',
                valid_years=valid_years_set,
            )
            investment_entries, investment_messages = _rows_to_config_entries(
                _data_editor_records(investment_editor_value),
                credit_column=investment_credit_col,
                limit_column=investment_limit_col,
                credit_config_key='credit_per_mw',
                limit_config_key='limit_mw',
                context_label='Investment tax credit',
                valid_years=valid_years_set,
            )
            validation_messages.extend(production_messages)
            validation_messages.extend(investment_messages)

        for message in validation_messages:
            panel.error(message)
        errors.extend(validation_messages)

        if enabled:
            if frames is None:
                message = 'Incentives require generating unit data.'
                panel.error(message)
                errors.append(message)
            else:
                try:
                    units_df = frames.units()
                except Exception as exc:
                    message = f'Unable to access unit data: {exc}'
                    panel.error(message)
                    errors.append(message)
                else:
                    if units_df.empty:
                        message = 'Incentives require at least one generating unit.'
                        panel.error(message)
                        errors.append(message)

    incentives_record: dict[str, Any] = {'enabled': bool(enabled)}
    if production_entries:
        incentives_record['production'] = copy.deepcopy(production_entries)
    if investment_entries:
        incentives_record['investment'] = copy.deepcopy(investment_entries)

    run_config['electricity_incentives'] = copy.deepcopy(incentives_record)
    modules['incentives'] = copy.deepcopy(incentives_record)

    return IncentivesModuleSettings(
        enabled=bool(enabled),
        production_credits=copy.deepcopy(production_entries),
        investment_credits=copy.deepcopy(investment_entries),
        errors=errors,
    )



def _render_outputs_section(
    container: Any,
    run_config: dict[str, Any],
    last_result: Mapping[str, Any] | None,
) -> OutputsModuleSettings:
    """Render output directory and download controls."""

    modules = run_config.setdefault('modules', {})
    defaults = modules.get('outputs', {})
    enabled_default = bool(defaults.get('enabled', True))
    directory_default = str(defaults.get('directory') or run_config.get('output_name') or 'outputs')
    show_csv_default = bool(defaults.get('show_csv_downloads', True))

    enabled = container.toggle(
        'Enable output management',
        value=enabled_default,
        key='outputs_enable',
    )

    directory_value = directory_default
    show_csv_downloads = show_csv_default
    errors: list[str] = []

    with _sidebar_panel(container, enabled) as panel:
        directory_value = panel.text_input(
            'Output directory name',
            value=directory_default,
            disabled=not enabled,
            key='outputs_directory',
        ).strip()
        show_csv_downloads = panel.checkbox(
            'Show CSV downloads from last run',
            value=show_csv_default,
            disabled=not enabled,
            key='outputs_csv',
        )

        if enabled and not directory_value:
            message = 'Specify an output directory when the outputs module is enabled.'
            panel.error(message)
            errors.append(message)

        csv_files: Mapping[str, Any] | None = None
        if enabled and show_csv_downloads:
            if isinstance(last_result, Mapping):
                csv_files = last_result.get('csv_files')  # type: ignore[assignment]
            if csv_files:
                panel.caption('Download CSV outputs from the most recent run.')
                for filename, content in sorted(csv_files.items()):
                    panel.download_button(
                        label=f'Download {filename}',
                        data=content,
                        file_name=filename,
                        mime='text/csv',
                        key=f'outputs_download_{filename}',
                    )
            else:
                panel.info('No CSV outputs are available yet.')
        elif enabled:
            panel.caption('CSV downloads will be available after the next run.')

    if not directory_value:
        directory_value = directory_default or 'outputs'
    if not enabled:
        show_csv_downloads = False

    run_config['output_name'] = directory_value
    modules['outputs'] = {
        'enabled': bool(enabled),
        'directory': directory_value,
        'show_csv_downloads': bool(show_csv_downloads),
    }

    return OutputsModuleSettings(
        enabled=bool(enabled),
        directory=directory_value,
        show_csv_downloads=bool(show_csv_downloads),
        errors=errors,
    )


def _coerce_year_value_map(
    entry: Any,
    years: Iterable[int],
    *,
    cast: Callable[[Any], _T],
    default: _T,
) -> dict[int, _T]:
    """Normalise TOML year/value structures into a mapping."""

    values: dict[int, _T] = {}

    if isinstance(entry, Mapping):
        iterator = entry.items()
    elif isinstance(entry, Iterable) and not isinstance(entry, (str, bytes)):
        iterator = []
        for item in entry:
            if isinstance(item, Mapping) and 'year' in item:
                iterator.append((item.get('year'), item.get('value', item.get('amount'))))
            elif isinstance(item, (list, tuple)) and len(item) == 2:
                iterator.append((item[0], item[1]))
    elif entry is not None:
        try:
            coerced = cast(entry)
        except (TypeError, ValueError):
            coerced = cast(default)
        return {int(year): coerced for year in years}
    else:
        iterator = []

    for year, raw_value in iterator:
        try:
            year_int = int(year)
        except (TypeError, ValueError):
            continue
        try:
            values[year_int] = cast(raw_value)
        except (TypeError, ValueError):
            continue

    result: dict[int, _T] = {}
    for year in years:
        year_int = int(year)
        result[year_int] = values.get(year_int, cast(default))
    return result


def _simulation_years_from_config(config: Mapping[str, Any]) -> list[int]:
    """Return an ordered list of simulation years inferred from ``config``."""

    try:
        base_years = _years_from_config(config)
    except Exception:
        base_years = []

    start_raw = config.get('start_year')
    end_raw = config.get('end_year')

    def _to_int(value: Any) -> int | None:
        if value in (None, ''):
            return None
        try:
            return int(value)
        except (TypeError, ValueError):
            return None

    start_year = _to_int(start_raw)
    end_year = _to_int(end_raw)

    years: list[int] = []

    if base_years:
        try:
            years = _select_years(base_years, start_year, end_year)
        except Exception:
            years = [int(year) for year in base_years]
    else:
        if start_year is not None and end_year is not None:
            step = 1 if end_year >= start_year else -1
            years = list(range(start_year, end_year + step, step))
        elif start_year is not None:
            years = [start_year]
        elif end_year is not None:
            years = [end_year]

    return sorted({int(year) for year in years})


def _coerce_float(value: Any, default: float = 0.0) -> float:
    try:
        if isinstance(value, str):
            return float(value.strip())
        return float(value)
    except (TypeError, ValueError):
        return float(default)


def _coerce_optional_float(value: Any) -> float | None:
    """Return ``value`` coerced to ``float`` when possible."""

    if value in (None, ''):
        return None
    if isinstance(value, str):
        text = value.strip()
        if not text:
            return None
        value = text
    try:
        return float(value)
    except (TypeError, ValueError):
        return None


def _coerce_bool_flag(value: Any, default: bool = True) -> bool:
    if value in (None, ""):
        return bool(default)
    if isinstance(value, bool):
        return value
    if isinstance(value, (int, float)):
        if value in (0, 1):
            return bool(value)
    if isinstance(value, str):
        normalized = value.strip().lower()
        if normalized in {"true", "t", "yes", "y", "1", "on"}:
            return True
        if normalized in {"false", "f", "no", "n", "0", "off"}:
            return False
    return bool(default)


def _coerce_str(value: Any, default: str = 'default') -> str:
    if value in (None, ''):
        return default
    return str(value)


def _coerce_year_set(value: Any, fallback: Iterable[int]) -> set[int]:
    years: set[int] = set()
    if isinstance(value, Iterable) and not isinstance(value, (str, bytes, Mapping)):
        for entry in value:
            try:
                years.add(int(entry))
            except (TypeError, ValueError):
                continue
    elif value not in (None, ''):
        try:
            years.add(int(value))
        except (TypeError, ValueError):
            pass

    if not years:
        years = {int(year) for year in fallback}
    return years


def _parse_years_field(
    value: Any,
    *,
    valid_years: set[int] | None = None,
) -> tuple[list[int], list[str], list[int]]:
    """Parse a free-form year selector into structured values."""

    if value in (None, ''):
        return [], [], []

    text = str(value).strip()
    if not text:
        return [], [], []

    normalized = text.translate({ord(char): None for char in '[]{}()'})
    tokens = [token for token in re.split(r'[;,\s]+', normalized) if token]

    parsed_years: list[int] = []
    invalid_tokens: list[str] = []
    out_of_range: list[int] = []

    valid_set = {int(year) for year in valid_years} if valid_years else set()

    for token in tokens:
        token_str = token.strip()
        if not token_str:
            continue

        if '-' in token_str:
            start_text, end_text = token_str.split('-', 1)
            try:
                start_year = int(start_text.strip())
                end_year = int(end_text.strip())
            except (TypeError, ValueError):
                invalid_tokens.append(token_str)
                continue

            step = 1 if end_year >= start_year else -1
            for year in range(start_year, end_year + step, step):
                if valid_set and year not in valid_set:
                    out_of_range.append(year)
                else:
                    parsed_years.append(year)
            continue

        try:
            year_int = int(token_str)
        except (TypeError, ValueError):
            invalid_tokens.append(token_str)
            continue

        if valid_set and year_int not in valid_set:
            out_of_range.append(year_int)
        else:
            parsed_years.append(year_int)

    parsed_years = sorted({int(year) for year in parsed_years})
    out_of_range = sorted({int(year) for year in out_of_range if year not in parsed_years})

    return parsed_years, invalid_tokens, out_of_range


def _data_editor_records(value: Any) -> list[dict[str, Any]]:
    """Return ``value`` normalised to a list of row dictionaries."""

    if value is None:
        return []

    if hasattr(value, 'to_dict'):
        try:
            records = value.to_dict('records')  # type: ignore[call-arg]
        except Exception:
            records = None
        if isinstance(records, list):
            return [dict(entry) for entry in records if isinstance(entry, Mapping)]

    if isinstance(value, Mapping):
        return [dict(value)]

    if isinstance(value, Iterable) and not isinstance(value, (str, bytes)):
        records: list[dict[str, Any]] = []
        for entry in value:
            if isinstance(entry, Mapping):
                records.append(dict(entry))
        if records:
            return records

    return []


def _build_policy_frame(
    config: Mapping[str, Any],
    years: Iterable[int],
    carbon_policy_enabled: bool,
    *,
    ccr1_enabled: bool | None = None,
    ccr2_enabled: bool | None = None,
    control_period_years: int | None = None,
    banking_enabled: bool = True,
) -> pd.DataFrame:
    """Construct the policy frame consumed by :class:`io_loader.Frames`."""

    years_list = sorted(int(year) for year in years)
    if not years_list:
        raise ValueError('No years supplied for policy frame')

    market_cfg = config.get('allowance_market')
    if not isinstance(market_cfg, Mapping):
        market_cfg = {}

    bank_flag = bool(carbon_policy_enabled and banking_enabled)

    resolution_raw = market_cfg.get('resolution', 'annual')
    if isinstance(resolution_raw, str):
        resolution = resolution_raw.strip().lower() or 'annual'
    else:
        resolution = str(resolution_raw).strip().lower() or 'annual'
    if resolution not in {'annual', 'daily'}:
        resolution = 'annual'

    if carbon_policy_enabled:
        ccr1_flag = _coerce_bool_flag(market_cfg.get('ccr1_enabled'), default=True)
        ccr2_flag = _coerce_bool_flag(market_cfg.get('ccr2_enabled'), default=True)
        if ccr1_enabled is not None:
            ccr1_flag = bool(ccr1_enabled)
        if ccr2_enabled is not None:
            ccr2_flag = bool(ccr2_enabled)

        control_period = control_period_years
        if control_period is None:
            raw_control = market_cfg.get('control_period_years')
            if raw_control not in (None, ''):
                try:
                    control_period = int(raw_control)
                except (TypeError, ValueError):
                    control_period = None
        if control_period is not None and control_period <= 0:
            control_period = None

        cap_map = _coerce_year_value_map(market_cfg.get('cap'), years_list, cast=float, default=0.0)
        floor_map = _coerce_year_value_map(market_cfg.get('floor'), years_list, cast=float, default=0.0)
        ccr1_trigger_map = _coerce_year_value_map(
            market_cfg.get('ccr1_trigger'), years_list, cast=float, default=0.0
        )
        ccr1_qty_map = _coerce_year_value_map(
            market_cfg.get('ccr1_qty'), years_list, cast=float, default=0.0
        )
        ccr2_trigger_map = _coerce_year_value_map(
            market_cfg.get('ccr2_trigger'), years_list, cast=float, default=0.0
        )
        ccr2_qty_map = _coerce_year_value_map(
            market_cfg.get('ccr2_qty'), years_list, cast=float, default=0.0
        )
        cp_id_map = _coerce_year_value_map(
            market_cfg.get('cp_id'), years_list, cast=lambda v: _coerce_str(v, 'CP1'), default='CP1'
        )
        bank0 = _coerce_float(market_cfg.get('bank0'), default=0.0)
        surrender_frac = _coerce_float(market_cfg.get('annual_surrender_frac'), default=1.0)
        carry_pct = _coerce_float(market_cfg.get('carry_pct'), default=1.0)
        if not bank_flag:
            bank0 = 0.0
            carry_pct = 0.0
        full_compliance_years = _coerce_year_set(
            market_cfg.get('full_compliance_years'), fallback=[]
        )
        if not full_compliance_years:
            if control_period:
                full_compliance_years = {
                    year
                    for idx, year in enumerate(years_list, start=1)
                    if idx % control_period == 0
                }
            if not full_compliance_years:
                full_compliance_years = {years_list[-1]}
    else:
        cap_map = {year: float(_LARGE_ALLOWANCE_SUPPLY) for year in years_list}
        floor_map = {year: 0.0 for year in years_list}
        ccr1_trigger_map = {year: 0.0 for year in years_list}
        ccr1_qty_map = {year: 0.0 for year in years_list}
        ccr2_trigger_map = {year: 0.0 for year in years_list}
        ccr2_qty_map = {year: 0.0 for year in years_list}
        cp_id_map = {year: 'NoPolicy' for year in years_list}
        bank0 = _LARGE_ALLOWANCE_SUPPLY
        surrender_frac = 0.0
        carry_pct = 1.0
        full_compliance_years = set()
        ccr1_flag = False
        ccr2_flag = False
        control_period = None
        bank_flag = False

    records: list[dict[str, Any]] = []
    for year in years_list:
        records.append(
            {
                'year': year,
                'cap_tons': float(cap_map[year]),
                'floor_dollars': float(floor_map[year]),
                'ccr1_trigger': float(ccr1_trigger_map[year]),
                'ccr1_qty': float(ccr1_qty_map[year]),
                'ccr2_trigger': float(ccr2_trigger_map[year]),
                'ccr2_qty': float(ccr2_qty_map[year]),
                'cp_id': str(cp_id_map[year]),
                'full_compliance': year in full_compliance_years,
                'bank0': float(bank0),
                'annual_surrender_frac': float(surrender_frac),
                'carry_pct': float(carry_pct),
                'policy_enabled': bool(carbon_policy_enabled),
                'ccr1_enabled': bool(ccr1_flag),
                'ccr2_enabled': bool(ccr2_flag),
                'control_period_years': control_period,
                'bank_enabled': bool(bank_flag),
                'resolution': resolution,
            }
        )

    return pd.DataFrame(records)


def _default_units() -> pd.DataFrame:

    data = [
        {
            'unit_id': 'wind-1',
            'fuel': 'wind',
            'region': 'default',
            'cap_mw': 50.0,
            'availability': 0.5,
            'hr_mmbtu_per_mwh': 0.0,
            'vom_per_mwh': 0.0,
            'fuel_price_per_mmbtu': 0.0,
            'ef_ton_per_mwh': 0.0,
        },
        {
            'unit_id': 'coal-1',
            'fuel': 'coal',
            'region': 'default',
            'cap_mw': 80.0,
            'availability': 0.9,
            'hr_mmbtu_per_mwh': 9.0,
            'vom_per_mwh': 1.5,
            'fuel_price_per_mmbtu': 1.8,
            'ef_ton_per_mwh': 1.0,
        },
        {
            'unit_id': 'gas-1',
            'fuel': 'gas',
            'region': 'default',
            'cap_mw': 70.0,
            'availability': 0.85,
            'hr_mmbtu_per_mwh': 7.0,
            'vom_per_mwh': 2.0,
            'fuel_price_per_mmbtu': 2.5,
            'ef_ton_per_mwh': 0.45,
        },
    ]
    return pd.DataFrame(data)


def _default_fuels() -> pd.DataFrame:

    return pd.DataFrame(
        [
            {'fuel': 'wind', 'covered': False},
            {'fuel': 'coal', 'covered': True},
            {'fuel': 'gas', 'covered': True},
        ]
    )


def _default_transmission() -> pd.DataFrame:

    return pd.DataFrame(columns=['from_region', 'to_region', 'limit_mw'])


def _build_default_frames(
    years: Iterable[int],
    *,
    carbon_policy_enabled: bool = True,
    banking_enabled: bool = True,
) -> FramesType:
    frames_cls = FramesType

    demand_records = [
        {'year': int(year), 'region': 'default', 'demand_mwh': float(_DEFAULT_LOAD_MWH)}
        for year in years
    ]
    base_frames = {
        'units': _default_units(),
        'demand': pd.DataFrame(demand_records),
        'fuels': _default_fuels(),
        'transmission': _default_transmission(),
    }
    return frames_cls(
        base_frames,
        carbon_policy_enabled=carbon_policy_enabled,
        banking_enabled=banking_enabled,
    )


def _ensure_years_in_demand(frames: FramesType, years: Iterable[int]) -> FramesType:
    if not years:
        return frames

    demand = frames.demand()
    if demand.empty:
        raise ValueError('Demand frame is empty; cannot infer loads for requested years')

    existing_years = {int(year) for year in demand['year'].unique()}
    target_years = {int(year) for year in years}
    missing = sorted(target_years - existing_years)
    if not missing:
        return frames

    averages = demand.groupby('region')['demand_mwh'].mean()
    new_rows: list[dict[str, Any]] = []
    for year in missing:
        for region, value in averages.items():
            new_rows.append({'year': year, 'region': region, 'demand_mwh': float(value)})

    demand_updated = pd.concat([demand, pd.DataFrame(new_rows)], ignore_index=True)
    demand_updated = demand_updated.sort_values(['year', 'region']).reset_index(drop=True)
    return frames.with_frame('demand', demand_updated)


def _write_outputs_to_temp(outputs) -> tuple[Path, dict[str, bytes]]:
    temp_dir = Path(tempfile.mkdtemp(prefix='bluesky_gui_'))
    outputs.to_csv(temp_dir)
    csv_files: dict[str, bytes] = {}
    for csv_path in temp_dir.glob('*.csv'):
        csv_files[csv_path.name] = csv_path.read_bytes()
    return temp_dir, csv_files


def _read_uploaded_dataframe(uploaded_file: Any | None) -> pd.DataFrame | None:
    """Return a DataFrame parsed from ``uploaded_file`` or ``None`` on failure."""

    if uploaded_file is None:
        return None

    try:
        if hasattr(uploaded_file, 'getvalue'):
            raw = uploaded_file.getvalue()
        elif hasattr(uploaded_file, 'read'):
            raw = uploaded_file.read()
        else:
            raw = uploaded_file

        buffer: io.BytesIO | io.StringIO
        if isinstance(raw, bytes):
            buffer = io.BytesIO(raw)
        else:
            buffer = io.StringIO(str(raw))

        df = pd.read_csv(buffer)
    except Exception as exc:
        _ensure_streamlit()
        st.error(f'Unable to read CSV: {exc}')
        return None

    if df.empty:
        _ensure_streamlit()
        st.warning('Uploaded CSV is empty.')

    return df


def _validate_frame_override(
    frames_obj: FramesType,
    frame_name: str,
    df: pd.DataFrame,
) -> tuple[FramesType | None, str | None]:
    """Return a new ``Frames`` object with ``frame_name`` replaced by ``df``."""

    validator_name = frame_name.lower()
    try:
        candidate = frames_obj.with_frame(frame_name, df)
        validator = getattr(candidate, validator_name, None)
        if callable(validator):
            validator()
        else:
            candidate.frame(frame_name)
        return candidate, None
    except Exception as exc:  # pragma: no cover - defensive guard
        return None, str(exc)


def _render_demand_controls(
    frames_obj: FramesType,
    years: Iterable[int],
) -> tuple[FramesType, list[str], list[str]]:  # pragma: no cover - UI helper
    _ensure_streamlit()

    notes: list[str] = []
    errors: list[str] = []
    frames_out = frames_obj

    demand_default = frames_obj.demand()
    if not demand_default.empty:
        st.caption('Current demand assumptions')
        st.dataframe(demand_default, use_container_width=True)
    else:
        st.info('No default demand data found. Provide values via the controls or upload a CSV.')

    manual_df: pd.DataFrame | None = None
    manual_note: str | None = None

    target_years = sorted({int(year) for year in years}) if years else []
    if not target_years and not demand_default.empty:
        target_years = sorted({int(year) for year in demand_default['year'].unique()})
    if not target_years:
        target_years = [2025]

    use_manual = st.checkbox('Create demand profile with controls', value=False, key='demand_manual_toggle')
    if use_manual:
        st.caption('Set a baseline load, per-region multipliers, and annual growth to construct demand.')
        if not demand_default.empty:
            first_year = target_years[0]
            base_year_data = demand_default[demand_default['year'] == first_year]
            default_base = float(base_year_data['demand_mwh'].mean()) if not base_year_data.empty else float(_DEFAULT_LOAD_MWH)
        else:
            default_base = float(_DEFAULT_LOAD_MWH)

        base_value = float(
            st.number_input(
                'Baseline demand for the first year (MWh)',
                min_value=0.0,
                value=max(0.0, default_base),
                step=10_000.0,
                format='%0.0f',
            )
        )
        growth_pct = float(
            st.slider(
                'Annual growth rate (%)',
                min_value=-20.0,
                max_value=20.0,
                value=0.0,
                step=0.25,
                key='demand_growth',
            )
        )

        if not demand_default.empty:
            region_labels = sorted({str(region) for region in demand_default['region'].unique()})
            region_defaults = (
                demand_default[demand_default['year'] == target_years[0]]
                .set_index('region')['demand_mwh']
                .to_dict()
            )
        else:
            region_labels = ['default']
            region_defaults = {}

        manual_records: list[dict[str, Any]] = []
        for region in region_labels:
            default_region_value = float(region_defaults.get(region, base_value or _DEFAULT_LOAD_MWH))
            multiplier_default = 1.0
            if base_value > 0.0:
                multiplier_default = default_region_value / base_value
            multiplier_default = float(max(0.1, min(3.0, multiplier_default)))

            multiplier = float(
                st.slider(
                    f'{region} demand multiplier',
                    min_value=0.1,
                    max_value=3.0,
                    value=multiplier_default,
                    step=0.05,
                    key=f'demand_scale_{region}',
                )
            )

            for index, year in enumerate(target_years):
                growth_factor = (1.0 + growth_pct / 100.0) ** index
                demand_val = base_value * multiplier * growth_factor
                manual_records.append(
                    {
                        'year': int(year),
                        'region': region,
                        'demand_mwh': float(demand_val),
                    }
                )

        manual_df = pd.DataFrame(manual_records)
        manual_note = (
            f'Demand constructed from GUI controls with baseline {base_value:,.0f} MWh, '
            f'growth {growth_pct:0.2f}% across {len(region_labels)} region(s) '
            f'and {len(target_years)} year(s).'
        )

    uploaded = st.file_uploader('Upload demand CSV', type='csv', key='demand_csv')
    if uploaded is not None:
        upload_df = _read_uploaded_dataframe(uploaded)
        if upload_df is not None:
            if manual_df is not None:
                st.info('Uploaded demand CSV overrides manual adjustments.')
                manual_df = None
                manual_note = None
            candidate, error = _validate_frame_override(frames_out, 'demand', upload_df)
            if candidate is None:
                message = f'Demand CSV invalid: {error}'
                st.error(message)
                errors.append(message)
            else:
                frames_out = candidate
                notes.append(
                    f'Demand table loaded from {uploaded.name} ({len(upload_df)} row(s)).'
                )

    if manual_df is not None:
        candidate, error = _validate_frame_override(frames_out, 'demand', manual_df)
        if candidate is None:
            message = f'Demand override invalid: {error}'
            st.error(message)
            errors.append(message)
        else:
            frames_out = candidate
            if manual_note:
                notes.append(manual_note)

    return frames_out, notes, errors


def _render_units_controls(frames_obj: FramesType) -> tuple[FramesType, list[str], list[str]]:  # pragma: no cover - UI helper
    _ensure_streamlit()

    notes: list[str] = []
    errors: list[str] = []
    frames_out = frames_obj

    units_default = frames_obj.units()
    if not units_default.empty:
        st.caption('Current generating units')
        st.dataframe(units_default, use_container_width=True)
    else:
        st.info('No generating units are defined. Upload a CSV to provide unit characteristics.')

    manual_df: pd.DataFrame | None = None
    manual_note: str | None = None
    edit_inline = st.checkbox('Edit units inline', value=False, key='units_manual_toggle')
    if edit_inline and not units_default.empty:
        st.caption('Adjust unit properties with the controls below.')
        manual_records: list[dict[str, Any]] = []
        for index, row in units_default.iterrows():
            unit_label = str(row['unit_id'])
            st.markdown(f'**{unit_label}**')
            col_meta = st.columns(3)
            with col_meta[0]:
                unit_id = st.text_input(
                    'Unit ID',
                    value=unit_label,
                    key=f'units_unit_id_{index}',
                ).strip()
                if not unit_id:
                    unit_id = unit_label
            with col_meta[1]:
                region = st.text_input(
                    'Region',
                    value=str(row['region']),
                    key=f'units_region_{index}',
                ).strip()
                if not region:
                    region = str(row['region'])
            with col_meta[2]:
                fuel = st.text_input(
                    'Fuel',
                    value=str(row['fuel']),
                    key=f'units_fuel_{index}',
                ).strip()
                if not fuel:
                    fuel = str(row['fuel'])

            col_perf = st.columns(3)
            with col_perf[0]:
                cap_mw = st.number_input(
                    'Capacity (MW)',
                    min_value=0.0,
                    value=float(row['cap_mw']),
                    step=1.0,
                    key=f'units_cap_{index}',
                )
            with col_perf[1]:
                availability = st.slider(
                    'Availability',
                    min_value=0.0,
                    max_value=1.0,
                    value=float(row['availability']),
                    step=0.01,
                    key=f'units_availability_{index}',
                )
            with col_perf[2]:
                heat_rate = st.number_input(
                    'Heat rate (MMBtu/MWh)',
                    min_value=0.0,
                    value=float(row['hr_mmbtu_per_mwh']),
                    step=0.1,
                    key=f'units_heat_rate_{index}',
                )

            col_cost = st.columns(3)
            with col_cost[0]:
                vom = st.number_input(
                    'VOM ($/MWh)',
                    min_value=0.0,
                    value=float(row['vom_per_mwh']),
                    step=0.1,
                    key=f'units_vom_{index}',
                )
            with col_cost[1]:
                fuel_price = st.number_input(
                    'Fuel price ($/MMBtu)',
                    min_value=0.0,
                    value=float(row['fuel_price_per_mmbtu']),
                    step=0.1,
                    key=f'units_fuel_price_{index}',
                )
            with col_cost[2]:
                emission_factor = st.number_input(
                    'Emission factor (ton/MWh)',
                    min_value=0.0,
                    value=float(row['ef_ton_per_mwh']),
                    step=0.01,
                    key=f'units_ef_{index}',
                )

            manual_records.append(
                {
                    'unit_id': unit_id,
                    'region': region,
                    'fuel': fuel,
                    'cap_mw': float(cap_mw),
                    'availability': float(availability),
                    'hr_mmbtu_per_mwh': float(heat_rate),
                    'vom_per_mwh': float(vom),
                    'fuel_price_per_mmbtu': float(fuel_price),
                    'ef_ton_per_mwh': float(emission_factor),
                }
            )

        manual_df = pd.DataFrame(manual_records)
        manual_note = f'Units modified via GUI controls ({len(manual_records)} unit(s)).'
    elif edit_inline:
        st.info('Upload a units CSV to edit inline.')

    uploaded = st.file_uploader('Upload units CSV', type='csv', key='units_csv')
    if uploaded is not None:
        upload_df = _read_uploaded_dataframe(uploaded)
        if upload_df is not None:
            if manual_df is not None:
                st.info('Uploaded units CSV overrides inline edits.')
                manual_df = None
                manual_note = None
            candidate, error = _validate_frame_override(frames_out, 'units', upload_df)
            if candidate is None:
                message = f'Units CSV invalid: {error}'
                st.error(message)
                errors.append(message)
            else:
                frames_out = candidate
                notes.append(f'Units loaded from {uploaded.name} ({len(upload_df)} row(s)).')

    if manual_df is not None:
        candidate, error = _validate_frame_override(frames_out, 'units', manual_df)
        if candidate is None:
            message = f'Units override invalid: {error}'
            st.error(message)
            errors.append(message)
        else:
            frames_out = candidate
            if manual_note:
                notes.append(manual_note)

    return frames_out, notes, errors


def _render_fuels_controls(frames_obj: FramesType) -> tuple[FramesType, list[str], list[str]]:  # pragma: no cover - UI helper
    _ensure_streamlit()

    notes: list[str] = []
    errors: list[str] = []
    frames_out = frames_obj

    fuels_default = frames_obj.fuels()
    if not fuels_default.empty:
        st.caption('Current fuel coverage')
        st.dataframe(fuels_default, use_container_width=True)
    else:
        st.info('No fuel data available. Upload a CSV to specify fuel coverage.')

    manual_df: pd.DataFrame | None = None
    manual_note: str | None = None
    edit_inline = st.checkbox('Edit fuel coverage inline', value=False, key='fuels_manual_toggle')
    if edit_inline and not fuels_default.empty:
        st.caption('Toggle coverage and update emission factors as needed.')
        manual_records: list[dict[str, Any]] = []
        has_emission_column = 'co2_ton_per_mmbtu' in fuels_default.columns
        for index, row in fuels_default.iterrows():
            fuel_label = str(row['fuel'])
            col_line = st.columns(3 if has_emission_column else 2)
            with col_line[0]:
                fuel_name = st.text_input(
                    'Fuel',
                    value=fuel_label,
                    key=f'fuels_name_{index}',
                ).strip()
                if not fuel_name:
                    fuel_name = fuel_label
            with col_line[1]:
                covered = st.checkbox(
                    'Covered',
                    value=bool(row['covered']),
                    key=f'fuels_covered_{index}',
                )
            emission_value: float | None = None
            if has_emission_column:
                with col_line[2]:
                    emission_value = float(
                        st.number_input(
                            'CO₂ tons/MMBtu',
                            min_value=0.0,
                            value=float(row.get('co2_ton_per_mmbtu', 0.0)),
                            step=0.01,
                            key=f'fuels_emission_{index}',
                        )
                    )

            record: dict[str, Any] = {'fuel': fuel_name, 'covered': bool(covered)}
            if has_emission_column:
                record['co2_ton_per_mmbtu'] = float(emission_value or 0.0)
            manual_records.append(record)

        manual_df = pd.DataFrame(manual_records)
        manual_note = f'Fuel coverage edited inline ({len(manual_records)} fuel(s)).'
    elif edit_inline:
        st.info('Upload a fuels CSV to edit inline.')

    uploaded = st.file_uploader('Upload fuels CSV', type='csv', key='fuels_csv')
    if uploaded is not None:
        upload_df = _read_uploaded_dataframe(uploaded)
        if upload_df is not None:
            if manual_df is not None:
                st.info('Uploaded fuels CSV overrides inline edits.')
                manual_df = None
                manual_note = None
            candidate, error = _validate_frame_override(frames_out, 'fuels', upload_df)
            if candidate is None:
                message = f'Fuels CSV invalid: {error}'
                st.error(message)
                errors.append(message)
            else:
                frames_out = candidate
                notes.append(f'Fuels loaded from {uploaded.name} ({len(upload_df)} row(s)).')

    if manual_df is not None:
        candidate, error = _validate_frame_override(frames_out, 'fuels', manual_df)
        if candidate is None:
            message = f'Fuels override invalid: {error}'
            st.error(message)
            errors.append(message)
        else:
            frames_out = candidate
            if manual_note:
                notes.append(manual_note)

    return frames_out, notes, errors


def _render_transmission_controls(
    frames_obj: FramesType,
) -> tuple[FramesType, list[str], list[str]]:  # pragma: no cover - UI helper
    _ensure_streamlit()

    notes: list[str] = []
    errors: list[str] = []
    frames_out = frames_obj

    transmission_default = frames_obj.transmission()
    if not transmission_default.empty:
        st.caption('Current transmission limits')
        st.dataframe(transmission_default, use_container_width=True)
    else:
        st.info('No transmission limits specified. Add entries below or upload a CSV.')

    manual_df: pd.DataFrame | None = None
    manual_note: str | None = None
    edit_inline = st.checkbox('Edit transmission limits inline', value=False, key='transmission_manual_toggle')
    if edit_inline:
        editable = transmission_default.copy()
        if editable.empty:
            editable = pd.DataFrame(columns=['from_region', 'to_region', 'limit_mw'])
        st.caption('Use the table to add or modify directional flow limits (MW).')
        edited = st.data_editor(
            editable,
            num_rows='dynamic',
            use_container_width=True,
            key='transmission_editor',
        )
        if isinstance(edited, pd.DataFrame):
            manual_df = edited.copy()
        else:
            manual_df = pd.DataFrame(edited)
        manual_df = manual_df.dropna(how='all')
        manual_df = manual_df.reindex(columns=['from_region', 'to_region', 'limit_mw'])
        manual_note = f'Transmission table edited inline ({len(manual_df)} record(s)).'

    uploaded = st.file_uploader('Upload transmission CSV', type='csv', key='transmission_csv')
    if uploaded is not None:
        upload_df = _read_uploaded_dataframe(uploaded)
        if upload_df is not None:
            if manual_df is not None:
                st.info('Uploaded transmission CSV overrides inline edits.')
                manual_df = None
                manual_note = None
            candidate, error = _validate_frame_override(frames_out, 'transmission', upload_df)
            if candidate is None:
                message = f'Transmission CSV invalid: {error}'
                st.error(message)
                errors.append(message)
            else:
                frames_out = candidate
                notes.append(
                    f'Transmission limits loaded from {uploaded.name} ({len(upload_df)} row(s)).'
                )

    if manual_df is not None:
        candidate, error = _validate_frame_override(frames_out, 'transmission', manual_df)
        if candidate is None:
            message = f'Transmission override invalid: {error}'
            st.error(message)
            errors.append(message)
        else:
            frames_out = candidate
            if manual_note:
                notes.append(manual_note)

    return frames_out, notes, errors


def run_policy_simulation(
    config_source: Any | None,
    *,
    start_year: int | None = None,
    end_year: int | None = None,
    carbon_policy_enabled: bool = True,
    enable_floor: bool = True,
    enable_ccr: bool = True,
    ccr1_enabled: bool = True,
    ccr2_enabled: bool = True,
    allowance_banking_enabled: bool = True,
    control_period_years: int | None = None,
    dispatch_use_network: bool = False,
    module_config: Mapping[str, Any] | None = None,
    frames: FramesType | Mapping[str, pd.DataFrame] | None = None,
    assumption_notes: Iterable[str] | None = None,
    progress_cb: Callable[[str, Mapping[str, object]], None] | None = None,
) -> dict[str, Any]:
    """Execute the allowance engine and return structured results.

    When provided ``progress_cb`` receives progress updates using the
    ``(stage, payload)`` convention emitted by :func:`engine.run_loop.run_end_to_end_from_frames`.
    """

    try:
        config = _load_config_data(config_source)
    except Exception as exc:  # pragma: no cover - defensive path
        return {'error': f'Unable to load configuration: {exc}'}

    modules_section = config.setdefault('modules', {})
    merged_modules: dict[str, dict[str, Any]] = {}
    if isinstance(modules_section, Mapping):
        for name, settings in modules_section.items():
            if isinstance(settings, Mapping):
                merged_modules[str(name)] = dict(settings)

    if isinstance(module_config, Mapping):
        for name, settings in module_config.items():
            if isinstance(settings, Mapping):
                merged_modules[str(name)] = dict(settings)
            else:
                merged_modules[str(name)] = {'value': settings}

    carbon_record = merged_modules.setdefault('carbon_policy', {})
    carbon_record.update(
        {
            'enabled': bool(carbon_policy_enabled),
            'enable_floor': bool(enable_floor),
            'enable_ccr': bool(enable_ccr),
            'ccr1_enabled': bool(ccr1_enabled) if enable_ccr else False,
            'ccr2_enabled': bool(ccr2_enabled) if enable_ccr else False,
            'allowance_banking_enabled': bool(allowance_banking_enabled),
            'control_period_years': control_period_years,
        }
    )
    if not enable_ccr:
        carbon_record['ccr1_enabled'] = False
        carbon_record['ccr2_enabled'] = False

    dispatch_record = merged_modules.setdefault('electricity_dispatch', {})
    dispatch_enabled = bool(dispatch_record.get('enabled')) or bool(dispatch_use_network)
    dispatch_record['enabled'] = dispatch_enabled
    dispatch_record['use_network'] = bool(dispatch_use_network)
    current_mode = str(dispatch_record.get('mode', 'network' if dispatch_use_network else 'single')).lower()
    dispatch_record['mode'] = 'network' if dispatch_use_network else (
        'network' if current_mode == 'network' else 'single'
    )

    try:
        base_years = _years_from_config(config)
        years = _select_years(base_years, start_year, end_year)
    except Exception as exc:
        return {'error': f'Invalid year selection: {exc}'}

    frames_cls = FramesType
    try:
        runner = _ensure_engine_runner()
    except ModuleNotFoundError as exc:
        return {'error': str(exc)}

    if not carbon_policy_enabled:
        enable_floor = False
        enable_ccr = False
        allowance_banking_enabled = False

    carbon_record['enabled'] = bool(carbon_policy_enabled)
    carbon_record['enable_floor'] = bool(enable_floor)
    carbon_record['enable_ccr'] = bool(enable_ccr)
    carbon_record['ccr1_enabled'] = bool(ccr1_enabled) if enable_ccr else False
    carbon_record['ccr2_enabled'] = bool(ccr2_enabled) if enable_ccr else False
    carbon_record['allowance_banking_enabled'] = bool(allowance_banking_enabled)
    carbon_record['control_period_years'] = control_period_years
    if not enable_ccr:
        carbon_record['ccr1_enabled'] = False
        carbon_record['ccr2_enabled'] = False

    try:
        frames_obj = (
            frames_cls.coerce(
                frames,
                carbon_policy_enabled=carbon_policy_enabled,
                banking_enabled=allowance_banking_enabled,
            )
            if frames is not None
            else _build_default_frames(
                years,
                carbon_policy_enabled=carbon_policy_enabled,
                banking_enabled=allowance_banking_enabled,
            )
        )
        frames_obj = _ensure_years_in_demand(frames_obj, years)
        policy_frame = _build_policy_frame(
            config,
            years,
            carbon_policy_enabled,
            ccr1_enabled=ccr1_enabled,
            ccr2_enabled=ccr2_enabled,
            control_period_years=control_period_years,
            banking_enabled=allowance_banking_enabled,
        )
        frames_obj = frames_obj.with_frame('policy', policy_frame)

        outputs = runner(
            frames_obj,
            years=years,
            price_initial=0.0,
            enable_floor=bool(enable_floor),
            enable_ccr=bool(enable_ccr),
            use_network=bool(dispatch_use_network),
            progress_cb=progress_cb,
        )
        temp_dir, csv_files = _write_outputs_to_temp(outputs)

        overrides = [str(note) for note in assumption_notes] if assumption_notes else []

        config['modules'] = copy.deepcopy(merged_modules)

        result = {
            'annual': outputs.annual.copy(),
            'emissions_by_region': outputs.emissions_by_region.copy(),
            'price_by_region': outputs.price_by_region.copy(),
            'flows': outputs.flows.copy(),
            'csv_files': csv_files,
            'temp_dir': temp_dir,
            'years': years,
            'documentation': {'assumption_overrides': overrides},
            'module_config': copy.deepcopy(merged_modules),
            'run_config': copy.deepcopy(config),
        }
        return result
    except Exception as exc:  # pragma: no cover - defensive path
        LOGGER.exception('Policy simulation failed')
        return {'error': str(exc)}


def _cleanup_session_temp_dirs() -> None:
    _ensure_streamlit()
    temp_dirs = st.session_state.get('temp_dirs', [])
    for path_str in temp_dirs:
        try:
            shutil.rmtree(path_str, ignore_errors=True)
        except Exception:  # pragma: no cover - best effort cleanup
            continue
    st.session_state['temp_dirs'] = []


def _build_run_summary(settings: Mapping[str, Any], *, config_label: str) -> list[tuple[str, str]]:
    """Return human-readable configuration details for confirmation dialogs."""

    def _as_int(value: Any) -> int | None:
        if value is None:
            return None
        try:
            return int(value)
        except (TypeError, ValueError):
            return None

    def _bool_label(value: bool) -> str:
        return 'Yes' if value else 'No'

    start_year = _as_int(settings.get('start_year'))
    end_year = _as_int(settings.get('end_year'))

    if start_year is None and end_year is None:
        year_display = 'Not specified'
    else:
        if start_year is None:
            start_year = end_year
        if end_year is None:
            end_year = start_year
        if start_year == end_year:
            year_display = f'{start_year}'
        else:
            year_display = f'{start_year} – {end_year}'

    carbon_enabled = bool(settings.get('carbon_policy_enabled', True))
    enable_floor = bool(settings.get('enable_floor', False)) if carbon_enabled else False
    enable_ccr = bool(settings.get('enable_ccr', False)) if carbon_enabled else False
    ccr1_enabled = bool(settings.get('ccr1_enabled', False)) if enable_ccr else False
    ccr2_enabled = bool(settings.get('ccr2_enabled', False)) if enable_ccr else False
    banking_enabled = (
        bool(settings.get('allowance_banking_enabled', False)) if carbon_enabled else False
    )

    control_period = settings.get('control_period_years') if carbon_enabled else None

    modules = settings.get('module_config')
    if isinstance(modules, Mapping):
        carbon_cfg = modules.get('carbon_policy')
        if isinstance(carbon_cfg, Mapping):
            carbon_enabled = bool(carbon_cfg.get('enabled', carbon_enabled))
            enable_floor = bool(carbon_cfg.get('enable_floor', enable_floor)) if carbon_enabled else False
            enable_ccr = bool(carbon_cfg.get('enable_ccr', enable_ccr)) if carbon_enabled else False
            ccr1_enabled = bool(carbon_cfg.get('ccr1_enabled', ccr1_enabled)) if enable_ccr else False
            ccr2_enabled = bool(carbon_cfg.get('ccr2_enabled', ccr2_enabled)) if enable_ccr else False
            banking_enabled = (
                bool(carbon_cfg.get('allowance_banking_enabled', banking_enabled))
                if carbon_enabled
                else False
            )
            control_period = carbon_cfg.get('control_period_years') if carbon_enabled else control_period

        dispatch_cfg = modules.get('electricity_dispatch')
        incentives_cfg = modules.get('incentives')
        outputs_cfg = modules.get('outputs')
    else:
        dispatch_cfg = None
        incentives_cfg = None
        outputs_cfg = None
    if not carbon_enabled:
        control_display = 'Not applicable'
    elif control_period is None:
        control_display = 'Automatic'
    else:
        control_display = str(control_period)

    summary: list[tuple[str, str]] = [
        ('Configuration', config_label),
        ('Simulation years', year_display),
        ('Carbon cap enabled', _bool_label(carbon_enabled)),
        ('Minimum reserve price', _bool_label(enable_floor)),
        ('CCR enabled', _bool_label(enable_ccr)),
        ('CCR tranche 1', _bool_label(ccr1_enabled)),
        ('CCR tranche 2', _bool_label(ccr2_enabled)),
        ('Allowance banking enabled', _bool_label(banking_enabled)),
        ('Control period length', control_display),
    ]

    dispatch_enabled = False
    dispatch_network = bool(settings.get('dispatch_use_network', False))
    dispatch_mode_label = 'Single region'
    capacity_expansion = False
    reserve_margins = False
    if isinstance(dispatch_cfg, Mapping):
        dispatch_enabled = bool(dispatch_cfg.get('enabled', dispatch_enabled))
        dispatch_network = bool(dispatch_cfg.get('use_network', dispatch_network))
        dispatch_mode = str(dispatch_cfg.get('mode', 'network' if dispatch_network else 'single')).lower()
        dispatch_mode_label = 'Networked' if dispatch_network or dispatch_mode == 'network' else 'Single region'
        capacity_expansion = bool(dispatch_cfg.get('capacity_expansion', capacity_expansion))
        reserve_margins = bool(dispatch_cfg.get('reserve_margins', reserve_margins))

    summary.append(('Electricity dispatch module', _bool_label(dispatch_enabled)))
    if dispatch_enabled or dispatch_network:
        summary.append(('Dispatch mode', dispatch_mode_label))
        summary.append(('Capacity expansion', _bool_label(capacity_expansion)))
        summary.append(('Reserve margins', _bool_label(reserve_margins)))

    incentives_enabled = False
    production_entries: list[Mapping[str, Any]] = []
    investment_entries: list[Mapping[str, Any]] = []
    if isinstance(incentives_cfg, Mapping):
        incentives_enabled = bool(incentives_cfg.get('enabled', incentives_enabled))

        def _extract_entries(raw: Any) -> list[Mapping[str, Any]]:
            if isinstance(raw, Mapping):
                candidates = [raw]
            elif isinstance(raw, Iterable) and not isinstance(raw, (str, bytes)):
                candidates = [entry for entry in raw if isinstance(entry, Mapping)]
            else:
                candidates = []
            normalised: list[Mapping[str, Any]] = []
            for entry in candidates:
                tech_label = str(entry.get('technology', '')).strip()
                try:
                    year_val = int(entry.get('year'))
                except (TypeError, ValueError):
                    continue
                record: dict[str, Any] = {'technology': tech_label, 'year': year_val}
                normalised.append(record)
            return normalised

        production_entries = _extract_entries(incentives_cfg.get('production'))
        investment_entries = _extract_entries(incentives_cfg.get('investment'))

    summary.append(('Incentives module', _bool_label(incentives_enabled)))
    if incentives_enabled:
        summary.append(('Production tax credit entries', str(len(production_entries))))
        if production_entries:
            ptc_technologies = sorted(
                {
                    str(entry.get('technology')).strip()
                    for entry in production_entries
                    if str(entry.get('technology')).strip()
                }
            )
            if ptc_technologies:
                summary.append(('PTC technologies', ', '.join(ptc_technologies)))
        summary.append(('Investment tax credit entries', str(len(investment_entries))))
        if investment_entries:
            itc_technologies = sorted(
                {
                    str(entry.get('technology')).strip()
                    for entry in investment_entries
                    if str(entry.get('technology')).strip()
                }
            )
            if itc_technologies:
                summary.append(('ITC technologies', ', '.join(itc_technologies)))

    outputs_enabled = True
    output_directory = settings.get('output_name', 'outputs')
    show_sidebar_downloads = False
    if isinstance(outputs_cfg, Mapping):
        outputs_enabled = bool(outputs_cfg.get('enabled', outputs_enabled))
        output_directory = outputs_cfg.get('directory', output_directory)
        show_sidebar_downloads = bool(outputs_cfg.get('show_csv_downloads', show_sidebar_downloads))

    summary.append(('Outputs module', _bool_label(outputs_enabled)))
    summary.append(('Output directory', str(output_directory)))
    if outputs_enabled:
        summary.append(('Sidebar CSV downloads', _bool_label(show_sidebar_downloads)))

    return summary


def _render_results(result: dict[str, Any]) -> None:  # pragma: no cover - UI rendering
    _ensure_streamlit()
    if 'error' in result:
        st.error(result['error'])
        return

    annual = result['annual']
    if not annual.empty:
        chart_data = annual.set_index('year')
        st.subheader('Allowance market results')
        col_price, col_emissions, col_bank = st.columns(3)
        with col_price:
            st.markdown('**Allowance price ($/ton)**')
            st.line_chart(chart_data[['p_co2']])
        with col_emissions:
            st.markdown('**Emissions (tons)**')
            st.line_chart(chart_data[['emissions_tons']])
        with col_bank:
            st.markdown('**Bank balance (tons)**')
            st.line_chart(chart_data[['bank']])

        st.markdown('---')
        st.dataframe(annual, use_container_width=True)
    else:
        st.info('No annual results to display.')

    documentation = result.get('documentation')
    overrides: list[str] = []
    if isinstance(documentation, Mapping):
        overrides = [str(entry) for entry in documentation.get('assumption_overrides', [])]

    st.subheader('Assumption overrides')
    if overrides:
        for note in overrides:
            st.markdown(f'- {note}')
    else:
        st.caption('No assumption overrides were applied in this run.')

    st.subheader('Download outputs')
    for filename, content in sorted(result['csv_files'].items()):
        st.download_button(
            label=f'Download {filename}',
            data=content,
            file_name=filename,
            mime='text/csv',
        )

    temp_dir = result.get('temp_dir')
    if temp_dir:
        st.caption(f'Temporary files saved to {temp_dir}')


def main() -> None:  # pragma: no cover - Streamlit entry point
    _ensure_streamlit()
    st.set_page_config(page_title='BlueSky Policy Simulator', layout='wide')
    st.title('BlueSky Policy Simulator')
    st.write('Upload a run configuration and execute the annual allowance market engine.')

    st.session_state.setdefault('last_result', None)
    st.session_state.setdefault('temp_dirs', [])

    module_errors: list[str] = []
    assumption_notes: list[str] = []
    assumption_errors: list[str] = []

    try:
        default_config_data = _load_config_data(DEFAULT_CONFIG_PATH)
    except Exception as exc:  # pragma: no cover - defensive UI path
        default_config_data = {}
        st.warning(f'Unable to load default configuration: {exc}')

    run_config: dict[str, Any] = copy.deepcopy(default_config_data) if default_config_data else {}
    config_label = DEFAULT_CONFIG_PATH.name
    selected_years: list[int] = []
    frames_for_run: FramesType | None = None
    start_year_val = int(run_config.get('start_year', 2025)) if run_config else 2025
    end_year_val = int(run_config.get('end_year', start_year_val)) if run_config else start_year_val

    with st.sidebar:
        st.markdown(SIDEBAR_STYLE, unsafe_allow_html=True)

        general_label, general_expanded = SIDEBAR_SECTIONS[0]
        general_expander = st.expander(general_label, expanded=general_expanded)
        general_result = _render_general_config_section(
            general_expander,
            default_source=DEFAULT_CONFIG_PATH,
            default_label=DEFAULT_CONFIG_PATH.name,
            default_config=default_config_data,
        )
        run_config = general_result.run_config
        config_label = general_result.config_label
        candidate_years = general_result.candidate_years
        start_year_val = general_result.start_year
        end_year_val = general_result.end_year
        selected_years = general_result.selected_years

        carbon_label, carbon_expanded = SIDEBAR_SECTIONS[1]
        carbon_expander = st.expander(carbon_label, expanded=carbon_expanded)
        carbon_settings = _render_carbon_policy_section(carbon_expander, run_config)
        module_errors.extend(carbon_settings.errors)

        try:
            frames_for_run = _build_default_frames(
                selected_years or [start_year_val],
                carbon_policy_enabled=carbon_settings.enabled,
                banking_enabled=carbon_settings.banking_enabled,
            )
        except Exception as exc:  # pragma: no cover - defensive UI path
            frames_for_run = None
            st.warning(f'Unable to prepare default assumption tables: {exc}')

        dispatch_label, dispatch_expanded = SIDEBAR_SECTIONS[2]
        dispatch_expander = st.expander(dispatch_label, expanded=dispatch_expanded)
        dispatch_settings = _render_dispatch_section(dispatch_expander, run_config, frames_for_run)
        module_errors.extend(dispatch_settings.errors)

        incentives_label, incentives_expanded = SIDEBAR_SECTIONS[3]
        incentives_expander = st.expander(incentives_label, expanded=incentives_expanded)
        incentives_settings = _render_incentives_section(incentives_expander, run_config, frames_for_run)
        module_errors.extend(incentives_settings.errors)

        outputs_label, outputs_expanded = SIDEBAR_SECTIONS[4]
        outputs_expander = st.expander(outputs_label, expanded=outputs_expanded)
        last_result_mapping = st.session_state.get('last_result')
        if not isinstance(last_result_mapping, Mapping):
            last_result_mapping = None
        outputs_settings = _render_outputs_section(
            outputs_expander,
            run_config,
            last_result_mapping,
        )
        module_errors.extend(outputs_settings.errors)

        run_clicked = st.button('Run Model', type='primary', use_container_width=True)

    try:
        selected_years = _select_years(candidate_years, start_year_val, end_year_val)
    except Exception:
        selected_years = selected_years or []
    if not selected_years:
        step = 1 if end_year_val >= start_year_val else -1
        selected_years = list(range(start_year_val, end_year_val + step, step))

    if frames_for_run is None:
        try:
            frames_for_run = _build_default_frames(
                selected_years or [start_year_val],
                carbon_policy_enabled=bool(carbon_settings.enabled),
                banking_enabled=bool(carbon_settings.banking_enabled),
            )
        except Exception as exc:  # pragma: no cover - defensive UI path
            frames_for_run = None
            st.warning(f'Unable to prepare default assumption tables: {exc}')

    if module_errors:
        st.warning('Resolve the module configuration issues highlighted in the sidebar before running the simulation.')

    if frames_for_run is not None:
        st.subheader('Assumption overrides')
        st.caption('Adjust core assumption tables or upload CSV files to override the defaults.')
        demand_tab, units_tab, fuels_tab, transmission_tab = st.tabs(
            ['Demand', 'Units', 'Fuels', 'Transmission']
        )
        with demand_tab:
            frames_for_run, notes, errors = _render_demand_controls(frames_for_run, selected_years)
            assumption_notes.extend(notes)
            assumption_errors.extend(errors)
        with units_tab:
            frames_for_run, notes, errors = _render_units_controls(frames_for_run)
            assumption_notes.extend(notes)
            assumption_errors.extend(errors)
        with fuels_tab:
            frames_for_run, notes, errors = _render_fuels_controls(frames_for_run)
            assumption_notes.extend(notes)
            assumption_errors.extend(errors)
        with transmission_tab:
            frames_for_run, notes, errors = _render_transmission_controls(frames_for_run)
            assumption_notes.extend(notes)
            assumption_errors.extend(errors)

        if assumption_errors:
            st.warning('Resolve the highlighted assumption issues before running the simulation.')
    else:
        st.info(
            'Default assumption tables are unavailable due to a previous error. '
            'Resolve the issue above to edit inputs through the GUI.'
        )

    execute_run = False
    run_inputs: dict[str, Any] | None = None
    pending_run = st.session_state.get('pending_run')

    if run_clicked:
        if assumption_errors or module_errors:
            st.error('Resolve the configuration issues above before running the simulation.')
        else:
            run_inputs_payload = {
                'config_source': copy.deepcopy(run_config),
                'start_year': int(start_year_val),
                'end_year': int(end_year_val),
                'carbon_policy_enabled': bool(carbon_settings.enabled),
                'enable_floor': bool(carbon_settings.enable_floor),
                'enable_ccr': bool(carbon_settings.enable_ccr),
                'ccr1_enabled': bool(carbon_settings.ccr1_enabled),
                'ccr2_enabled': bool(carbon_settings.ccr2_enabled),
                'allowance_banking_enabled': bool(carbon_settings.banking_enabled),
                'control_period_years': carbon_settings.control_period_years,
                'dispatch_use_network': bool(
                    dispatch_settings.enabled and dispatch_settings.mode == 'network'
                ),
                'module_config': copy.deepcopy(run_config.get('modules', {})),
            }
            st.session_state['pending_run'] = {
                'params': run_inputs_payload,
                'summary': _build_run_summary(run_inputs_payload, config_label=config_label),
            }
            pending_run = st.session_state['pending_run']

    if isinstance(pending_run, Mapping):
        confirmation_box = st.warning(
            'You are about to run the model with the following configuration:'
        )
        summary_details = pending_run.get('summary', [])
        if isinstance(summary_details, list) and summary_details:
            summary_lines = '\n'.join(
                f'- **{label}:** {value}' for label, value in summary_details
            )
            confirmation_box.markdown(summary_lines)
        else:
            confirmation_box.markdown('*No configuration details available.*')
        confirmation_box.markdown('**Do you want to continue and run the model?**')
        confirm_col, cancel_col = confirmation_box.columns(2)
        confirm_clicked = confirm_col.button('Confirm Run', type='primary', key='confirm_run')
        cancel_clicked = cancel_col.button('Cancel', key='cancel_run')

        if cancel_clicked:
            st.session_state.pop('pending_run', None)
            pending_run = None
        elif confirm_clicked:
            pending_params = pending_run.get('params')
            if isinstance(pending_params, Mapping):
                run_inputs = dict(pending_params)
                execute_run = True
            st.session_state.pop('pending_run', None)
            pending_run = None

    dispatch_use_network = bool(
        dispatch_settings.enabled and dispatch_settings.mode == 'network'
    )

    if run_inputs is not None:
        run_config = copy.deepcopy(run_inputs.get('config_source', run_config))
        start_year_val = int(run_inputs.get('start_year', start_year_val))
        end_year_val = int(run_inputs.get('end_year', end_year_val))
        dispatch_use_network = bool(
            run_inputs.get('dispatch_use_network', dispatch_use_network)
        )

    result = st.session_state.get('last_result')

    if execute_run:
        _cleanup_session_temp_dirs()
        progress_text = st.empty()
        progress_bar = st.progress(0)
        progress_state: dict[str, Any] = {
            'total_years': 1,
            'current_index': -1,
            'current_year': None,
        }

        def _update_progress(stage: str, payload: Mapping[str, object]) -> None:
            def _as_int(value: object, default: int = 0) -> int:
                try:
                    return int(value)  # type: ignore[arg-type]
                except (TypeError, ValueError):
                    return default

            def _as_float(value: object) -> float | None:
                try:
                    if value is None:
                        return None
                    return float(value)  # type: ignore[arg-type]
                except (TypeError, ValueError):
                    return None

            if stage == 'run_start':
                total = _as_int(payload.get('total_years'), 0)
                if total <= 0:
                    total = 1
                progress_state['total_years'] = total
                progress_state['current_index'] = -1
                progress_state['current_year'] = None
                progress_bar.progress(0)
                progress_text.text(f'Preparing simulation for {total} year(s)...')
                return

            if stage == 'year_start':
                index = _as_int(payload.get('index'), 0)
                year_val = payload.get('year')
                total = max(progress_state.get('total_years', 1), 1)
                progress_state['current_index'] = index
                progress_state['current_year'] = year_val
                completed_fraction = max(0.0, min(1.0, index / total))
                progress_bar.progress(int(completed_fraction * 100))
                year_display = str(year_val) if year_val is not None else 'N/A'
                progress_text.text(f'Simulating year {year_display} ({index + 1} of {total})')
                return

            if stage == 'iteration':
                year_val = payload.get('year', progress_state.get('current_year'))
                iteration = _as_int(payload.get('iteration'), 0)
                price_val = _as_float(payload.get('price'))
                year_display = str(year_val) if year_val is not None else 'N/A'
                if price_val is not None:
                    progress_text.text(
                        f'Year {year_display}: iteration {iteration} (price ≈ {price_val:,.2f})'
                    )
                else:
                    progress_text.text(f'Year {year_display}: iteration {iteration}')
                return

            if stage == 'year_complete':
                index = _as_int(payload.get('index'), progress_state.get('current_index', -1))
                total = max(progress_state.get('total_years', 1), 1)
                progress_state['current_index'] = index
                year_val = payload.get('year', progress_state.get('current_year'))
                progress_state['current_year'] = year_val
                completed_fraction = max(0.0, min(1.0, (index + 1) / total))
                progress_bar.progress(min(100, int(completed_fraction * 100)))
                price_val = _as_float(payload.get('price'))
                year_display = str(year_val) if year_val is not None else str(index + 1)
                if price_val is not None:
                    progress_text.text(
                        f'Completed year {year_display} of {total} (price {price_val:,.2f})'
                    )
                else:
                    progress_text.text(f'Completed year {year_display} of {total}')
                return

        inputs_for_run = run_inputs or {}
        try:
            result = run_policy_simulation(
                inputs_for_run.get('config_source', run_config),
                start_year=inputs_for_run.get('start_year', start_year_val),
                end_year=inputs_for_run.get('end_year', end_year_val),
                carbon_policy_enabled=bool(
                    inputs_for_run.get('carbon_policy_enabled', carbon_settings.enabled)
                ),
                enable_floor=bool(
                    inputs_for_run.get('enable_floor', carbon_settings.enable_floor)
                ),
                enable_ccr=bool(inputs_for_run.get('enable_ccr', carbon_settings.enable_ccr)),
                ccr1_enabled=bool(
                    inputs_for_run.get('ccr1_enabled', carbon_settings.ccr1_enabled)
                ),
                ccr2_enabled=bool(
                    inputs_for_run.get('ccr2_enabled', carbon_settings.ccr2_enabled)
                ),
                allowance_banking_enabled=bool(
                    inputs_for_run.get('allowance_banking_enabled', carbon_settings.banking_enabled)
                ),
                control_period_years=inputs_for_run.get(
                    'control_period_years', carbon_settings.control_period_years
                ),
                dispatch_use_network=bool(
                    inputs_for_run.get('dispatch_use_network', dispatch_use_network)
                ),
                module_config=inputs_for_run.get(
                    'module_config', run_config.get('modules', {})
                ),
                frames=frames_for_run,
                assumption_notes=assumption_notes,
                progress_cb=_update_progress,
            )
        except Exception as exc:  # pragma: no cover - defensive guard
            LOGGER.exception('Policy simulation failed during execution')
            result = {'error': str(exc)}
        finally:
            progress_bar.empty()
            progress_text.empty()
        if 'temp_dir' in result:
            st.session_state['temp_dirs'] = [str(result['temp_dir'])]
        st.session_state['last_result'] = result

    if result:
        _render_results(result)
    else:
        st.info('Use the sidebar to configure and run the simulation.')


if __name__ == '__main__':  # pragma: no cover - exercised via streamlit runtime
    main()<|MERGE_RESOLUTION|>--- conflicted
+++ resolved
@@ -89,11 +89,8 @@
 DEFAULT_CONFIG_PATH = Path(PROJECT_ROOT, 'src', 'common', 'run_config.toml')
 _DEFAULT_LOAD_MWH = 1_000_000.0
 _LARGE_ALLOWANCE_SUPPLY = 1e12
-<<<<<<< HEAD
 _ALL_REGION_IDENTIFIERS = tuple(range(1, 26))
 _GENERAL_REGIONS_NORMALIZED_KEY = 'general_regions_normalized_selection'
-=======
->>>>>>> 42db93ec
 
 _T = TypeVar('_T')
 
@@ -430,24 +427,21 @@
     if slider_min_value > slider_max_value:
         slider_min_value, slider_max_value = slider_max_value, slider_min_value
 
-    if st is not None:
-        config_state_key = 'general_config_active_label'
-<<<<<<< HEAD
-        if st.session_state.get(config_state_key) != config_label:
-            st.session_state[config_state_key] = config_label
-            for reset_key in (
-                'general_year_range_min_text',
-                'general_year_range_max_text',
-                'general_year_range_min_numeric',
-                'general_year_range_max_numeric',
-                'general_regions',
-                _GENERAL_REGIONS_NORMALIZED_KEY,
-            ):
-                st.session_state.pop(reset_key, None)
-=======
-        slider_key = 'general_year_range_slider'
-        bounds_state_key = 'general_year_range_slider_bounds'
->>>>>>> 42db93ec
+ if st is not None:
+    config_state_key = 'general_config_active_label'
+    if st.session_state.get(config_state_key) != config_label:
+        st.session_state[config_state_key] = config_label
+        for reset_key in (
+            'general_year_range_min_text',
+            'general_year_range_max_text',
+            'general_year_range_min_numeric',
+            'general_year_range_max_numeric',
+            'general_regions',
+            _GENERAL_REGIONS_NORMALIZED_KEY,
+            'general_year_range_slider',
+            'general_year_range_slider_bounds',
+        ):
+            st.session_state.pop(reset_key, None)
 
         if st.session_state.get(config_state_key) != config_label or st.session_state.get(bounds_state_key) != slider_bounds:
             st.session_state[config_state_key] = config_label
@@ -656,11 +650,8 @@
     if st is not None:  # pragma: no branch - streamlit only when available
         st.session_state[_GENERAL_REGIONS_NORMALIZED_KEY] = list(selected_regions_raw)
 
-<<<<<<< HEAD
-    all_selected = 'All' in selected_regions_raw
-
-=======
->>>>>>> 42db93ec
+all_selected = 'All' in selected_regions_raw
+
     label_to_value: dict[str, int | str] = {
         str(value): value for value in available_region_values
     }
