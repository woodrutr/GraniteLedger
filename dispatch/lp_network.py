"""Linear programming dispatch with a multi-region transmission network."""

from __future__ import annotations

from dataclasses import dataclass
from itertools import combinations, product
from typing import Any, Dict, Iterable, List, Mapping, Sequence, Tuple, cast

try:  # pragma: no cover - optional dependency guard
    import pandas as pd
except ImportError:  # pragma: no cover - optional dependency
    pd = cast(Any, None)

from io_loader import Frames

from .interface import DispatchResult
from .lp_single import HOURS_PER_YEAR

_TOL = 1e-9


def _ensure_pandas() -> None:
    """Ensure :mod:`pandas` is available before executing pandas-dependent logic."""

    if pd is None:  # pragma: no cover - helper exercised indirectly
        raise ImportError(
            "pandas is required for dispatch.lp_network; install it with `pip install pandas`."
        )


@dataclass(frozen=True)
class GeneratorSpec:
    """Specification of an individual generator in the dispatch problem."""

    name: str
    region: str
    fuel: str
    variable_cost: float
    capacity: float
    emission_rate: float
    covered: bool = True

    def marginal_cost(self, allowance_cost: float) -> float:
        """Return the effective marginal cost including any allowance payments."""

        carbon_cost = self.emission_rate * allowance_cost if self.covered else 0.0
        return self.variable_cost + carbon_cost


def _normalize_interfaces(
    interfaces: Mapping[Tuple[str, str], float] | Iterable[Tuple[Tuple[str, str], float]],
) -> Dict[Tuple[str, str], float]:
    """Normalize an interface mapping to use sorted region pairs with symmetric limits."""

    normalized: Dict[Tuple[str, str], float] = {}
    items = interfaces.items() if isinstance(interfaces, Mapping) else interfaces

    for regions, limit in items:
        if len(regions) != 2:
            raise ValueError('Interface keys must contain exactly two regions.')

        region_a, region_b = regions
        if region_a == region_b:
            raise ValueError('Interfaces must connect two distinct regions.')

        limit = float(limit)
        if limit < 0.0:
            raise ValueError('Transfer capability must be non-negative.')

        key = tuple(sorted((region_a, region_b)))
        if key in normalized:
            if abs(normalized[key] - limit) > _TOL:
                raise ValueError(
                    f'Conflicting limits specified for interface between {region_a} and {region_b}.',
                )
        else:
            normalized[key] = limit

    return normalized


def _matrix_rank(matrix: List[List[float]], tol: float = _TOL) -> int:
    """Return the rank of a matrix using Gaussian elimination."""

    if not matrix or not matrix[0]:
        return 0

    working = [row[:] for row in matrix]
    rows = len(working)
    cols = len(working[0])
    rank = 0

    for col in range(cols):
        pivot = None
        for row in range(rank, rows):
            if abs(working[row][col]) > tol:
                pivot = row
                break
        if pivot is None:
            continue

        working[rank], working[pivot] = working[pivot], working[rank]
        pivot_val = working[rank][col]
        working[rank] = [value / pivot_val for value in working[rank]]

        for row in range(rows):
            if row != rank and abs(working[row][col]) > tol:
                factor = working[row][col]
                working[row] = [
                    value - factor * working[rank][idx] for idx, value in enumerate(working[row])
                ]

        rank += 1
        if rank == rows:
            break

    return rank


def _solve_linear_system(
    matrix: List[List[float]],
    rhs: List[float],
    tol: float = _TOL,
) -> List[float] | None:
    """Solve ``matrix @ x = rhs`` using Gaussian elimination."""

    if not matrix:
        return [] if all(abs(value) <= tol for value in rhs) else None

    rows = len(matrix)
    cols = len(matrix[0])
    augmented = [row[:] + [rhs[idx]] for idx, row in enumerate(matrix)]

    pivot_row = 0
    pivot_cols: List[int] = []
    for col in range(cols):
        pivot = None
        for row in range(pivot_row, rows):
            if abs(augmented[row][col]) > tol:
                pivot = row
                break
        if pivot is None:
            return None
        if pivot != pivot_row:
            augmented[pivot], augmented[pivot_row] = augmented[pivot_row], augmented[pivot]

        pivot_val = augmented[pivot_row][col]
        augmented[pivot_row] = [value / pivot_val for value in augmented[pivot_row]]

        for row in range(rows):
            if row != pivot_row and abs(augmented[row][col]) > tol:
                factor = augmented[row][col]
                augmented[row] = [
                    value - factor * augmented[pivot_row][idx]
                    for idx, value in enumerate(augmented[row])
                ]

        pivot_cols.append(col)
        pivot_row += 1
        if pivot_row == cols:
            break

    for row in range(pivot_row, rows):
        if abs(augmented[row][-1]) > tol:
            return None

    solution = [0.0] * cols
    for idx, col in enumerate(pivot_cols):
        solution[col] = augmented[idx][-1]

    return solution


def _bound_assignments(
    indices: Sequence[int],
    lower_bounds: Sequence[float],
    upper_bounds: Sequence[float],
    tol: float = _TOL,
):
    """Yield assignments for non-basic variables to either bound."""

    if not indices:
        yield {}
        return

    options = []
    for idx in indices:
        lower = lower_bounds[idx]
        upper = upper_bounds[idx]
        if abs(lower - upper) <= tol:
            options.append((lower,))
        else:
            options.append((lower, upper))

    for values in product(*options):
        yield dict(zip(indices, values))


def _solve_dispatch_problem(
    matrix: List[List[float]],
    rhs: List[float],
    lower_bounds: List[float],
    upper_bounds: List[float],
    costs: List[float],
    tol: float = _TOL,
) -> Tuple[List[float], float]:
    """Solve the linear program using enumeration of basic feasible solutions."""

    num_vars = len(costs)
    if num_vars == 0:
        if any(abs(value) > tol for value in rhs):
            raise RuntimeError('No decision variables available to satisfy the load balance.')
        return [], 0.0

    rank = _matrix_rank(matrix, tol=tol)
    if rank == 0:
        raise RuntimeError('Dispatch problem must include at least one balance constraint.')

    indices = list(range(num_vars))
    best_solution: List[float] | None = None
    best_objective: float | None = None

    for basis_indices in combinations(indices, rank):
        basis_set = set(basis_indices)
        submatrix = [[matrix[row][col] for col in basis_indices] for row in range(len(matrix))]
        if _matrix_rank(submatrix, tol=tol) < rank:
            continue

        non_basis = [idx for idx in indices if idx not in basis_set]
        for assignment in _bound_assignments(non_basis, lower_bounds, upper_bounds, tol):
            rhs_adjusted = []
            for row in range(len(matrix)):
                total = sum(matrix[row][idx] * value for idx, value in assignment.items())
                rhs_adjusted.append(rhs[row] - total)

            solution_segment = _solve_linear_system(submatrix, rhs_adjusted, tol)
            if solution_segment is None:
                continue

            candidate = [0.0] * num_vars
            feasible = True
            for idx, value in assignment.items():
                lower = lower_bounds[idx]
                upper = upper_bounds[idx]
                if value < lower - tol or value > upper + tol:
                    feasible = False
                    break
                candidate[idx] = min(max(value, lower), upper)

            if not feasible:
                continue

            for pos, idx in enumerate(basis_indices):
                value = solution_segment[pos]
                lower = lower_bounds[idx]
                upper = upper_bounds[idx]
                if value < lower - tol or value > upper + tol:
                    feasible = False
                    break
                candidate[idx] = min(max(value, lower), upper)

            if not feasible:
                continue

            for row in range(len(matrix)):
                total = sum(matrix[row][col] * candidate[col] for col in range(num_vars))
                if abs(total - rhs[row]) > 1e-6:
                    feasible = False
                    break

            if not feasible:
                continue

            objective = sum(costs[idx] * candidate[idx] for idx in range(num_vars))
            if best_objective is None or objective < best_objective - 1e-9:
                best_objective = objective
                best_solution = candidate

    if best_solution is None or best_objective is None:
        raise RuntimeError('Unable to find feasible dispatch solution.')

    return best_solution, best_objective


def solve(
    load_by_region: Mapping[str, float],
    generators: Sequence[GeneratorSpec],
    interfaces: Mapping[Tuple[str, str], float] | Iterable[Tuple[Tuple[str, str], float]],
    allowance_cost: float,
    region_coverage: Mapping[str, bool] | None = None,
) -> DispatchResult:
    """Solve the economic dispatch problem with transmission interfaces."""

    if not generators and not load_by_region:
        raise ValueError('At least one generator or load is required to solve the dispatch problem.')

    normalized_interfaces = _normalize_interfaces(interfaces)

    region_coverage_map = {
        str(region): bool(flag)
        for region, flag in (region_coverage.items() if region_coverage else [])
    }

    regions = set(load_by_region)
    for generator in generators:
        regions.add(generator.region)
    for region_a, region_b in normalized_interfaces:
        regions.add(region_a)
        regions.add(region_b)

    if not regions:
        raise ValueError('No regions supplied for dispatch problem.')

    region_list = sorted(regions)
    region_index = {region: idx for idx, region in enumerate(region_list)}

    matrix_columns: List[List[float]] = []
    lower_bounds: List[float] = []
    upper_bounds: List[float] = []
    costs: List[float] = []
    generator_refs: List[GeneratorSpec | None] = []
    generator_indices: List[int] = []
    flow_indices: Dict[int, Tuple[str, str]] = {}

    inferred_region_coverage: Dict[str, bool] = {}

    for generator in generators:
        if generator.region not in region_index:
            raise ValueError(f'Region {generator.region} is not defined in the load data.')
        column = [0.0] * len(region_list)
        column[region_index[generator.region]] = 1.0
        matrix_columns.append(column)
        lower_bounds.append(0.0)
        upper_bounds.append(max(0.0, generator.capacity))
        costs.append(generator.marginal_cost(allowance_cost))
        generator_refs.append(generator)
        generator_indices.append(len(matrix_columns) - 1)

        current_flag = inferred_region_coverage.get(generator.region)
        inferred_region_coverage[generator.region] = (
            generator.covered if current_flag is None else current_flag and generator.covered
        )

    for region_pair, limit in sorted(normalized_interfaces.items()):
        region_a, region_b = region_pair
        column = [0.0] * len(region_list)
        column[region_index[region_a]] = -1.0
        column[region_index[region_b]] = 1.0
        matrix_columns.append(column)
        lower_bounds.append(-limit)
        upper_bounds.append(limit)
        costs.append(0.0)
        generator_refs.append(None)
        flow_indices[len(matrix_columns) - 1] = (region_a, region_b)

    matrix = [[column[idx] for column in matrix_columns] for idx in range(len(region_list))]
    rhs = [float(load_by_region.get(region, 0.0)) for region in region_list]

    solution, objective = _solve_dispatch_problem(matrix, rhs, lower_bounds, upper_bounds, costs)

    gen_by_fuel: Dict[str, float] = {}
    emissions_tons = 0.0
    # initialize accumulators
    emissions_by_region_totals: Dict[str, float] = {region: 0.0 for region in region_list}
    generation_by_region: Dict[str, float] = {region: 0.0 for region in region_list}
    generation_by_coverage: Dict[str, float] = {"covered": 0.0, "non_covered": 0.0}

    # loop over generators
    for idx in generator_indices:
        generator = generator_refs[idx]
        assert generator is not None
        output = float(solution[idx])
        gen_by_fuel.setdefault(generator.fuel, 0.0)
        gen_by_fuel[generator.fuel] += output
        emissions_tons += generator.emission_rate * output
        emissions_by_region_totals[generator.region] += generator.emission_rate * output
        generation_by_region[generator.region] += output
        coverage_key = "covered" if generator.covered else "non_covered"
        generation_by_coverage[coverage_key] += output

    # compute coverage flags and trade flows
    region_coverage_result: Dict[str, bool] = {}
    imports_to_covered = 0.0
    exports_from_covered = 0.0
    for region in region_list:
        if region in region_coverage_map:
            covered = bool(region_coverage_map[region])
        else:
            covered = bool(inferred_region_coverage.get(region, True))
        region_coverage_result[region] = covered

        load = float(load_by_region.get(region, 0.0))
        generation = generation_by_region.get(region, 0.0)
        net_import = load - generation
        if covered:
            if net_import > _TOL:
                imports_to_covered += net_import
            elif net_import < -_TOL:
                exports_from_covered += -net_import

    # region marginal prices
    delta = 1e-4
    region_prices: Dict[str, float] = {}
    for region, row_idx in region_index.items():
        rhs_up = rhs[:]
        rhs_up[row_idx] += delta
        try:
            _, objective_up = _solve_dispatch_problem(
                matrix, rhs_up, lower_bounds, upper_bounds, costs
            )
            price = (objective_up - objective) / delta
        except RuntimeError:
            rhs_down = rhs[:]
            rhs_down[row_idx] -= delta
            _, objective_down = _solve_dispatch_problem(
                matrix, rhs_down, lower_bounds, upper_bounds, costs
            )
            price = (objective - objective_down) / delta
        region_prices[region] = price

    emissions_by_region = {
        region: float(total) for region, total in emissions_by_region_totals.items()
    }

    flows: Dict[Tuple[str, str], float] = {
        pair: float(solution[idx]) for idx, pair in flow_indices.items()
    }

    return DispatchResult(
        gen_by_fuel=gen_by_fuel,
        region_prices=region_prices,
        emissions_tons=emissions_tons,
        emissions_by_region=emissions_by_region,
        flows=flows,
        generation_by_region=generation_by_region,
        generation_by_coverage=generation_by_coverage,
        imports_to_covered=imports_to_covered,
        exports_from_covered=exports_from_covered,
        region_coverage=region_coverage_result,
    )


def solve_from_frames(
    frames: Frames | Mapping[str, pd.DataFrame],
    year: int,
    allowance_cost: float,
) -> DispatchResult:
<<<<<<< HEAD
    """Solve the network dispatch problem using a :class:`Frames` container."""

    frames_obj = Frames.coerce(frames)

    demand = frames_obj.demand_for_year(int(year))
    coverage_map = {str(region): bool(flag) for region, flag in frames_obj.coverage_for_year(int(year)).items()}

    units = frames_obj.units()
    fuels = frames_obj.fuels()
    transmission = frames_obj.transmission()

    fuel_coverage = {str(row.fuel): bool(row.covered) for row in fuels.itertuples(index=False)}

    generators: List[GeneratorSpec] = []
    for row in units.itertuples(index=False):
        fuel_label = getattr(row, 'fuel', str(row.unit_id))
        region = str(getattr(row, 'region', 'default'))
        fuel_flag = bool(fuel_coverage.get(str(fuel_label), True))
        region_flag = bool(coverage_map.get(region, True))
        unit_flag = getattr(row, 'covered', None)
        if unit_flag is not None:
            region_flag = region_flag and bool(unit_flag)
        variable_cost = float(
            row.vom_per_mwh + row.hr_mmbtu_per_mwh * row.fuel_price_per_mmbtu
        )
        capacity = float(row.cap_mw) * float(row.availability) * HOURS_PER_YEAR
=======
    """Solve the dispatch problem using frame-based inputs."""

    _ensure_pandas()

    frames_obj = Frames.coerce(frames)

    load_mapping = {
        str(region): float(value)
        for region, value in frames_obj.demand_for_year(year).items()
    }

    units = frames_obj.units()
    fuels = frames_obj.fuels()
    coverage_by_fuel = {
        str(row.fuel): bool(row.covered) for row in fuels.itertuples(index=False)
    }
    coverage_by_region = frames_obj.coverage_for_year(year)

    generators: List[GeneratorSpec] = []
    for row in units.itertuples(index=False):
        region_raw = row.region
        region = (
            str(region_raw) if region_raw is not None and not pd.isna(region_raw) else 'default'
        )
        fuel = str(row.fuel)
        if coverage_by_region:
            covered = bool(coverage_by_region.get(region, True))
        else:
            covered = coverage_by_fuel.get(fuel, True)
        capacity = float(row.cap_mw) * float(row.availability) * HOURS_PER_YEAR
        variable_cost = float(row.vom_per_mwh) + float(row.hr_mmbtu_per_mwh) * float(
            row.fuel_price_per_mmbtu
        )
        emission_rate = float(row.ef_ton_per_mwh)

>>>>>>> 7288090e
        generators.append(
            GeneratorSpec(
                name=str(row.unit_id),
                region=region,
<<<<<<< HEAD
                fuel=str(fuel_label),
                variable_cost=variable_cost,
                capacity=capacity,
                emission_rate=float(row.ef_ton_per_mwh),
                covered=fuel_flag and region_flag,
=======
                fuel=fuel,
                variable_cost=variable_cost,
                capacity=capacity,
                emission_rate=emission_rate,
                covered=bool(covered),
>>>>>>> 7288090e
            )
        )

    interfaces: Dict[Tuple[str, str], float] = {}
<<<<<<< HEAD
    for row in transmission.itertuples(index=False):
        limit_value = float(row.limit_mw)
        if pd.isna(limit_value) or limit_value < 0.0:
            continue
        limit_mwh = limit_value * HOURS_PER_YEAR
        interfaces[(str(row.from_region), str(row.to_region))] = limit_mwh

    return solve(
        load_by_region=demand,
        generators=generators,
        interfaces=interfaces,
        allowance_cost=float(allowance_cost),
        region_coverage=coverage_map,
    )


__all__ = ['DispatchResult', 'GeneratorSpec', 'solve', 'solve_from_frames']
=======
    for row in frames_obj.transmission().itertuples(index=False):
        limit = float(row.limit_mw) * HOURS_PER_YEAR
        interfaces[(str(row.from_region), str(row.to_region))] = limit

    return solve(
        load_mapping,
        generators,
        interfaces,
        allowance_cost,
        region_coverage=coverage_by_region,
    )


__all__ = ["GeneratorSpec", "solve", "solve_from_frames"]
>>>>>>> 7288090e
<|MERGE_RESOLUTION|>--- conflicted
+++ resolved
@@ -445,34 +445,6 @@
     year: int,
     allowance_cost: float,
 ) -> DispatchResult:
-<<<<<<< HEAD
-    """Solve the network dispatch problem using a :class:`Frames` container."""
-
-    frames_obj = Frames.coerce(frames)
-
-    demand = frames_obj.demand_for_year(int(year))
-    coverage_map = {str(region): bool(flag) for region, flag in frames_obj.coverage_for_year(int(year)).items()}
-
-    units = frames_obj.units()
-    fuels = frames_obj.fuels()
-    transmission = frames_obj.transmission()
-
-    fuel_coverage = {str(row.fuel): bool(row.covered) for row in fuels.itertuples(index=False)}
-
-    generators: List[GeneratorSpec] = []
-    for row in units.itertuples(index=False):
-        fuel_label = getattr(row, 'fuel', str(row.unit_id))
-        region = str(getattr(row, 'region', 'default'))
-        fuel_flag = bool(fuel_coverage.get(str(fuel_label), True))
-        region_flag = bool(coverage_map.get(region, True))
-        unit_flag = getattr(row, 'covered', None)
-        if unit_flag is not None:
-            region_flag = region_flag and bool(unit_flag)
-        variable_cost = float(
-            row.vom_per_mwh + row.hr_mmbtu_per_mwh * row.fuel_price_per_mmbtu
-        )
-        capacity = float(row.cap_mw) * float(row.availability) * HOURS_PER_YEAR
-=======
     """Solve the dispatch problem using frame-based inputs."""
 
     _ensure_pandas()
@@ -491,12 +463,10 @@
     }
     coverage_by_region = frames_obj.coverage_for_year(year)
 
-    generators: List[GeneratorSpec] = []
+    generators: list[GeneratorSpec] = []
     for row in units.itertuples(index=False):
         region_raw = row.region
-        region = (
-            str(region_raw) if region_raw is not None and not pd.isna(region_raw) else 'default'
-        )
+        region = str(region_raw) if region_raw is not None and not pd.isna(region_raw) else "default"
         fuel = str(row.fuel)
         if coverage_by_region:
             covered = bool(coverage_by_region.get(region, True))
@@ -508,47 +478,19 @@
         )
         emission_rate = float(row.ef_ton_per_mwh)
 
->>>>>>> 7288090e
         generators.append(
             GeneratorSpec(
                 name=str(row.unit_id),
                 region=region,
-<<<<<<< HEAD
-                fuel=str(fuel_label),
-                variable_cost=variable_cost,
-                capacity=capacity,
-                emission_rate=float(row.ef_ton_per_mwh),
-                covered=fuel_flag and region_flag,
-=======
                 fuel=fuel,
                 variable_cost=variable_cost,
                 capacity=capacity,
                 emission_rate=emission_rate,
                 covered=bool(covered),
->>>>>>> 7288090e
             )
         )
 
-    interfaces: Dict[Tuple[str, str], float] = {}
-<<<<<<< HEAD
-    for row in transmission.itertuples(index=False):
-        limit_value = float(row.limit_mw)
-        if pd.isna(limit_value) or limit_value < 0.0:
-            continue
-        limit_mwh = limit_value * HOURS_PER_YEAR
-        interfaces[(str(row.from_region), str(row.to_region))] = limit_mwh
-
-    return solve(
-        load_by_region=demand,
-        generators=generators,
-        interfaces=interfaces,
-        allowance_cost=float(allowance_cost),
-        region_coverage=coverage_map,
-    )
-
-
-__all__ = ['DispatchResult', 'GeneratorSpec', 'solve', 'solve_from_frames']
-=======
+    interfaces: dict[tuple[str, str], float] = {}
     for row in frames_obj.transmission().itertuples(index=False):
         limit = float(row.limit_mw) * HOURS_PER_YEAR
         interfaces[(str(row.from_region), str(row.to_region))] = limit
@@ -562,5 +504,4 @@
     )
 
 
-__all__ = ["GeneratorSpec", "solve", "solve_from_frames"]
->>>>>>> 7288090e
+__all__ = ["GeneratorSpec", "solve", "solve_from_frames"]