--- conflicted
+++ resolved
@@ -868,166 +868,37 @@
         control_default = 3
     control_override_default = control_default_raw is not None
 
-<<<<<<< HEAD
-    price_schedule_default = _normalize_price_schedule(
-        price_defaults.get("price_schedule")
-    )
-
-    settings = build_carbon_policy_ui(
-        container,
-        enabled_default=enabled_default,
-        price_defaults=price_defaults,
-        enable_floor_default=enable_floor_default,
-        enable_ccr_default=enable_ccr_default,
-        ccr1_default=ccr1_default,
-        ccr2_default=ccr2_default,
-        banking_default=banking_default,
-        bank_default=bank_default,
-        control_override_default=control_override_default,
-        control_default=control_default,
-        coverage_choices=coverage_choices,
-        coverage_default_display=coverage_default_display,
-        price_schedule_default=price_schedule_default,
-    )
-
-    carbon_record = modules.setdefault("carbon_policy", {})
-    carbon_record.update(
-        {
-            "enabled": bool(settings.enabled),
-            "enable_floor": bool(settings.enable_floor),
-            "enable_ccr": bool(settings.enable_ccr),
-            "ccr1_enabled": bool(settings.ccr1_enabled),
-            "ccr2_enabled": bool(settings.ccr2_enabled),
-            "allowance_banking_enabled": bool(settings.banking_enabled),
-            "coverage_regions": list(settings.coverage_regions),
-            "control_period_years": settings.control_period_years,
-            "bank0": float(settings.initial_bank),
-        }
-    )
-
-    price_record = modules.setdefault("carbon_price", {})
-    price_record.update(
-        {
-            "enabled": bool(settings.price_enabled),
-            "price_per_ton": float(settings.price_per_ton),
-            "price_schedule": dict(settings.price_schedule),
-        }
-    )
-
-    return settings
-
-
-def build_carbon_policy_ui(
-    container,
-    *,
-    enabled_default: bool,
-    price_defaults: dict[str, Any],
-    enable_floor_default: bool,
-    enable_ccr_default: bool,
-    ccr1_default: bool,
-    ccr2_default: bool,
-    banking_default: bool,
-    bank_default: float,
-    control_override_default: bool,
-    control_default: int,
-    coverage_choices: list[str],
-    coverage_default_display: list[str],
-    price_schedule_default: dict[int, float],
-) -> CarbonModuleSettings:
-    """Construct the Carbon Policy section of the UI and return selected settings."""
-=======
     price_enabled_default = bool(price_defaults.get("enabled", False))
-    price_value_raw = price_defaults.get(
-        "price_per_ton", price_defaults.get("price", 0.0)
-    )
+    price_value_raw = price_defaults.get("price_per_ton", price_defaults.get("price", 0.0))
     price_default = _coerce_float(price_value_raw, default=0.0)
-    price_schedule_default = _normalize_price_schedule(
-        price_defaults.get("price_schedule")
-    )
+    price_schedule_default = _normalize_price_schedule(price_defaults.get("price_schedule"))
 
     # -------------------------
     # Coverage / Regions
     # -------------------------
-    coverage_labels: set[str] = set()
-
-    def _register_coverage_value(candidate: Any) -> None:
-        if candidate is None:
-            return
-        text = str(candidate).strip()
-        if not text:
-            return
-        lowered = text.lower()
-        if lowered in {"all", "all regions", _ALL_REGIONS_LABEL.lower()}:
-            return
-        resolved = canonical_region_value(candidate)
-        value: int | str
-        if isinstance(resolved, str):
-            value = resolved.strip() or "default"
-        else:
-            value = int(resolved)
-        label = canonical_region_label(value)
-        if not label:
-            return
-        coverage_labels.add(label)
-
-    # Always include the default 25-region dataset in the coverage options so the
-    # multiselect remains comprehensive even when the base configuration only
-    # lists a subset of regions.
-    for default_region in DEFAULT_REGION_METADATA:
-        _register_coverage_value(default_region)
-
+    region_labels: list[str] = []
     if region_options is not None:
         for entry in region_options:
-            _register_coverage_value(entry)
-
-    for entry in coverage_default:
-        _register_coverage_value(entry)
-
-    if coverage_labels:
-        coverage_labels_display = sorted(coverage_labels, key=str)
-    else:
-        coverage_labels_display = ["default"]
-
-    coverage_choices = [_ALL_REGIONS_LABEL] + coverage_labels_display
-
-    def _canonical_coverage_label(entry: Any) -> str:
-        if entry is None:
-            return ""
-        text = str(entry).strip()
-        if not text:
-            return ""
-        lowered = text.lower()
-        if lowered in {"all", "all regions", _ALL_REGIONS_LABEL.lower()}:
-            return _ALL_REGIONS_LABEL
-        label = canonical_region_label(entry)
-        return label
-
+            label = str(entry).strip() or "default"
+            if label not in region_labels:
+                region_labels.append(label)
+    if not region_labels:
+        region_labels = ["default"]
+
+    coverage_choices = [_ALL_REGIONS_LABEL] + sorted(region_labels, key=str)
     if coverage_default == ["All"]:
         coverage_default_display = [_ALL_REGIONS_LABEL]
     else:
-        default_labels = [
-            label
-            for label in (_canonical_coverage_label(entry) for entry in coverage_default)
-            if label and label in coverage_choices
-        ]
-        coverage_default_display = default_labels or [_ALL_REGIONS_LABEL]
->>>>>>> f26ec04b
+        coverage_default_display = [
+            label for label in coverage_default if label in coverage_choices
+        ] or [_ALL_REGIONS_LABEL]
 
     # -------------------------
     # Session State Sync
     # -------------------------
-<<<<<<< HEAD
-    price_enabled_default = bool(price_defaults.get("enabled", False))
-    price_value_raw = price_defaults.get("price_per_ton", price_defaults.get("price", 0.0))
-    price_default = _coerce_float(price_value_raw, default=0.0)
-
-=======
->>>>>>> f26ec04b
     bank_value_default = bank_default
     if st is not None:
-        bank_value_default = float(
-            st.session_state.setdefault("carbon_bank0", bank_default)
-        )
+        bank_value_default = float(st.session_state.setdefault("carbon_bank0", bank_default))
 
     def _mark_last_changed(key: str) -> None:
         try:
@@ -1041,12 +912,8 @@
     last_changed = None
     if st is not None:
         last_changed = st.session_state.get("carbon_module_last_changed")
-        session_enabled_default = bool(
-            st.session_state.get("carbon_enable", enabled_default)
-        )
-        session_price_default = bool(
-            st.session_state.get("carbon_price_enable", price_enabled_default)
-        )
+        session_enabled_default = bool(st.session_state.get("carbon_enable", enabled_default))
+        session_price_default = bool(st.session_state.get("carbon_price_enable", price_enabled_default))
         if session_enabled_default and session_price_default:
             if last_changed == "cap":
                 session_price_default = False
@@ -1056,7 +923,7 @@
             st.session_state["carbon_price_enable"] = session_price_default
 
     # -------------------------
-    # Cap vs Price mutual exclusion toggles
+    # Cap vs Price toggles (mutually exclusive)
     # -------------------------
     enabled = container.toggle(
         "Enable carbon cap",
@@ -1143,9 +1010,7 @@
             disabled=not (enabled and control_override),
         )
         control_period_years = (
-            _sanitize_control_period(control_period_value)
-            if enabled and control_override
-            else None
+            _sanitize_control_period(control_period_value) if enabled and control_override else None
         )
 
         coverage_selection_raw = cap_panel.multiselect(
@@ -1200,6 +1065,7 @@
         price_schedule=price_schedule,
         errors=errors,
     )
+
 
 
 # -------------------------
