--- conflicted
+++ resolved
@@ -3530,16 +3530,14 @@
     carbon_price_value: float | None = None,
     carbon_price_schedule: Mapping[int, float] | Mapping[str, Any] | None = None,
     dispatch_use_network: bool = False,
-<<<<<<< HEAD
     dispatch_capacity_expansion: bool | None = None,
-=======
     deep_carbon_pricing: bool = False,
->>>>>>> bd332ae5
     module_config: Mapping[str, Any] | None = None,
     frames: FramesType | Mapping[str, pd.DataFrame] | None = None,
     assumption_notes: Iterable[str] | None = None,
     progress_cb: Callable[[str, Mapping[str, object]], None] | None = None,
 ) -> dict[str, Any]:
+
 
     try:
         config = _load_config_data(config_source)
@@ -4723,15 +4721,17 @@
             dict(carbon_settings.price_schedule) if carbon_settings.price_enabled else {}
         ),
         "dispatch_use_network": dispatch_use_network,
-<<<<<<< HEAD
-        "dispatch_capacity_expansion": bool(dispatch_settings.capacity_expansion),
-=======
-        "dispatch_deep_carbon": bool(dispatch_settings.deep_carbon_pricing),
->>>>>>> bd332ae5
+        "dispatch_capacity_expansion": bool(
+            getattr(dispatch_settings, "capacity_expansion", False)
+        ),
+        "dispatch_deep_carbon": bool(
+            getattr(dispatch_settings, "deep_carbon_pricing", False)
+        ),
         "module_config": copy.deepcopy(run_config.get("modules", {})),
         "frames": frames_for_run,
         "assumption_notes": list(assumption_notes),
     }
+
 
     def _clone_run_payload(source: Mapping[str, Any]) -> dict[str, Any]:
         base = {k: v for k, v in source.items() if k != "frames"}
@@ -4772,23 +4772,23 @@
         run_config = copy.deepcopy(run_inputs.get("config_source", run_config))
         start_year_val = int(run_inputs.get("start_year", start_year_val))
         end_year_val = int(run_inputs.get("end_year", end_year_val))
-<<<<<<< HEAD
-        dispatch_use_network = bool(run_inputs.get("dispatch_use_network", dispatch_use_network))
+        dispatch_use_network = bool(
+            run_inputs.get("dispatch_use_network", dispatch_use_network)
+        )
         if "dispatch_capacity_expansion" in run_inputs:
             dispatch_settings.capacity_expansion = bool(
                 run_inputs.get("dispatch_capacity_expansion")
             )
-=======
-        dispatch_use_network = bool(
-            run_inputs.get("dispatch_use_network", dispatch_use_network)
-        )
-        dispatch_deep_carbon = bool(
-            run_inputs.get("dispatch_deep_carbon", locals().get("dispatch_deep_carbon", False))
-        )
+        if "dispatch_deep_carbon" in run_inputs:
+            dispatch_settings.deep_carbon_pricing = bool(
+                run_inputs.get(
+                    "dispatch_deep_carbon",
+                    getattr(dispatch_settings, "deep_carbon_pricing", False),
+                )
+            )
 
     result = st.session_state.get("last_result")
 
->>>>>>> bd332ae5
 
     # Outputs/progress scaffolding (widgets filled later)
     result = st.session_state.get("last_result")
@@ -4919,14 +4919,16 @@
                     dispatch_use_network=bool(
                         inputs_for_run.get("dispatch_use_network", dispatch_use_network)
                     ),
-<<<<<<< HEAD
                     dispatch_capacity_expansion=inputs_for_run.get(
-                        "dispatch_capacity_expansion", dispatch_settings.capacity_expansion
-=======
+                        "dispatch_capacity_expansion",
+                        getattr(dispatch_settings, "capacity_expansion", False),
+                    ),
                     deep_carbon_pricing=bool(
-                        inputs_for_run.get('dispatch_deep_carbon', dispatch_deep_carbon)
->>>>>>> bd332ae5
+                        inputs_for_run.get(
+                            "dispatch_deep_carbon",
+                            getattr(dispatch_settings, "deep_carbon_pricing", False)
                     ),
+
                     module_config=inputs_for_run.get(
                         "module_config", run_config.get("modules", {})
                     ),
