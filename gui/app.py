--- conflicted
+++ resolved
@@ -448,79 +448,57 @@
         st.session_state.setdefault('general_year_range_min_text', str(st.session_state[min_numeric_key]))
         st.session_state.setdefault('general_year_range_max_text', str(st.session_state[max_numeric_key]))
 
-        def _parse_year_input(raw_value: Any, fallback: int, *, state_key: str) -> int:
-            text = str(raw_value).strip()
-            if not text:
-<<<<<<< HEAD
-                st.session_state[state_key] = str(int(fallback))
-=======
->>>>>>> d3ec9070
-                return int(fallback)
-            try:
-                value = int(text)
-            except (TypeError, ValueError):
-                st.session_state[state_key] = str(int(fallback))
-                return int(fallback)
-            else:
-                st.session_state[state_key] = str(value)
-                return value
-
-<<<<<<< HEAD
-        slider_min_raw = st.session_state.get(
-            'general_year_range_min_text',
-            str(st.session_state[min_numeric_key]),
-        )
-        slider_max_raw = st.session_state.get(
-            'general_year_range_max_text',
-            str(st.session_state[max_numeric_key]),
-        )
-=======
-        min_col, slider_col, max_col = container.columns([1, 4, 1])
-        slider_min_raw = min_col.text_input('Start year', key='general_year_range_min_text')
-        slider_max_raw = max_col.text_input('End year', key='general_year_range_max_text')
->>>>>>> d3ec9070
-
-        slider_min_value = _parse_year_input(
-            slider_min_raw,
-            st.session_state[min_numeric_key],
-            state_key='general_year_range_min_text',
-        )
-        slider_max_value = _parse_year_input(
-            slider_max_raw,
-            st.session_state[max_numeric_key],
-            state_key='general_year_range_max_text',
-        )
+          def _parse_year_input(raw_value: Any, fallback: int, *, state_key: str) -> int:
+        text = str(raw_value).strip()
+        if not text:
+            st.session_state[state_key] = str(int(fallback))
+            return int(fallback)
+        try:
+            value = int(text)
+        except (TypeError, ValueError):
+            st.session_state[state_key] = str(int(fallback))
+            return int(fallback)
+        else:
+            st.session_state[state_key] = str(value)
+            return value
+
+    min_col, slider_col, max_col = container.columns([1, 4, 1])
+    slider_min_raw = min_col.text_input('Start year', key='general_year_range_min_text')
+    slider_max_raw = max_col.text_input('End year', key='general_year_range_max_text')
+
+    slider_min_value = _parse_year_input(
+        slider_min_raw,
+        st.session_state[min_numeric_key],
+        state_key='general_year_range_min_text',
+    )
+    slider_max_value = _parse_year_input(
+        slider_max_raw,
+        st.session_state[max_numeric_key],
+        state_key='general_year_range_max_text',
+    )
+
+    st.session_state[min_numeric_key] = slider_min_value
+    st.session_state[max_numeric_key] = slider_max_value
+
+    if slider_min_value > slider_max_value:
+        slider_min_value, slider_max_value = slider_max_value, slider_min_value
         st.session_state[min_numeric_key] = slider_min_value
         st.session_state[max_numeric_key] = slider_max_value
-<<<<<<< HEAD
-
-        if slider_min_value > slider_max_value:
-            slider_min_value, slider_max_value = slider_max_value, slider_min_value
-            st.session_state[min_numeric_key] = slider_min_value
-            st.session_state[max_numeric_key] = slider_max_value
-            st.session_state['general_year_range_min_text'] = str(slider_min_value)
-            st.session_state['general_year_range_max_text'] = str(slider_max_value)
-
-        min_col, slider_col, max_col = container.columns([1, 4, 1])
-        min_col.text_input('Start year', key='general_year_range_min_text')
-        max_col.text_input('End year', key='general_year_range_max_text')
-=======
->>>>>>> d3ec9070
-    else:  # pragma: no cover - streamlit unavailable
-        slider_min_value = slider_min_default
-        slider_max_value = slider_max_default
-        slider_col = container
-
-    if slider_min_value > slider_max_value:
-        slider_min_value, slider_max_value = slider_max_value, slider_min_value
-        if st is not None:
-            st.session_state[min_numeric_key] = slider_min_value
-            st.session_state[max_numeric_key] = slider_max_value
-<<<<<<< HEAD
-=======
-            st.session_state['general_year_range_min_text'] = str(slider_min_value)
-            st.session_state['general_year_range_max_text'] = str(slider_max_value)
->>>>>>> d3ec9070
+        st.session_state['general_year_range_min_text'] = str(slider_min_value)
+        st.session_state['general_year_range_max_text'] = str(slider_max_value)
+
+else:  # pragma: no cover - streamlit unavailable
+    slider_min_value = slider_min_default
+    slider_max_value = slider_max_default
+    slider_col = container
+
+if slider_min_value > slider_max_value:
+    slider_min_value, slider_max_value = slider_max_value, slider_min_value
+    if st is not None:
+        st.session_state[min_numeric_key] = slider_min_value
+        st.session_state[max_numeric_key] = slider_max_value
+        st.session_state['general_year_range_min_text'] = str(slider_min_value)
+        st.session_state['general_year_range_max_text'] = str(slider_max_value)
 
     start_default = max(slider_min_value, min(slider_max_value, start_default))
     end_default = max(slider_min_value, min(slider_max_value, end_default))
