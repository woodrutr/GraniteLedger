"""Streamlit interface for running BlueSky policy simulations.

The GUI assumes that core dependencies such as :mod:`pandas` are installed.
"""

from __future__ import annotations

import copy
import io
import importlib.util
import logging
import re
import shutil
import tempfile
from collections.abc import Iterable, Mapping
from contextlib import contextmanager
from dataclasses import dataclass, field
from pathlib import Path
from typing import Any, Callable, TypeVar
import sys

import pandas as pd

# -------------------------
# Optional imports / shims
# -------------------------
try:
    import tomllib
except ModuleNotFoundError:  # pragma: no cover - Python < 3.11 fallback
    try:
        import tomli as tomllib  # type: ignore[import-not-found]
    except ModuleNotFoundError as exc:  # pragma: no cover - dependency missing
        raise ModuleNotFoundError(
            "Python 3.11+ or the tomli package is required to read TOML configuration files."
        ) from exc

try:
    from main.definitions import PROJECT_ROOT
except ModuleNotFoundError:  # pragma: no cover - fallback for packaged app execution
    PROJECT_ROOT = Path(__file__).resolve().parents[1]

if importlib.util.find_spec("streamlit") is not None:  # pragma: no cover - optional dependency
    import streamlit as st  # type: ignore[import-not-found]
else:  # pragma: no cover - optional dependency
    st = None  # type: ignore[assignment]

try:  # pragma: no cover - optional dependency
    from engine.run_loop import run_end_to_end_from_frames as _RUN_END_TO_END
except ModuleNotFoundError:  # pragma: no cover - optional dependency
    _RUN_END_TO_END = None

try:
    from io_loader import Frames
except ModuleNotFoundError:  # pragma: no cover - fallback when root not on sys.path
    sys.path.append(str(PROJECT_ROOT))
    from io_loader import Frames

FramesType = Frames

LOGGER = logging.getLogger(__name__)
logging.basicConfig(level=logging.INFO)

try:  # pragma: no cover - optional dependency shim
    from src.common.utilities import get_downloads_directory as _get_downloads_directory
except ImportError:  # pragma: no cover - compatibility fallback
    _get_downloads_directory = None

# Tech metadata
try:
    from src.models.electricity.scripts.technology_metadata import (
        TECH_ID_TO_LABEL,
        get_technology_label,
        resolve_technology_key,
    )
except ModuleNotFoundError:
    TECH_ID_TO_LABEL = {}
    def get_technology_label(x: Any) -> str: return str(x)
    def resolve_technology_key(x: Any) -> int | None:
        try:
            return int(x)
        except Exception:
            return None

# -------------------------
# Constants
# -------------------------
STREAMLIT_REQUIRED_MESSAGE = (
    "streamlit is required to run the policy simulator UI. Install streamlit to continue."
)
ENGINE_RUNNER_REQUIRED_MESSAGE = (
    "engine.run_loop.run_end_to_end_from_frames is required to run the policy simulator UI."
)
DEFAULT_CONFIG_PATH = Path(PROJECT_ROOT, "src", "common", "run_config.toml")
_DEFAULT_LOAD_MWH = 1_000_000.0
_LARGE_ALLOWANCE_SUPPLY = 1e12
_GENERAL_REGIONS_NORMALIZED_KEY = "general_regions_normalized_selection"
_T = TypeVar("_T")

SIDEBAR_SECTIONS: list[tuple[str, bool]] = [
    ("General config", False),
    ("Carbon policy", False),
    ("Electricity dispatch", False),
    ("Incentives / credits", False),
    ("Outputs", False),
]

SIDEBAR_STYLE = """
<style>
.sidebar-module {
    border: 1px solid var(--secondary-background-color);
    border-radius: 0.5rem;
    padding: 0.5rem 0.75rem;
    margin-bottom: 0.75rem;
}
.sidebar-module.disabled {
    opacity: 0.5;
}
</style>
"""

_download_directory_fallback_used = False

<<<<<<< HEAD
@dataclass
class GeneralConfigResult:
    """Container for user-selected general configuration settings."""

    config_label: str
    config_source: Any
    run_config: dict[str, Any]
    candidate_years: list[int]
    start_year: int
    end_year: int
    selected_years: list[int]
    regions: list[int | str]


@dataclass
class CarbonModuleSettings:
    """Record of carbon policy sidebar selections."""

    enabled: bool
    price_enabled: bool
    enable_floor: bool
    enable_ccr: bool
    ccr1_enabled: bool
    ccr2_enabled: bool
    banking_enabled: bool
    control_period_years: int | None
    price_per_ton: float
    price_schedule: dict[int, float] = field(default_factory=dict)
    errors: list[str] = field(default_factory=list)


@dataclass
class CarbonPolicyConfig:
    """Normalized carbon allowance policy configuration for engine runs."""

    enabled: bool = True
    enable_floor: bool = True
    enable_ccr: bool = True
    ccr1_enabled: bool = True
    ccr2_enabled: bool = True
    allowance_banking_enabled: bool = True
    control_period_years: int | None = None

    @classmethod
    def from_mapping(
        cls,
        mapping: Mapping[str, Any] | None,
        *,
        enabled: bool | None = None,
        enable_floor: bool | None = None,
        enable_ccr: bool | None = None,
        ccr1_enabled: bool | None = None,
        ccr2_enabled: bool | None = None,
        allowance_banking_enabled: bool | None = None,
        control_period_years: int | None = None,
    ) -> "CarbonPolicyConfig":
        record = dict(mapping) if isinstance(mapping, Mapping) else {}

        def _coerce_bool(value: Any, default: bool) -> bool:
            return bool(value) if value is not None else default

        enabled_val = _coerce_bool(enabled, bool(record.get('enabled', True)))
        enable_floor_val = _coerce_bool(enable_floor, bool(record.get('enable_floor', True)))
        enable_ccr_val = _coerce_bool(enable_ccr, bool(record.get('enable_ccr', True)))
        ccr1_val = _coerce_bool(ccr1_enabled, bool(record.get('ccr1_enabled', True)))
        ccr2_val = _coerce_bool(ccr2_enabled, bool(record.get('ccr2_enabled', True)))
        banking_val = _coerce_bool(
            allowance_banking_enabled,
            bool(record.get('allowance_banking_enabled', True)),
        )

        control_period_val = _sanitize_control_period(
            control_period_years
            if control_period_years is not None
            else record.get('control_period_years')
        )

        config = cls(
            enabled=enabled_val,
            enable_floor=enable_floor_val,
            enable_ccr=enable_ccr_val,
            ccr1_enabled=ccr1_val,
            ccr2_enabled=ccr2_val,
            allowance_banking_enabled=banking_val,
            control_period_years=control_period_val,
        )

        if not config.enabled:
            config.disable_cap()
        elif not config.enable_ccr:
            config.ccr1_enabled = False
            config.ccr2_enabled = False

        return config

    def disable_cap(self) -> None:
        """Disable allowance trading mechanics when the cap is inactive."""

        self.enabled = False
        self.enable_floor = False
        self.enable_ccr = False
        self.ccr1_enabled = False
        self.ccr2_enabled = False
        self.allowance_banking_enabled = False
        self.control_period_years = None

    def disable_for_price(self) -> None:
        """Disable the cap when an exogenous carbon price is active."""

        self.disable_cap()

    def as_dict(self) -> dict[str, Any]:
        """Return a serializable dictionary representation."""

        return {
            'enabled': bool(self.enabled),
            'enable_floor': bool(self.enable_floor),
            'enable_ccr': bool(self.enable_ccr),
            'ccr1_enabled': bool(self.ccr1_enabled),
            'ccr2_enabled': bool(self.ccr2_enabled),
            'allowance_banking_enabled': bool(self.allowance_banking_enabled),
            'control_period_years': self.control_period_years,
        }


@dataclass
class CarbonPriceConfig:
    """Normalized carbon price configuration for engine runs."""

    enabled: bool = False
    price_per_ton: float = 0.0
    schedule: dict[int, float] = field(default_factory=dict)

    @property
    def active(self) -> bool:
        """Return ``True`` when the price should override the cap."""

        return bool(self.enabled and self.schedule)

    @classmethod
    def from_mapping(
        cls,
        mapping: Mapping[str, Any] | None,
        *,
        enabled: bool | None = None,
        value: float | None = None,
        schedule: Mapping[int, float] | Mapping[str, Any] | None = None,
        years: Iterable[int] | None = None,
    ) -> "CarbonPriceConfig":
        record = dict(mapping) if isinstance(mapping, Mapping) else {}

        enabled_val = bool(enabled) if enabled is not None else bool(record.get('enabled', False))
        price_raw = value if value is not None else record.get('price_per_ton', record.get('price', 0.0))
        price_value = _coerce_float(price_raw, default=0.0)

        schedule_map = _normalize_price_schedule(record.get('price_schedule'))
        if schedule is not None:
            schedule_map.update(_normalize_price_schedule(schedule))

        if not schedule_map and price_value and years:
            schedule_map = {int(year): float(price_value) for year in years}
        else:
            schedule_map = {int(year): float(val) for year, val in schedule_map.items()}

        config = cls(
            enabled=bool(enabled_val),
            price_per_ton=float(price_value),
            schedule=schedule_map,
        )

        if not config.active:
            config.schedule = {}
            config.price_per_ton = 0.0

        return config

    def as_dict(self) -> dict[str, Any]:
        """Return a serializable dictionary representation."""

        payload = {
            'enabled': bool(self.enabled),
            'price_per_ton': float(self.price_per_ton),
        }
        if self.schedule:
            payload['price_schedule'] = dict(self.schedule)
        return payload


def _sanitize_control_period(value: Any) -> int | None:
    """Return ``value`` coerced to a positive integer when possible."""

    if value in (None, ''):
        return None
    try:
        period = int(value)
    except (TypeError, ValueError):
        return None
    return period if period > 0 else None


def _normalize_price_schedule(value: Any) -> dict[int, float]:
    """Return a normalized mapping of year to carbon price."""

    schedule: dict[int, float] = {}
    if isinstance(value, Mapping):
        for key, raw in value.items():
            try:
                year = int(key)
                price = float(raw)
            except (TypeError, ValueError):
                continue
            schedule[year] = price
    return schedule


def _merge_module_dicts(*sections: Mapping[str, Any] | None) -> dict[str, dict[str, Any]]:
    """Combine multiple module configuration sections into a copy."""

    merged: dict[str, dict[str, Any]] = {}
    for section in sections:
        if not isinstance(section, Mapping):
            continue
        for name, settings in section.items():
            key = str(name)
            if isinstance(settings, Mapping):
                existing = merged.get(key, {})
                combined = dict(existing)
                combined.update(settings)
                merged[key] = combined
            else:
                merged[key] = {'value': settings}
    return merged


@dataclass
class DispatchModuleSettings:
    """Record of electricity dispatch sidebar selections."""

    enabled: bool
    mode: str
    capacity_expansion: bool
    reserve_margins: bool
    errors: list[str] = field(default_factory=list)
=======
# -------------------------
# Utilities
# -------------------------
def _fallback_downloads_directory(app_subdir: str = "GraniteLedger") -> Path:
    base_path = Path.home() / "Downloads"
    if app_subdir:
        base_path = base_path / app_subdir
    base_path.mkdir(parents=True, exist_ok=True)
    return base_path
>>>>>>> 424af64e


def get_downloads_directory(app_subdir: str = "GraniteLedger") -> Path:
    global _download_directory_fallback_used
    if _get_downloads_directory is not None:
        try:
            return _get_downloads_directory(app_subdir=app_subdir)
        except Exception:  # pragma: no cover - defensive
            LOGGER.warning("Falling back to home Downloads directory; helper raised an error.")
    if not _download_directory_fallback_used:
        LOGGER.warning(
            "get_downloads_directory is unavailable; using ~/Downloads for model outputs."
        )
        _download_directory_fallback_used = True
    return _fallback_downloads_directory(app_subdir)


def _ensure_engine_runner():
    if _RUN_END_TO_END is None:
        raise ModuleNotFoundError(ENGINE_RUNNER_REQUIRED_MESSAGE)
    return _RUN_END_TO_END


def _ensure_streamlit() -> None:
    if st is None:
        raise ModuleNotFoundError(STREAMLIT_REQUIRED_MESSAGE)


@contextmanager
def _sidebar_panel(container: Any, enabled: bool):
    """Render a styled sidebar panel with optional greyed-out state.

    NOTE: We do NOT `with container:` here. The caller already has the right Streamlit container.
    """
    class_name = "sidebar-module disabled" if not enabled else "sidebar-module"
    container.markdown(f'<div class="{class_name}">', unsafe_allow_html=True)
    try:
        yield container
    finally:
        container.markdown("</div>", unsafe_allow_html=True)


def _load_config_data(config_source: Any | None = None) -> dict[str, Any]:
    if config_source is None:
        with open(DEFAULT_CONFIG_PATH, "rb") as src:
            return tomllib.load(src)

    if isinstance(config_source, Mapping):
        return dict(config_source)

    if isinstance(config_source, (bytes, bytearray)):
        return tomllib.loads(config_source.decode("utf-8"))

    if isinstance(config_source, (str, Path)):
        path_candidate = Path(config_source)
        if path_candidate.exists():
            with open(path_candidate, "rb") as src:
                return tomllib.load(src)
        return tomllib.loads(str(config_source))

    if hasattr(config_source, "read"):
        data = config_source.read()
        if isinstance(data, bytes):
            return tomllib.loads(data.decode("utf-8"))
        return tomllib.loads(str(data))

    raise TypeError(f"Unsupported config source type: {type(config_source)!r}")


def _years_from_config(config: Mapping[str, Any]) -> list[int]:
    years: set[int] = set()
    raw_years = config.get("years")

    if isinstance(raw_years, (list, tuple, set)):
        for entry in raw_years:
            if isinstance(entry, Mapping) and "year" in entry:
                try:
                    years.add(int(entry["year"]))
                except (TypeError, ValueError):
                    continue
            else:
                try:
                    years.add(int(entry))
                except (TypeError, ValueError):
                    continue
    elif raw_years not in (None, ""):
        try:
            years.add(int(raw_years))
        except (TypeError, ValueError):
            pass

    if not years:
        start = config.get("start_year")
        end = config.get("end_year")
        try:
            if start is not None and end is not None:
                start_val = int(start)
                end_val = int(end)
                step = 1 if end_val >= start_val else -1
                years.update(range(start_val, end_val + step, step))
            elif start is not None:
                years.add(int(start))
            elif end is not None:
                years.add(int(end))
        except (TypeError, ValueError):
            years = set()

    return sorted(years)


def _select_years(
    base_years: Iterable[int],
    start_year: int | None,
    end_year: int | None,
) -> list[int]:
    years = sorted({int(year) for year in base_years}) if base_years else []

    def _ensure_int(value: int | None) -> int | None:
        if value is None:
            return None
        return int(value)

    start = _ensure_int(start_year)
    end = _ensure_int(end_year)

    if start is not None and end is not None and end < start:
        raise ValueError("end_year must be greater than or equal to start_year")

    if start is not None and end is not None:
        selected = [year for year in years if start <= year <= end]
        complete_range = range(start, end + 1)
        if selected:
            selected_set = set(selected)
            selected_set.update(complete_range)
            selected = sorted(selected_set)
        else:
            selected = list(complete_range)
        years = selected
    elif start is not None:
        selected = [year for year in years if year >= start]
        years = selected or [start]
    elif end is not None:
        selected = [year for year in years if year <= end]
        years = selected or [end]

    if not years:
        raise ValueError("No simulation years specified")

    return sorted({int(year) for year in years})


def _regions_from_config(config: Mapping[str, Any]) -> list[int | str]:
    raw_regions = config.get("regions")
    regions: list[int | str] = []

    def _normalise(entry: Any) -> int | str:
        if isinstance(entry, bool):
            return int(entry)
        if isinstance(entry, (int, float)):
            return int(entry)
        text = str(entry).strip()
        if not text:
            return "default"
        try:
            return int(text)
        except (TypeError, ValueError):
            return text

    if isinstance(raw_regions, Mapping):
        iterable: Iterable[Any] = raw_regions.values()
    else:
        iterable = raw_regions  # type: ignore[assignment]

    if isinstance(iterable, Iterable) and not isinstance(iterable, (str, bytes, Mapping)):
        for entry in iterable:
            normalised = _normalise(entry)
            if normalised not in regions:
                regions.append(normalised)
    elif iterable not in (None, ""):
        regions.append(_normalise(iterable))

    if not regions:
        regions = [1]

    return regions


def _normalize_region_labels(
    selected_labels: Iterable[str],
    previous_clean_selection: Iterable[str] | None,
) -> list[str]:
    normalized = [str(entry) for entry in selected_labels]
    if "All" in normalized and len(normalized) > 1:
        non_all = [e for e in normalized if e != "All"]
        prev = tuple(str(e) for e in (previous_clean_selection or ()))
        return non_all if prev == ("All",) and non_all else ["All"]
    return normalized


# -------------------------
# Dataclasses
# -------------------------
@dataclass
class GeneralConfigResult:
    config_label: str
    config_source: Any
    run_config: dict[str, Any]
    candidate_years: list[int]
    start_year: int
    end_year: int
    selected_years: list[int]
    regions: list[int | str]


@dataclass
class CarbonModuleSettings:
    enabled: bool
    enable_floor: bool
    enable_ccr: bool
    ccr1_enabled: bool
    ccr2_enabled: bool
    banking_enabled: bool
    control_period_years: int | None
    errors: list[str] = field(default_factory=list)


@dataclass
class DispatchModuleSettings:
    enabled: bool
    mode: str
    capacity_expansion: bool
    reserve_margins: bool
    errors: list[str] = field(default_factory=list)


@dataclass
class IncentivesModuleSettings:
    enabled: bool
    production_credits: list[dict[str, Any]]
    investment_credits: list[dict[str, Any]]
    errors: list[str] = field(default_factory=list)


@dataclass
class OutputsModuleSettings:
    enabled: bool
    directory: str
    resolved_path: Path
    show_csv_downloads: bool
    errors: list[str] = field(default_factory=list)


# -------------------------
# General Config UI
# -------------------------
def _render_general_config_section(
    container: Any,
    *,
    default_source: Any,
    default_label: str,
    default_config: Mapping[str, Any],
) -> GeneralConfigResult:
    try:
        base_config = copy.deepcopy(dict(default_config))
    except Exception:
        base_config = dict(default_config)

    uploaded = container.file_uploader(
        "Run configuration (TOML)",
        type="toml",
        key="general_config_upload",
    )
    if uploaded is not None:
        config_label = uploaded.name or "uploaded_config.toml"
        try:
            base_config = _load_config_data(uploaded.getvalue())
        except Exception as exc:
            container.error(f"Failed to read configuration: {exc}")
            base_config = copy.deepcopy(dict(default_config))
            config_label = default_label
    else:
        config_label = default_label

    container.caption(f"Using configuration: {config_label}")

    candidate_years = _years_from_config(base_config)
    if candidate_years:
        year_min = min(candidate_years)
        year_max = max(candidate_years)
    else:
        year_min = int(base_config.get("start_year", 2025) or 2025)
        year_max = int(base_config.get("end_year", year_min) or year_min)
    if year_min > year_max:
        year_min, year_max = year_max, year_min

    def _coerce_year(value: Any, fallback: int) -> int:
        try:
            return int(value)
        except (TypeError, ValueError):
            return int(fallback)

    start_default = max(year_min, min(year_max, _coerce_year(base_config.get("start_year", year_min), year_min)))
    end_default = max(year_min, min(year_max, _coerce_year(base_config.get("end_year", year_max), year_max)))
    if start_default > end_default:
        start_default, end_default = end_default, start_default

    slider_min_default = 2025
    slider_max_default = 2050
    slider_min_value, slider_max_value = container.slider(
        "Simulation Years",
        min_value=slider_min_default,
        max_value=slider_max_default,
        value=(start_default, end_default),
        step=1,
        key="general_year_slider",
    )

    start_year = slider_min_value
    end_year = slider_max_value

    region_options = _regions_from_config(base_config)
    default_region_values = list(range(1, 26))
    available_region_values: list[int | str] = []
    seen: set[str] = set()
    for rv in (*default_region_values, *region_options):
        label = str(rv).strip()
        if label and label not in seen:
            seen.add(label)
            available_region_values.append(int(rv) if isinstance(rv, (bool, int, float)) else rv)

    region_labels = ["All"] + [str(v) for v in available_region_values]
    default_selection = ["All"]

    if st is not None:
        st.session_state.setdefault(_GENERAL_REGIONS_NORMALIZED_KEY, list(default_selection))
        prev_raw = st.session_state.get(_GENERAL_REGIONS_NORMALIZED_KEY, [])
        if isinstance(prev_raw, (list, tuple)):
            previous_clean_selection = tuple(str(e) for e in prev_raw)
        elif isinstance(prev_raw, str):
            previous_clean_selection = (prev_raw,)
        else:
            previous_clean_selection = ()
    else:
        previous_clean_selection = tuple(default_selection)

    selected_regions_raw = list(
        container.multiselect(
            "Regions",
            options=region_labels,
            default=default_selection,
            key="general_regions",
        )
    )
    normalized_selection = _normalize_region_labels(selected_regions_raw, previous_clean_selection)
    if normalized_selection != selected_regions_raw and st is not None:
        st.session_state["general_regions"] = normalized_selection
    selected_regions_raw = normalized_selection
    if st is not None:
        st.session_state[_GENERAL_REGIONS_NORMALIZED_KEY] = list(selected_regions_raw)

    all_selected = "All" in selected_regions_raw
    label_to_value = {str(v): v for v in available_region_values}
    if all_selected or not selected_regions_raw:
        selected_regions = list(available_region_values)
    else:
        selected_regions = []
        for entry in selected_regions_raw:
            if entry == "All":
                continue
            value = label_to_value.get(entry)
            if value is None:
                try:
                    value = int(str(entry).strip())
                except ValueError:
                    value = str(entry).strip()
            if value not in selected_regions:
                selected_regions.append(value)
    if not selected_regions:
        selected_regions = list(available_region_values)

    run_config = copy.deepcopy(base_config)
    run_config["start_year"] = start_year
    run_config["end_year"] = end_year
    run_config["regions"] = selected_regions
    run_config.setdefault("modules", {})

    try:
        selected_years = _select_years(candidate_years, start_year, end_year)
    except Exception:
        step = 1 if end_year >= start_year else -1
        selected_years = list(range(start_year, end_year + step, step))
    if not selected_years:
        selected_years = [start_year]

    return GeneralConfigResult(
        config_label=config_label,
        config_source=run_config,
        run_config=run_config,
        candidate_years=candidate_years,
        start_year=start_year,
        end_year=end_year,
        selected_years=selected_years,
        regions=selected_regions,
    )


# -------------------------
# Carbon UI
# -------------------------
def _render_carbon_policy_section(
    container: Any,
    run_config: dict[str, Any],
) -> CarbonModuleSettings:
<<<<<<< HEAD
    """Render the carbon policy module controls."""

    modules = run_config.setdefault('modules', {})
    defaults = modules.get('carbon_policy', {})
    price_defaults = modules.get('carbon_price', {})
    enabled_default = bool(defaults.get('enabled', True))
    enable_floor_default = bool(defaults.get('enable_floor', True))
    enable_ccr_default = bool(defaults.get('enable_ccr', True))
    ccr1_default = bool(defaults.get('ccr1_enabled', True))
    ccr2_default = bool(defaults.get('ccr2_enabled', True))
    banking_default = bool(defaults.get('allowance_banking_enabled', True))
    control_default_raw = defaults.get('control_period_years')
=======
    modules = run_config.setdefault("modules", {})
    defaults = modules.get("carbon_policy", {})
    enabled_default = bool(defaults.get("enabled", True))
    enable_floor_default = bool(defaults.get("enable_floor", True))
    enable_ccr_default = bool(defaults.get("enable_ccr", True))
    ccr1_default = bool(defaults.get("ccr1_enabled", True))
    ccr2_default = bool(defaults.get("ccr2_enabled", True))
    banking_default = bool(defaults.get("allowance_banking_enabled", True))
    control_default_raw = defaults.get("control_period_years")
>>>>>>> 424af64e
    try:
        control_default = int(control_default_raw)
    except (TypeError, ValueError):
        control_default = 3
    control_override_default = control_default_raw is not None

<<<<<<< HEAD
    price_enabled_default = bool(price_defaults.get('enabled', False))
    price_value_raw = price_defaults.get('price_per_ton', price_defaults.get('price', 0.0))
    price_default = _coerce_float(price_value_raw, default=0.0)
    price_schedule_default = _normalize_price_schedule(price_defaults.get('price_schedule'))

    def _mark_last_changed(key: str) -> None:
        try:
            _ensure_streamlit()
        except ModuleNotFoundError:  # pragma: no cover - GUI dependency missing
            return
        st.session_state['carbon_module_last_changed'] = key

    enabled = container.toggle(
        'Enable carbon cap',
        value=enabled_default,
        key='carbon_enable',
        on_change=lambda: _mark_last_changed('cap'),
    )
    price_enabled = container.toggle(
        'Enable carbon price',
        value=price_enabled_default,
        key='carbon_price_enable',
        on_change=lambda: _mark_last_changed('price'),
    )

    last_changed = None
    if st is not None:  # pragma: no cover - UI path
        last_changed = st.session_state.get('carbon_module_last_changed')
    if enabled and price_enabled:
        if last_changed == 'cap':
            price_enabled = False
            if st is not None:  # pragma: no cover - UI path
                st.session_state['carbon_price_enable'] = False
        else:
            enabled = False
            if st is not None:  # pragma: no cover - UI path
                st.session_state['carbon_enable'] = False
=======
    enabled = container.toggle("Enable carbon cap", value=enabled_default, key="carbon_enable")
>>>>>>> 424af64e

    with _sidebar_panel(container, enabled) as panel:
        enable_floor = panel.checkbox(
            "Enable minimum reserve price",
            value=enable_floor_default,
            disabled=not enabled,
            key="carbon_floor",
        )
        enable_ccr = panel.checkbox(
            "Enable CCR",
            value=enable_ccr_default,
            disabled=not enabled,
            key="carbon_ccr",
        )
        ccr1_enabled = panel.checkbox(
            "Enable CCR tranche 1",
            value=ccr1_default,
            disabled=not (enabled and enable_ccr),
            key="carbon_ccr1",
        )
        ccr2_enabled = panel.checkbox(
            "Enable CCR tranche 2",
            value=ccr2_default,
            disabled=not (enabled and enable_ccr),
            key="carbon_ccr2",
        )
        banking_enabled = panel.checkbox(
            "Enable allowance banking",
            value=banking_default,
            disabled=not enabled,
            key="carbon_banking",
        )
        control_override = panel.checkbox(
            "Specify control period length",
            value=control_override_default,
            disabled=not enabled,
            key="carbon_control_toggle",
        )
        control_period_value = panel.number_input(
            "Control period length (years)",
            min_value=1,
            value=int(control_default if control_default > 0 else 3),
            step=1,
            format="%d",
            key="carbon_control_years",
            disabled=not (enabled and control_override),
        )

    with _sidebar_panel(container, price_enabled) as price_panel:
        price_per_ton_value = price_panel.number_input(
            'Carbon price ($/ton)',
            min_value=0.0,
            value=float(price_default if price_default >= 0.0 else 0.0),
            step=1.0,
            format='%0.2f',
            key='carbon_price_value',
            disabled=not price_enabled,
        )

    control_period_years = int(control_period_value) if enabled and control_override else None
    if not enabled:
        enable_floor = False
        enable_ccr = False
        ccr1_enabled = False
        ccr2_enabled = False
        banking_enabled = False
        control_period_years = None

<<<<<<< HEAD
    if not price_enabled:
        price_per_ton_value = 0.0
        price_schedule_default = {}

    modules['carbon_policy'] = {
        'enabled': bool(enabled),
        'enable_floor': bool(enable_floor),
        'enable_ccr': bool(enable_ccr),
        'ccr1_enabled': bool(ccr1_enabled),
        'ccr2_enabled': bool(ccr2_enabled),
        'allowance_banking_enabled': bool(banking_enabled),
        'control_period_years': control_period_years,
=======
    modules["carbon_policy"] = {
        "enabled": bool(enabled),
        "enable_floor": bool(enable_floor),
        "enable_ccr": bool(enable_ccr),
        "ccr1_enabled": bool(ccr1_enabled),
        "ccr2_enabled": bool(ccr2_enabled),
        "allowance_banking_enabled": bool(banking_enabled),
        "control_period_years": control_period_years,
>>>>>>> 424af64e
    }

    price_record: dict[str, Any] = {
        'enabled': bool(price_enabled),
        'price_per_ton': float(price_per_ton_value),
    }
    if price_schedule_default:
        price_record['price_schedule'] = dict(price_schedule_default)
    modules['carbon_price'] = price_record

    errors: list[str] = []
    if enabled and not isinstance(run_config.get("allowance_market"), Mapping):
        message = "Allowance market settings are missing from the configuration."
        container.error(message)
        errors.append(message)

    return CarbonModuleSettings(
        enabled=bool(enabled),
        price_enabled=bool(price_enabled),
        enable_floor=bool(enable_floor),
        enable_ccr=bool(enable_ccr),
        ccr1_enabled=bool(ccr1_enabled),
        ccr2_enabled=bool(ccr2_enabled),
        banking_enabled=bool(banking_enabled),
        control_period_years=control_period_years,
        price_per_ton=float(price_per_ton_value),
        price_schedule=dict(price_schedule_default),
        errors=errors,
    )


# -------------------------
# Dispatch UI
# -------------------------
def _render_dispatch_section(
    container: Any,
    run_config: dict[str, Any],
    frames: FramesType | None,
) -> DispatchModuleSettings:
    modules = run_config.setdefault("modules", {})
    defaults = modules.get("electricity_dispatch", {})
    enabled_default = bool(defaults.get("enabled", False))
    mode_default = str(defaults.get("mode", "single")).lower()
    if mode_default not in {"single", "network"}:
        mode_default = "single"
    capacity_default = bool(defaults.get("capacity_expansion", True))
    reserve_default = bool(defaults.get("reserve_margins", True))

    enabled = container.toggle(
        "Enable electricity dispatch",
        value=enabled_default,
        key="dispatch_enable",
    )

    mode_value = mode_default
    capacity_expansion = capacity_default
    reserve_margins = reserve_default
    errors: list[str] = []

    mode_options = {"single": "Single region", "network": "Networked"}

    with _sidebar_panel(container, enabled) as panel:
        mode_label = mode_options.get(mode_default, mode_options["single"])
        mode_selection = panel.selectbox(
            "Dispatch topology",
            options=list(mode_options.values()),
            index=list(mode_options.values()).index(mode_label),
            disabled=not enabled,
            key="dispatch_mode",
        )
        mode_value = "network" if mode_selection == mode_options["network"] else "single"
        capacity_expansion = panel.checkbox(
            "Enable capacity expansion",
            value=capacity_default,
            disabled=not enabled,
            key="dispatch_capacity",
        )
        reserve_margins = panel.checkbox(
            "Enforce reserve margins",
            value=reserve_default,
            disabled=not enabled,
            key="dispatch_reserve",
        )

        if enabled:
            if frames is None:
                message = "Dispatch requires demand and unit data, but no frames are available."
                panel.error(message)
                errors.append(message)
            else:
                try:
                    demand_df = frames.demand()
                    units_df = frames.units()
                except Exception as exc:
                    message = f"Dispatch data unavailable: {exc}"
                    panel.error(message)
                    errors.append(message)
                else:
                    if demand_df.empty or units_df.empty:
                        message = "Dispatch requires non-empty demand and unit tables."
                        panel.error(message)
                        errors.append(message)
        else:
            mode_value = mode_default
            capacity_expansion = False
            reserve_margins = False

    if not enabled:
        mode_value = mode_value or "single"

    modules["electricity_dispatch"] = {
        "enabled": bool(enabled),
        "mode": mode_value or "single",
        "capacity_expansion": bool(capacity_expansion),
        "reserve_margins": bool(reserve_margins),
    }

    return DispatchModuleSettings(
        enabled=bool(enabled),
        mode=mode_value or "single",
        capacity_expansion=bool(capacity_expansion),
        reserve_margins=bool(reserve_margins),
        errors=errors,
    )


# -------------------------
# Incentives UI
# -------------------------
def _coerce_optional_float(value: Any) -> float | None:
    if value in (None, ""):
        return None
    if isinstance(value, str):
        text = value.strip()
        if not text:
            return None
        value = text
    try:
        return float(value)
    except (TypeError, ValueError):
        return None


def _coerce_bool_flag(value: Any, default: bool = True) -> bool:
    if value in (None, ""):
        return bool(default)
    if isinstance(value, bool):
        return value
    if isinstance(value, (int, float)):
        if value in (0, 1):
            return bool(value)
    if isinstance(value, str):
        normalized = value.strip().lower()
        if normalized in {"true", "t", "yes", "y", "1", "on"}:
            return True
        if normalized in {"false", "f", "no", "n", "0", "off"}:
            return False
    return bool(default)


def _parse_years_field(
    value: Any,
    *,
    valid_years: set[int] | None = None,
) -> tuple[list[int], list[str], list[int]]:
    if value in (None, ""):
        return [], [], []

    text = str(value).strip()
    if not text:
        return [], [], []

    normalized = text.translate({ord(char): None for char in "[]{}()"})
    tokens = [token for token in re.split(r"[;,\s]+", normalized) if token]

    parsed_years: list[int] = []
    invalid_tokens: list[str] = []
    out_of_range: list[int] = []

    valid_set = {int(year) for year in valid_years} if valid_years else set()

    for token in tokens:
        token_str = token.strip()
        if not token_str:
            continue

        if "-" in token_str:
            start_text, end_text = token_str.split("-", 1)
            try:
                start_year = int(start_text.strip())
                end_year = int(end_text.strip())
            except (TypeError, ValueError):
                invalid_tokens.append(token_str)
                continue

            step = 1 if end_year >= start_year else -1
            for year in range(start_year, end_year + step, step):
                if valid_set and year not in valid_set:
                    out_of_range.append(year)
                else:
                    parsed_years.append(year)
            continue

        try:
            year_int = int(token_str)
        except (TypeError, ValueError):
            invalid_tokens.append(token_str)
            continue

        if valid_set and year_int not in valid_set:
            out_of_range.append(year_int)
        else:
            parsed_years.append(year_int)

    parsed_years = sorted({int(year) for year in parsed_years})
    out_of_range = sorted({int(year) for year in out_of_range if year not in parsed_years})

    return parsed_years, invalid_tokens, out_of_range


def _data_editor_records(value: Any) -> list[dict[str, Any]]:
    if value is None:
        return []

    if hasattr(value, "to_dict"):
        try:
            records = value.to_dict("records")  # type: ignore[call-arg]
        except Exception:
            records = None
        if isinstance(records, list):
            return [dict(entry) for entry in records if isinstance(entry, Mapping)]

    if isinstance(value, Mapping):
        return [dict(value)]

    if isinstance(value, Iterable) and not isinstance(value, (str, bytes)):
        records: list[dict[str, Any]] = []
        for entry in value:
            if isinstance(entry, Mapping):
                records.append(dict(entry))
        if records:
            return records

    return []


def _simulation_years_from_config(config: Mapping[str, Any]) -> list[int]:
    try:
        base_years = _years_from_config(config)
    except Exception:
        base_years = []

    start_raw = config.get("start_year")
    end_raw = config.get("end_year")

    def _to_int(value: Any) -> int | None:
        if value in (None, ""):
            return None
        try:
            return int(value)
        except (TypeError, ValueError):
            return None

    start_year = _to_int(start_raw)
    end_year = _to_int(end_raw)

    years: list[int] = []

    if base_years:
        try:
            years = _select_years(base_years, start_year, end_year)
        except Exception:
            years = [int(year) for year in base_years]
    else:
        if start_year is not None and end_year is not None:
            step = 1 if end_year >= start_year else -1
            years = list(range(start_year, end_year + step, step))
        elif start_year is not None:
            years = [start_year]
        elif end_year is not None:
            years = [end_year]

    return sorted({int(year) for year in years})


def _render_incentives_section(
    container: Any,
    run_config: dict[str, Any],
    frames: FramesType | None,
) -> IncentivesModuleSettings:
    modules = run_config.setdefault("modules", {})
    defaults = modules.get("incentives", {})
    enabled_default = bool(defaults.get("enabled", False))

    incentives_cfg = run_config.get("electricity_incentives")
    production_source: Any | None = None
    investment_source: Any | None = None
    if isinstance(incentives_cfg, Mapping):
        enabled_default = bool(incentives_cfg.get("enabled", enabled_default))
        production_source = incentives_cfg.get("production")
        investment_source = incentives_cfg.get("investment")
    if production_source is None and isinstance(defaults, Mapping):
        production_source = defaults.get("production")
    if investment_source is None and isinstance(defaults, Mapping):
        investment_source = defaults.get("investment")

    def _normalise_config_entries(
        source: Any, *, credit_key: str, limit_key: str
    ) -> list[dict[str, Any]]:
        entries: list[dict[str, Any]] = []
        if isinstance(source, Mapping):
            iterable: Iterable[Any] = [source]
        elif isinstance(source, Iterable) and not isinstance(source, (str, bytes)):
            iterable = source
        else:
            iterable = []
        for entry in iterable:
            if not isinstance(entry, Mapping):
                continue
            tech_id = resolve_technology_key(entry.get("technology"))
            if tech_id is None:
                continue
            try:
                year_int = int(entry.get("year"))
            except (TypeError, ValueError):
                continue
            credit_val = _coerce_optional_float(entry.get(credit_key))
            if credit_val is None:
                continue
            limit_val = _coerce_optional_float(entry.get(limit_key))
            record: dict[str, Any] = {
                "technology": get_technology_label(tech_id),
                "year": year_int,
                credit_key: float(credit_val),
            }
            if limit_val is not None:
                record[limit_key] = float(limit_val)
            entries.append(record)
        entries.sort(key=lambda item: (str(item["technology"]).lower(), int(item["year"])))
        return entries

    existing_production_entries = _normalise_config_entries(
        production_source, credit_key="credit_per_mwh", limit_key="limit_mwh"
    )
    existing_investment_entries = _normalise_config_entries(
        investment_source, credit_key="credit_per_mw", limit_key="limit_mw"
    )

    technology_options: set[str] = {
        get_technology_label(tech_id) for tech_id in sorted(TECH_ID_TO_LABEL or {})
    }
    for entry in (*existing_production_entries, *existing_investment_entries):
        label = str(entry.get("technology", "")).strip()
        if label:
            technology_options.add(label)
    if not technology_options:
        technology_options = {"Coal", "Gas", "Wind", "Solar"}
    technology_labels = sorted(technology_options)

    production_credit_col = "Credit ($/MWh)"
    production_limit_col = "Limit (MWh)"
    investment_credit_col = "Credit ($/MW)"
    investment_limit_col = "Limit (MW)"
    selection_column = "Apply credit"

    def _build_editor_rows(
        entries: list[dict[str, Any]],
        *,
        credit_key: str,
        limit_key: str,
        credit_label: str,
        limit_label: str,
        selection_label: str,
    ) -> list[dict[str, Any]]:
        rows: list[dict[str, Any]] = []
        for entry in entries:
            rows.append(
                {
                    selection_label: True,
                    "Technology": entry["technology"],
                    "Years": str(entry["year"]),
                    credit_label: entry.get(credit_key),
                    limit_label: entry.get(limit_key),
                }
            )
        seen = {str(row.get("Technology")) for row in rows if row.get("Technology")}
        for label in technology_labels:
            if label not in seen:
                rows.append(
                    {
                        selection_label: False,
                        "Technology": label,
                        "Years": "",
                        credit_label: None,
                        limit_label: None,
                    }
                )
        rows.sort(
            key=lambda row: (
                str(row.get("Technology", "")).lower(),
                str(row.get("Years", "")).lower(),
            )
        )
        return rows

    production_rows_default = _build_editor_rows(
        existing_production_entries,
        credit_key="credit_per_mwh",
        limit_key="limit_mwh",
        credit_label=production_credit_col,
        limit_label=production_limit_col,
        selection_label=selection_column,
    )
    investment_rows_default = _build_editor_rows(
        existing_investment_entries,
        credit_key="credit_per_mw",
        limit_key="limit_mw",
        credit_label=investment_credit_col,
        limit_label=investment_limit_col,
        selection_label=selection_column,
    )

    available_years = _simulation_years_from_config(run_config)
    valid_years_set = {int(year) for year in available_years}

    def _rows_to_config_entries(
        rows: list[Mapping[str, Any]],
        *,
        credit_column: str,
        limit_column: str,
        credit_config_key: str,
        limit_config_key: str,
        context_label: str,
        valid_years: set[int],
        selection_column: str | None = None,
    ) -> tuple[list[dict[str, Any]], list[str]]:
        results: dict[tuple[int, int], dict[str, Any]] = {}
        messages: list[str] = []
        for index, row in enumerate(rows, start=1):
            if selection_column and selection_column in row:
                include_row = _coerce_bool_flag(row.get(selection_column), default=False)
                if not include_row:
                    continue
            technology_value = row.get("Technology")
            technology_label = (
                str(technology_value).strip() if technology_value not in (None, "") else ""
            )
            if not technology_label:
                continue
            tech_id = resolve_technology_key(technology_label)
            if tech_id is None:
                messages.append(f'{context_label} row {index}: Unknown technology "{technology_label}".')
                continue
            years_value = row.get("Years")
            years, invalid_tokens, out_of_range = _parse_years_field(
                years_value, valid_years=valid_years
            )
            if invalid_tokens:
                tokens_display = ", ".join(
                    sorted({token.strip() for token in invalid_tokens if token.strip()})
                )
                if tokens_display:
                    messages.append(
                        f"{context_label} row {index}: Unable to parse year value(s): {tokens_display}."
                    )
            if out_of_range:
                years_display = ", ".join(str(year) for year in out_of_range)
                messages.append(
                    f"{context_label} row {index}: Year(s) {years_display} fall outside the selected simulation years."
                )
            if not years:
                years_text = str(years_value).strip() if isinstance(years_value, str) else ""
                credit_candidate = _coerce_optional_float(row.get(credit_column))
                if years_text or credit_candidate is not None:
                    messages.append(f"{context_label} row {index}: Specify one or more valid years.")
                continue
            credit_value = _coerce_optional_float(row.get(credit_column))
            if credit_value is None:
                messages.append(f"{context_label} row {index}: Provide a credit value.")
                continue
            limit_value = _coerce_optional_float(row.get(limit_column))
            label = get_technology_label(tech_id)
            for year in years:
                entry = {
                    "technology": label,
                    "year": int(year),
                    credit_config_key: float(credit_value),
                }
                if limit_value is not None:
                    entry[limit_config_key] = float(limit_value)
                results[(tech_id, int(year))] = entry
        ordered = sorted(
            results.values(),
            key=lambda item: (str(item["technology"]).lower(), int(item["year"])),
        )
        return ordered, messages

    enabled = container.toggle(
        "Enable incentives and credits",
        value=enabled_default,
        key="incentives_enable",
    )

    errors: list[str] = []
    production_entries = existing_production_entries
    investment_entries = existing_investment_entries

    with _sidebar_panel(container, enabled) as panel:
        panel.caption(
            "Specify technology-specific tax credits that feed the electricity capacity and generation modules."
        )
        if available_years:
            years_display = ", ".join(str(year) for year in available_years)
            panel.caption(f"Simulation years: {years_display}")
        panel.caption(
            "Enter comma-separated years or ranges (e.g., 2025, 2030-2032). "
            "Leave blank to exclude a technology."
        )

        panel.markdown("**Production tax credits ($/MWh)**")
        production_editor_value = panel.data_editor(
            production_rows_default,
            disabled=not enabled,
            hide_index=True,
            num_rows="dynamic",
            width="stretch",  # Streamlit >= 1.38: use width instead of use_container_width
            key="incentives_production_editor",
            column_order=[
                selection_column,
                "Technology",
                "Years",
                production_credit_col,
                production_limit_col,
            ],
            column_config={
                selection_column: st.column_config.CheckboxColumn(
                    "Apply credit",
                    help=(
                        "Select to apply production tax credits for this technology. "
                        "Unchecked technologies default to $0 incentives across all years."
                    ),
                    default=False,
                ),
                "Technology": st.column_config.SelectboxColumn(
                    "Technology", options=technology_labels
                ),
                "Years": st.column_config.TextColumn(
                    "Applicable years",
                    help="Comma-separated years or ranges (e.g., 2025, 2030-2032).",
                ),
                production_credit_col: st.column_config.NumberColumn(
                    production_credit_col,
                    format="$%.2f",
                    min_value=0.0,
                    help="Credit value applied per megawatt-hour.",
                ),
                production_limit_col: st.column_config.NumberColumn(
                    production_limit_col,
                    min_value=0.0,
                    help="Optional annual limit on eligible production (MWh).",
                ),
            },
        )

        panel.markdown("**Investment tax credits ($/MW)**")
        investment_editor_value = panel.data_editor(
            investment_rows_default,
            disabled=not enabled,
            hide_index=True,
            num_rows="dynamic",
            width="stretch",  # Streamlit >= 1.38
            key="incentives_investment_editor",
            column_order=[
                selection_column,
                "Technology",
                "Years",
                investment_credit_col,
                investment_limit_col,
            ],
            column_config={
                selection_column: st.column_config.CheckboxColumn(
                    "Apply credit",
                    help=(
                        "Select to apply investment tax credits for this technology. "
                        "Unchecked technologies default to $0 incentives across all years."
                    ),
                    default=False,
                ),
                "Technology": st.column_config.SelectboxColumn(
                    "Technology", options=technology_labels
                ),
                "Years": st.column_config.TextColumn(
                    "Applicable years",
                    help="Comma-separated years or ranges (e.g., 2025, 2030-2032).",
                ),
                investment_credit_col: st.column_config.NumberColumn(
                    investment_credit_col,
                    format="$%.2f",
                    min_value=0.0,
                    help="Credit value applied per megawatt of installed capacity.",
                ),
                investment_limit_col: st.column_config.NumberColumn(
                    investment_limit_col,
                    min_value=0.0,
                    help="Optional annual limit on eligible capacity additions (MW).",
                ),
            },
        )

        validation_messages: list[str] = []
        if enabled:
            production_entries, production_messages = _rows_to_config_entries(
                _data_editor_records(production_editor_value),
                credit_column=production_credit_col,
                limit_column=production_limit_col,
                credit_config_key="credit_per_mwh",
                limit_config_key="limit_mwh",
                context_label="Production tax credit",
                valid_years=valid_years_set,
                selection_column=selection_column,
            )
            investment_entries, investment_messages = _rows_to_config_entries(
                _data_editor_records(investment_editor_value),
                credit_column=investment_credit_col,
                limit_column=investment_limit_col,
                credit_config_key="credit_per_mw",
                limit_config_key="limit_mw",
                context_label="Investment tax credit",
                valid_years=valid_years_set,
                selection_column=selection_column,
            )
            validation_messages.extend(production_messages)
            validation_messages.extend(investment_messages)

        for message in validation_messages:
            panel.error(message)
        errors.extend(validation_messages)

        if enabled:
            if frames is None:
                message = "Incentives require generating unit data."
                panel.error(message)
                errors.append(message)
            else:
                try:
                    units_df = frames.units()
                except Exception as exc:
                    message = f"Unable to access unit data: {exc}"
                    panel.error(message)
                    errors.append(message)
                else:
                    if units_df.empty:
                        message = "Incentives require at least one generating unit."
                        panel.error(message)
                        errors.append(message)

    incentives_record: dict[str, Any] = {"enabled": bool(enabled)}
    if production_entries:
        incentives_record["production"] = copy.deepcopy(production_entries)
    if investment_entries:
        incentives_record["investment"] = copy.deepcopy(investment_entries)

    run_config["electricity_incentives"] = copy.deepcopy(incentives_record)
    modules["incentives"] = copy.deepcopy(incentives_record)

    return IncentivesModuleSettings(
        enabled=bool(enabled),
        production_credits=copy.deepcopy(production_entries),
        investment_credits=copy.deepcopy(investment_entries),
        errors=errors,
    )


# -------------------------
# Outputs UI
# -------------------------
def _render_outputs_section(
    container: Any,
    run_config: dict[str, Any],
    last_result: Mapping[str, Any] | None,
) -> OutputsModuleSettings:
    modules = run_config.setdefault("modules", {})
    defaults = modules.get("outputs", {})
    enabled_default = bool(defaults.get("enabled", True))
    directory_default = str(defaults.get("directory") or run_config.get("output_name") or "outputs")
    show_csv_default = bool(defaults.get("show_csv_downloads", True))

    downloads_root = get_downloads_directory()

    enabled = container.toggle(
        "Enable output management",
        value=enabled_default,
        key="outputs_enable",
    )

    directory_value = directory_default
    show_csv_downloads = show_csv_default
    errors: list[str] = []

    with _sidebar_panel(container, enabled) as panel:
        directory_value = panel.text_input(
            "Output directory name",
            value=directory_default,
            disabled=not enabled,
            key="outputs_directory",
        ).strip()
        show_csv_downloads = panel.checkbox(
            "Show CSV downloads from last run",
            value=show_csv_default,
            disabled=not enabled,
            key="outputs_csv",
        )

        resolved_directory = downloads_root if not directory_value else downloads_root / directory_value
        panel.caption(f"Outputs will be saved to {resolved_directory}")

        if enabled and not directory_value:
            message = "Specify an output directory when the outputs module is enabled."
            panel.error(message)
            errors.append(message)

        csv_files: Mapping[str, Any] | None = None
        if enabled and show_csv_downloads:
            if isinstance(last_result, Mapping):
                csv_files = last_result.get("csv_files")  # type: ignore[assignment]
            if csv_files:
                panel.caption("Download CSV outputs from the most recent run.")
                for filename, content in sorted(csv_files.items()):
                    panel.download_button(
                        label=f"Download {filename}",
                        data=content,
                        file_name=filename,
                        mime="text/csv",
                        key=f"outputs_download_{filename}",
                    )
            else:
                panel.info("No CSV outputs are available yet.")
        elif enabled:
            panel.caption("CSV downloads will be available after the next run.")

    if not directory_value:
        directory_value = directory_default or "outputs"
    if not enabled:
        show_csv_downloads = False

    run_config["output_name"] = directory_value
    resolved_directory = downloads_root if not directory_value else downloads_root / directory_value
    modules["outputs"] = {
        "enabled": bool(enabled),
        "directory": directory_value,
        "show_csv_downloads": bool(show_csv_downloads),
        "resolved_path": str(resolved_directory),  # config serialization
    }

    return OutputsModuleSettings(
        enabled=bool(enabled),
        directory=directory_value,
        resolved_path=resolved_directory,  # keep as Path in memory
        show_csv_downloads=bool(show_csv_downloads),
        errors=errors,
    )


# -------------------------
# Frames + runner helpers
# -------------------------
def _coerce_float(value: Any, default: float = 0.0) -> float:
    try:
        if isinstance(value, str):
            return float(value.strip())
        return float(value)
    except (TypeError, ValueError):
        return float(default)


def _coerce_str(value: Any, default: str = "default") -> str:
    if value in (None, ""):
        return default
    return str(value)


def _coerce_year_set(value: Any, fallback: Iterable[int]) -> set[int]:
    years: set[int] = set()
    if isinstance(value, Iterable) and not isinstance(value, (str, bytes, Mapping)):
        for entry in value:
            try:
                years.add(int(entry))
            except (TypeError, ValueError):
                continue
    elif value not in (None, ""):
        try:
            years.add(int(value))
        except (TypeError, ValueError):
            pass
    if not years:
        years = {int(year) for year in fallback}
    return years


def _coerce_year_value_map(
    entry: Any,
    years: Iterable[int],
    *,
    cast: Callable[[Any], _T],
    default: _T,
) -> dict[int, _T]:
    values: dict[int, _T] = {}

    if isinstance(entry, Mapping):
        iterator = entry.items()
    elif isinstance(entry, Iterable) and not isinstance(entry, (str, bytes)):
        iterator = []
        for item in entry:
            if isinstance(item, Mapping) and "year" in item:
                iterator.append((item.get("year"), item.get("value", item.get("amount"))))
            elif isinstance(item, (list, tuple)) and len(item) == 2:
                iterator.append((item[0], item[1]))
    elif entry is not None:
        try:
            coerced = cast(entry)
        except (TypeError, ValueError):
            coerced = cast(default)
        return {int(year): coerced for year in years}
    else:
        iterator = []

    for year, raw_value in iterator:
        try:
            year_int = int(year)
        except (TypeError, ValueError):
            continue
        try:
            values[year_int] = cast(raw_value)
        except (TypeError, ValueError):
            continue

    result: dict[int, _T] = {}
    for year in years:
        year_int = int(year)
        result[year_int] = values.get(year_int, cast(default))
    return result


def _build_policy_frame(
    config: Mapping[str, Any],
    years: Iterable[int],
    carbon_policy_enabled: bool,
    *,
    ccr1_enabled: bool | None = None,
    ccr2_enabled: bool | None = None,
    control_period_years: int | None = None,
    banking_enabled: bool = True,
) -> pd.DataFrame:
    years_list = sorted(int(year) for year in years)
    if not years_list:
        raise ValueError("No years supplied for policy frame")

    market_cfg = config.get("allowance_market")
    if not isinstance(market_cfg, Mapping):
        market_cfg = {}

    bank_flag = bool(carbon_policy_enabled and banking_enabled)

    resolution_raw = market_cfg.get("resolution", "annual")
    if isinstance(resolution_raw, str):
        resolution = resolution_raw.strip().lower() or "annual"
    else:
        resolution = str(resolution_raw).strip().lower() or "annual"
    if resolution not in {"annual", "daily"}:
        resolution = "annual"

    if carbon_policy_enabled:
        ccr1_flag = _coerce_bool_flag(market_cfg.get("ccr1_enabled"), default=True)
        ccr2_flag = _coerce_bool_flag(market_cfg.get("ccr2_enabled"), default=True)
        if ccr1_enabled is not None:
            ccr1_flag = bool(ccr1_enabled)
        if ccr2_enabled is not None:
            ccr2_flag = bool(ccr2_enabled)

        control_period = control_period_years
        if control_period is None:
            raw_control = market_cfg.get("control_period_years")
            if raw_control not in (None, ""):
                try:
                    control_period = int(raw_control)
                except (TypeError, ValueError):
                    control_period = None
        if control_period is not None and control_period <= 0:
            control_period = None

        cap_map = _coerce_year_value_map(market_cfg.get("cap"), years_list, cast=float, default=0.0)
        floor_map = _coerce_year_value_map(market_cfg.get("floor"), years_list, cast=float, default=0.0)
        ccr1_trigger_map = _coerce_year_value_map(
            market_cfg.get("ccr1_trigger"), years_list, cast=float, default=0.0
        )
        ccr1_qty_map = _coerce_year_value_map(
            market_cfg.get("ccr1_qty"), years_list, cast=float, default=0.0
        )
        ccr2_trigger_map = _coerce_year_value_map(
            market_cfg.get("ccr2_trigger"), years_list, cast=float, default=0.0
        )
        ccr2_qty_map = _coerce_year_value_map(
            market_cfg.get("ccr2_qty"), years_list, cast=float, default=0.0
        )
        cp_id_map = _coerce_year_value_map(
            market_cfg.get("cp_id"), years_list, cast=lambda v: _coerce_str(v, "CP1"), default="CP1"
        )
        bank0 = _coerce_float(market_cfg.get("bank0"), default=0.0)
        surrender_frac = _coerce_float(market_cfg.get("annual_surrender_frac"), default=1.0)
        carry_pct = _coerce_float(market_cfg.get("carry_pct"), default=1.0)
        if not bank_flag:
            bank0 = 0.0
            carry_pct = 0.0
        full_compliance_years = _coerce_year_set(
            market_cfg.get("full_compliance_years"), fallback=[]
        )
        if not full_compliance_years:
            if control_period:
                full_compliance_years = {
                    year
                    for idx, year in enumerate(years_list, start=1)
                    if idx % control_period == 0
                }
            if not full_compliance_years:
                full_compliance_years = {years_list[-1]}
    else:
        cap_map = {year: float(_LARGE_ALLOWANCE_SUPPLY) for year in years_list}
        floor_map = {year: 0.0 for year in years_list}
        ccr1_trigger_map = {year: 0.0 for year in years_list}
        ccr1_qty_map = {year: 0.0 for year in years_list}
        ccr2_trigger_map = {year: 0.0 for year in years_list}
        ccr2_qty_map = {year: 0.0 for year in years_list}
        cp_id_map = {year: "NoPolicy" for year in years_list}
        bank0 = _LARGE_ALLOWANCE_SUPPLY
        surrender_frac = 0.0
        carry_pct = 1.0
        full_compliance_years = set()
        ccr1_flag = False
        ccr2_flag = False
        control_period = None
        bank_flag = False

    records: list[dict[str, Any]] = []
    for year in years_list:
        records.append(
            {
                "year": year,
                "cap_tons": float(cap_map[year]),
                "floor_dollars": float(floor_map[year]),
                "ccr1_trigger": float(ccr1_trigger_map[year]),
                "ccr1_qty": float(ccr1_qty_map[year]),
                "ccr2_trigger": float(ccr2_trigger_map[year]),
                "ccr2_qty": float(ccr2_qty_map[year]),
                "cp_id": str(cp_id_map[year]),
                "full_compliance": year in full_compliance_years,
                "bank0": float(bank0),
                "annual_surrender_frac": float(surrender_frac),
                "carry_pct": float(carry_pct),
                "policy_enabled": bool(carbon_policy_enabled),
                "ccr1_enabled": bool(ccr1_flag),
                "ccr2_enabled": bool(ccr2_flag),
                "control_period_years": control_period,
                "bank_enabled": bool(bank_flag),
                "resolution": "annual" if resolution not in {"annual", "daily"} else resolution,
            }
        )

    return pd.DataFrame(records)


def _default_units() -> pd.DataFrame:
    data = [
        {
            "unit_id": "wind-1",
            "fuel": "wind",
            "region": "default",
            "cap_mw": 50.0,
            "availability": 0.5,
            "hr_mmbtu_per_mwh": 0.0,
            "vom_per_mwh": 0.0,
            "fuel_price_per_mmbtu": 0.0,
            "ef_ton_per_mwh": 0.0,
        },
        {
            "unit_id": "coal-1",
            "fuel": "coal",
            "region": "default",
            "cap_mw": 80.0,
            "availability": 0.9,
            "hr_mmbtu_per_mwh": 9.0,
            "vom_per_mwh": 1.5,
            "fuel_price_per_mmbtu": 1.8,
            "ef_ton_per_mwh": 1.0,
        },
        {
            "unit_id": "gas-1",
            "fuel": "gas",
            "region": "default",
            "cap_mw": 70.0,
            "availability": 0.85,
            "hr_mmbtu_per_mwh": 7.0,
            "vom_per_mwh": 2.0,
            "fuel_price_per_mmbtu": 2.5,
            "ef_ton_per_mwh": 0.45,
        },
    ]
    return pd.DataFrame(data)


def _default_fuels() -> pd.DataFrame:
    return pd.DataFrame(
        [
            {"fuel": "wind", "covered": False},
            {"fuel": "coal", "covered": True},
            {"fuel": "gas", "covered": True},
        ]
    )


def _default_transmission() -> pd.DataFrame:
    return pd.DataFrame(columns=["from_region", "to_region", "limit_mw"])


def _build_default_frames(
    years: Iterable[int],
    *,
    carbon_policy_enabled: bool = True,
    banking_enabled: bool = True,
) -> FramesType:
    frames_cls = FramesType
    demand_records = [
        {"year": int(year), "region": "default", "demand_mwh": float(_DEFAULT_LOAD_MWH)}
        for year in years
    ]
    base_frames = {
        "units": _default_units(),
        "demand": pd.DataFrame(demand_records),
        "fuels": _default_fuels(),
        "transmission": _default_transmission(),
    }
    return frames_cls(
        base_frames,
        carbon_policy_enabled=carbon_policy_enabled,
        banking_enabled=banking_enabled,
    )


def _ensure_years_in_demand(frames: FramesType, years: Iterable[int]) -> FramesType:
    if not years:
        return frames

    demand = frames.demand()
    if demand.empty:
        raise ValueError("Demand frame is empty; cannot infer loads for requested years")

    existing_years = {int(year) for year in demand["year"].unique()}
    target_years = {int(year) for year in years}
    missing = sorted(target_years - existing_years)
    if not missing:
        return frames

    averages = demand.groupby("region")["demand_mwh"].mean()
    new_rows: list[dict[str, Any]] = []
    for year in missing:
        for region, value in averages.items():
            new_rows.append({"year": year, "region": region, "demand_mwh": float(value)})

    demand_updated = pd.concat([demand, pd.DataFrame(new_rows)], ignore_index=True)
    demand_updated = demand_updated.sort_values(["year", "region"]).reset_index(drop=True)
    return frames.with_frame("demand", demand_updated)


def _write_outputs_to_temp(outputs) -> tuple[Path, dict[str, bytes]]:
    temp_dir = Path(tempfile.mkdtemp(prefix="bluesky_gui_"))
    # Expect outputs to expose to_csv(target_dir)
    if hasattr(outputs, "to_csv"):
        outputs.to_csv(temp_dir)
    else:
        raise TypeError("Runner outputs object does not implement to_csv(Path).")
    csv_files: dict[str, bytes] = {}
    for csv_path in temp_dir.glob("*.csv"):
        csv_files[csv_path.name] = csv_path.read_bytes()
    return temp_dir, csv_files


def _read_uploaded_dataframe(uploaded_file: Any | None) -> pd.DataFrame | None:
    if uploaded_file is None:
        return None

    try:
        if hasattr(uploaded_file, "getvalue"):
            raw = uploaded_file.getvalue()
        elif hasattr(uploaded_file, "read"):
            raw = uploaded_file.read()
        else:
            raw = uploaded_file

        buffer: io.BytesIO | io.StringIO
        if isinstance(raw, bytes):
            buffer = io.BytesIO(raw)
        else:
            buffer = io.StringIO(str(raw))

        df = pd.read_csv(buffer)
    except Exception as exc:
        _ensure_streamlit()
        st.error(f"Unable to read CSV: {exc}")
        return None

    if df.empty:
        _ensure_streamlit()
        st.warning("Uploaded CSV is empty.")

    return df


def _validate_frame_override(
    frames_obj: FramesType,
    frame_name: str,
    df: pd.DataFrame,
) -> tuple[FramesType | None, str | None]:
    validator_name = frame_name.lower()
    try:
        candidate = frames_obj.with_frame(frame_name, df)
        validator = getattr(candidate, validator_name, None)
        if callable(validator):
            validator()
        else:
            candidate.frame(frame_name)
        return candidate, None
    except Exception as exc:  # pragma: no cover
        return None, str(exc)


# -------------------------
# Assumptions editor tabs
# -------------------------
def _render_demand_controls(
    frames_obj: FramesType,
    years: Iterable[int],
) -> tuple[FramesType, list[str], list[str]]:  # pragma: no cover - UI helper
    _ensure_streamlit()

    notes: list[str] = []
    errors: list[str] = []
    frames_out = frames_obj

    demand_default = frames_obj.demand()
    if not demand_default.empty:
        st.caption("Current demand assumptions")
        st.dataframe(demand_default, use_container_width=True)
    else:
        st.info("No default demand data found. Provide values via the controls or upload a CSV.")

    manual_df: pd.DataFrame | None = None
    manual_note: str | None = None

    target_years = sorted({int(year) for year in years}) if years else []
    if not target_years and not demand_default.empty:
        target_years = sorted({int(year) for year in demand_default["year"].unique()})
    if not target_years:
        target_years = [2025]

    use_manual = st.checkbox("Create demand profile with controls", value=False, key="demand_manual_toggle")
    if use_manual:
        st.caption("Set a baseline load, per-region multipliers, and annual growth to construct demand.")
        if not demand_default.empty:
            first_year = target_years[0]
            base_year_data = demand_default[demand_default["year"] == first_year]
            default_base = float(base_year_data["demand_mwh"].mean()) if not base_year_data.empty else float(_DEFAULT_LOAD_MWH)
        else:
            default_base = float(_DEFAULT_LOAD_MWH)

        base_value = float(
            st.number_input(
                "Baseline demand for the first year (MWh)",
                min_value=0.0,
                value=max(0.0, default_base),
                step=10_000.0,
                format="%0.0f",
            )
        )
        growth_pct = float(
            st.slider(
                "Annual growth rate (%)",
                min_value=-20.0,
                max_value=20.0,
                value=0.0,
                step=0.25,
                key="demand_growth",
            )
        )

        if not demand_default.empty:
            region_labels = sorted({str(region) for region in demand_default["region"].unique()})
            region_defaults = (
                demand_default[demand_default["year"] == target_years[0]]
                .set_index("region")["demand_mwh"]
                .to_dict()
            )
        else:
            region_labels = ["default"]
            region_defaults = {}

        manual_records: list[dict[str, Any]] = []
        for region in region_labels:
            default_region_value = float(region_defaults.get(region, base_value or _DEFAULT_LOAD_MWH))
            multiplier_default = 1.0
            if base_value > 0.0:
                multiplier_default = default_region_value / base_value
            multiplier_default = float(max(0.1, min(3.0, multiplier_default)))

            multiplier = float(
                st.slider(
                    f"{region} demand multiplier",
                    min_value=0.1,
                    max_value=3.0,
                    value=multiplier_default,
                    step=0.05,
                    key=f"demand_scale_{region}",
                )
            )

            for index, year in enumerate(target_years):
                growth_factor = (1.0 + growth_pct / 100.0) ** index
                demand_val = base_value * multiplier * growth_factor
                manual_records.append(
                    {
                        "year": int(year),
                        "region": region,
                        "demand_mwh": float(demand_val),
                    }
                )

        manual_df = pd.DataFrame(manual_records)
        manual_note = (
            f"Demand constructed from GUI controls with baseline {base_value:,.0f} MWh, "
            f"growth {growth_pct:0.2f}% across {len(region_labels)} region(s) "
            f"and {len(target_years)} year(s)."
        )

    uploaded = st.file_uploader("Upload demand CSV", type="csv", key="demand_csv")
    if uploaded is not None:
        upload_df = _read_uploaded_dataframe(uploaded)
        if upload_df is not None:
            if manual_df is not None:
                st.info("Uploaded demand CSV overrides manual adjustments.")
                manual_df = None
                manual_note = None
            candidate, error = _validate_frame_override(frames_out, "demand", upload_df)
            if candidate is None:
                message = f"Demand CSV invalid: {error}"
                st.error(message)
                errors.append(message)
            else:
                frames_out = candidate
                notes.append(f"Demand table loaded from {uploaded.name} ({len(upload_df)} row(s)).")

    if manual_df is not None:
        candidate, error = _validate_frame_override(frames_out, "demand", manual_df)
        if candidate is None:
            message = f"Demand override invalid: {error}"
            st.error(message)
            errors.append(message)
        else:
            frames_out = candidate
            if manual_note:
                notes.append(manual_note)

    return frames_out, notes, errors


def _render_units_controls(frames_obj: FramesType) -> tuple[FramesType, list[str], list[str]]:  # pragma: no cover - UI helper
    _ensure_streamlit()

    notes: list[str] = []
    errors: list[str] = []
    frames_out = frames_obj

    units_default = frames_obj.units()
    if not units_default.empty:
        st.caption("Current generating units")
        st.dataframe(units_default, use_container_width=True)
    else:
        st.info("No generating units are defined. Upload a CSV to provide unit characteristics.")

    manual_df: pd.DataFrame | None = None
    manual_note: str | None = None
    edit_inline = st.checkbox("Edit units inline", value=False, key="units_manual_toggle")
    if edit_inline and not units_default.empty:
        st.caption("Adjust unit properties with the controls below.")
        manual_records: list[dict[str, Any]] = []
        for index, row in units_default.iterrows():
            unit_label = str(row["unit_id"])
            st.markdown(f"**{unit_label}**")
            col_meta = st.columns(3)
            with col_meta[0]:
                unit_id = st.text_input(
                    "Unit ID",
                    value=unit_label,
                    key=f"units_unit_id_{index}",
                ).strip() or unit_label
            with col_meta[1]:
                region = st.text_input(
                    "Region",
                    value=str(row["region"]),
                    key=f"units_region_{index}",
                ).strip() or str(row["region"])
            with col_meta[2]:
                fuel = st.text_input(
                    "Fuel",
                    value=str(row["fuel"]),
                    key=f"units_fuel_{index}",
                ).strip() or str(row["fuel"])

            col_perf = st.columns(3)
            with col_perf[0]:
                cap_mw = st.number_input(
                    "Capacity (MW)",
                    min_value=0.0,
                    value=float(row["cap_mw"]),
                    step=1.0,
                    key=f"units_cap_{index}",
                )
            with col_perf[1]:
                availability = st.slider(
                    "Availability",
                    min_value=0.0,
                    max_value=1.0,
                    value=float(row["availability"]),
                    step=0.01,
                    key=f"units_availability_{index}",
                )
            with col_perf[2]:
                heat_rate = st.number_input(
                    "Heat rate (MMBtu/MWh)",
                    min_value=0.0,
                    value=float(row["hr_mmbtu_per_mwh"]),
                    step=0.1,
                    key=f"units_heat_rate_{index}",
                )

            col_cost = st.columns(3)
            with col_cost[0]:
                vom = st.number_input(
                    "VOM ($/MWh)",
                    min_value=0.0,
                    value=float(row["vom_per_mwh"]),
                    step=0.1,
                    key=f"units_vom_{index}",
                )
            with col_cost[1]:
                fuel_price = st.number_input(
                    "Fuel price ($/MMBtu)",
                    min_value=0.0,
                    value=float(row["fuel_price_per_mmbtu"]),
                    step=0.1,
                    key=f"units_fuel_price_{index}",
                )
            with col_cost[2]:
                emission_factor = st.number_input(
                    "Emission factor (ton/MWh)",
                    min_value=0.0,
                    value=float(row["ef_ton_per_mwh"]),
                    step=0.01,
                    key=f"units_ef_{index}",
                )

            manual_records.append(
                {
                    "unit_id": unit_id,
                    "region": region,
                    "fuel": fuel,
                    "cap_mw": float(cap_mw),
                    "availability": float(availability),
                    "hr_mmbtu_per_mwh": float(heat_rate),
                    "vom_per_mwh": float(vom),
                    "fuel_price_per_mmbtu": float(fuel_price),
                    "ef_ton_per_mwh": float(emission_factor),
                }
            )

        manual_df = pd.DataFrame(manual_records)
        manual_note = f"Units modified via GUI controls ({len(manual_records)} unit(s))."
    elif edit_inline:
        st.info("Upload a units CSV to edit inline.")

    uploaded = st.file_uploader("Upload units CSV", type="csv", key="units_csv")
    if uploaded is not None:
        upload_df = _read_uploaded_dataframe(uploaded)
        if upload_df is not None:
            if manual_df is not None:
                st.info("Uploaded units CSV overrides inline edits.")
                manual_df = None
                manual_note = None
            candidate, error = _validate_frame_override(frames_out, "units", upload_df)
            if candidate is None:
                message = f"Units CSV invalid: {error}"
                st.error(message)
                errors.append(message)
            else:
                frames_out = candidate
                notes.append(f"Units loaded from {uploaded.name} ({len(upload_df)} row(s)).")

    if manual_df is not None:
        candidate, error = _validate_frame_override(frames_out, "units", manual_df)
        if candidate is None:
            message = f"Units override invalid: {error}"
            st.error(message)
            errors.append(message)
        else:
            frames_out = candidate
            if manual_note:
                notes.append(manual_note)

    return frames_out, notes, errors


def _render_fuels_controls(frames_obj: FramesType) -> tuple[FramesType, list[str], list[str]]:  # pragma: no cover - UI helper
    _ensure_streamlit()

    notes: list[str] = []
    errors: list[str] = []
    frames_out = frames_obj

    fuels_default = frames_obj.fuels()
    if not fuels_default.empty:
        st.caption("Current fuel coverage")
        st.dataframe(fuels_default, use_container_width=True)
    else:
        st.info("No fuel data available. Upload a CSV to specify fuel coverage.")

    manual_df: pd.DataFrame | None = None
    manual_note: str | None = None
    edit_inline = st.checkbox("Edit fuel coverage inline", value=False, key="fuels_manual_toggle")
    if edit_inline and not fuels_default.empty:
        st.caption("Toggle coverage and update emission factors as needed.")
        manual_records: list[dict[str, Any]] = []
        has_emission_column = "co2_ton_per_mmbtu" in fuels_default.columns
        for index, row in fuels_default.iterrows():
            fuel_label = str(row["fuel"])
            col_line = st.columns(3 if has_emission_column else 2)
            with col_line[0]:
                fuel_name = st.text_input(
                    "Fuel",
                    value=fuel_label,
                    key=f"fuels_name_{index}",
                ).strip() or fuel_label
            with col_line[1]:
                covered = st.checkbox(
                    "Covered",
                    value=bool(row["covered"]),
                    key=f"fuels_covered_{index}",
                )
            emission_value: float | None = None
            if has_emission_column:
                with col_line[2]:
                    emission_value = float(
                        st.number_input(
                            "CO₂ tons/MMBtu",
                            min_value=0.0,
                            value=float(row.get("co2_ton_per_mmbtu", 0.0)),
                            step=0.01,
                            key=f"fuels_emission_{index}",
                        )
                    )

            record: dict[str, Any] = {"fuel": fuel_name, "covered": bool(covered)}
            if has_emission_column:
                record["co2_ton_per_mmbtu"] = float(emission_value or 0.0)
            manual_records.append(record)

        manual_df = pd.DataFrame(manual_records)
        manual_note = f"Fuel coverage edited inline ({len(manual_records)} fuel(s))."
    elif edit_inline:
        st.info("Upload a fuels CSV to edit inline.")

    uploaded = st.file_uploader("Upload fuels CSV", type="csv", key="fuels_csv")
    if uploaded is not None:
        upload_df = _read_uploaded_dataframe(uploaded)
        if upload_df is not None:
            if manual_df is not None:
                st.info("Uploaded fuels CSV overrides inline edits.")
                manual_df = None
                manual_note = None
            candidate, error = _validate_frame_override(frames_out, "fuels", upload_df)
            if candidate is None:
                message = f"Fuels CSV invalid: {error}"
                st.error(message)
                errors.append(message)
            else:
                frames_out = candidate
                notes.append(f"Fuels loaded from {uploaded.name} ({len(upload_df)} row(s)).")

    if manual_df is not None:
        candidate, error = _validate_frame_override(frames_out, "fuels", manual_df)
        if candidate is None:
            message = f"Fuels override invalid: {error}"
            st.error(message)
            errors.append(message)
        else:
            frames_out = candidate
            if manual_note:
                notes.append(manual_note)

    return frames_out, notes, errors


def _render_transmission_controls(
    frames_obj: FramesType,
) -> tuple[FramesType, list[str], list[str]]:  # pragma: no cover - UI helper
    _ensure_streamlit()

    notes: list[str] = []
    errors: list[str] = []
    frames_out = frames_obj

    transmission_default = frames_obj.transmission()
    if not transmission_default.empty:
        st.caption("Current transmission limits")
        st.dataframe(transmission_default, use_container_width=True)
    else:
        st.info("No transmission limits specified. Add entries below or upload a CSV.")

    manual_df: pd.DataFrame | None = None
    manual_note: str | None = None
    edit_inline = st.checkbox("Edit transmission limits inline", value=False, key="transmission_manual_toggle")
    if edit_inline:
        editable = transmission_default.copy()
        if editable.empty:
            editable = pd.DataFrame(columns=["from_region", "to_region", "limit_mw"])
        st.caption("Use the table to add or modify directional flow limits (MW).")
        edited = st.data_editor(
            editable,
            num_rows="dynamic",
            width="stretch",
            key="transmission_editor",
        )
        manual_df = (edited.copy() if isinstance(edited, pd.DataFrame) else pd.DataFrame(edited)).dropna(how="all")
        manual_df = manual_df.reindex(columns=["from_region", "to_region", "limit_mw"])
        manual_note = f"Transmission table edited inline ({len(manual_df)} record(s))."

    uploaded = st.file_uploader("Upload transmission CSV", type="csv", key="transmission_csv")
    if uploaded is not None:
        upload_df = _read_uploaded_dataframe(uploaded)
        if upload_df is not None:
            if manual_df is not None:
                st.info("Uploaded transmission CSV overrides inline edits.")
                manual_df = None
                manual_note = None
            candidate, error = _validate_frame_override(frames_out, "transmission", upload_df)
            if candidate is None:
                message = f"Transmission CSV invalid: {error}"
                st.error(message)
                errors.append(message)
            else:
                frames_out = candidate
                notes.append(
                    f"Transmission limits loaded from {uploaded.name} ({len(upload_df)} row(s))."
                )

    if manual_df is not None:
        candidate, error = _validate_frame_override(frames_out, "transmission", manual_df)
        if candidate is None:
            message = f"Transmission override invalid: {error}"
            st.error(message)
            errors.append(message)
        else:
            frames_out = candidate
            if manual_note:
                notes.append(manual_note)

    return frames_out, notes, errors


# -------------------------
# Runner
# -------------------------
def run_policy_simulation(
    config_source: Any | None,
    *,
    start_year: int | None = None,
    end_year: int | None = None,
    carbon_policy_enabled: bool = True,
    enable_floor: bool = True,
    enable_ccr: bool = True,
    ccr1_enabled: bool = True,
    ccr2_enabled: bool = True,
    allowance_banking_enabled: bool = True,
    control_period_years: int | None = None,
    carbon_price_enabled: bool | None = None,
    carbon_price_value: float | None = None,
    carbon_price_schedule: Mapping[int, float] | Mapping[str, Any] | None = None,
    dispatch_use_network: bool = False,
    module_config: Mapping[str, Any] | None = None,
    frames: FramesType | Mapping[str, pd.DataFrame] | None = None,
    assumption_notes: Iterable[str] | None = None,
    progress_cb: Callable[[str, Mapping[str, object]], None] | None = None,
) -> dict[str, Any]:
    try:
        config = _load_config_data(config_source)
    except Exception as exc:  # pragma: no cover
        return {"error": f"Unable to load configuration: {exc}"}

<<<<<<< HEAD
    config.setdefault('modules', {})

    try:
        base_years = _years_from_config(config)
        years = _select_years(base_years, start_year, end_year)
    except Exception as exc:
        return {'error': f'Invalid year selection: {exc}'}

    merged_modules = _merge_module_dicts(config.get('modules'), module_config)

    carbon_policy_cfg = CarbonPolicyConfig.from_mapping(
        merged_modules.get('carbon_policy'),
        enabled=carbon_policy_enabled,
        enable_floor=enable_floor,
        enable_ccr=enable_ccr,
        ccr1_enabled=ccr1_enabled,
        ccr2_enabled=ccr2_enabled,
        allowance_banking_enabled=allowance_banking_enabled,
        control_period_years=control_period_years,
    )

    price_cfg = CarbonPriceConfig.from_mapping(
        merged_modules.get('carbon_price'),
        enabled=carbon_price_enabled,
        value=carbon_price_value,
        schedule=carbon_price_schedule,
        years=years,
    )

    if price_cfg.active:
        carbon_policy_cfg.disable_for_price()

    carbon_policy_enabled = carbon_policy_cfg.enabled
    enable_floor = carbon_policy_cfg.enable_floor
    enable_ccr = carbon_policy_cfg.enable_ccr
    ccr1_enabled = carbon_policy_cfg.ccr1_enabled
    ccr2_enabled = carbon_policy_cfg.ccr2_enabled
    allowance_banking_enabled = carbon_policy_cfg.allowance_banking_enabled
    control_period_years = carbon_policy_cfg.control_period_years

    price_value = float(price_cfg.price_per_ton)
    schedule_map = dict(price_cfg.schedule)
    price_active = price_cfg.active

    merged_modules['carbon_policy'] = carbon_policy_cfg.as_dict()
    merged_modules['carbon_price'] = price_cfg.as_dict()

    dispatch_record = merged_modules.setdefault('electricity_dispatch', {})
    dispatch_enabled = bool(dispatch_record.get('enabled')) or bool(dispatch_use_network)
    dispatch_record['enabled'] = dispatch_enabled
    dispatch_record['use_network'] = bool(dispatch_use_network)
    current_mode = str(dispatch_record.get('mode', 'network' if dispatch_use_network else 'single')).lower()
    dispatch_record['mode'] = 'network' if dispatch_use_network else (
        'network' if current_mode == 'network' else 'single'
    )

    frames_cls = FramesType
    try:
        runner = _ensure_engine_runner()
    except ModuleNotFoundError as exc:
        return {'error': str(exc)}

    try:
        frames_obj = (
            frames_cls.coerce(
                frames,
                carbon_policy_enabled=carbon_policy_enabled,
                banking_enabled=allowance_banking_enabled,
            )
            if frames is not None
            else _build_default_frames(
                years,
                carbon_policy_enabled=carbon_policy_enabled,
                banking_enabled=allowance_banking_enabled,
            )
        )
        frames_obj = _ensure_years_in_demand(frames_obj, years)
        policy_frame = _build_policy_frame(
            config,
            years,
            carbon_policy_enabled,
            ccr1_enabled=ccr1_enabled,
            ccr2_enabled=ccr2_enabled,
            control_period_years=control_period_years,
            banking_enabled=allowance_banking_enabled,
        )
        frames_obj = frames_obj.with_frame('policy', policy_frame)

        outputs = runner(
            frames_obj,
            years=years,
            price_initial=0.0,
            enable_floor=bool(enable_floor),
            enable_ccr=bool(enable_ccr),
            use_network=bool(dispatch_use_network),
            carbon_price_schedule=schedule_map if price_active else None,
            progress_cb=progress_cb,
        )
        temp_dir, csv_files = _write_outputs_to_temp(outputs)

        overrides = [str(note) for note in assumption_notes] if assumption_notes else []

        config['modules'] = copy.deepcopy(merged_modules)

        result = {
            'annual': outputs.annual.copy(),
            'emissions_by_region': outputs.emissions_by_region.copy(),
            'price_by_region': outputs.price_by_region.copy(),
            'flows': outputs.flows.copy(),
            'csv_files': csv_files,
            'temp_dir': temp_dir,
            'years': years,
            'documentation': {'assumption_overrides': overrides},
            'module_config': copy.deepcopy(merged_modules),
            'run_config': copy.deepcopy(config),
        }
        return result
    except Exception as exc:  # pragma: no cover - defensive path
        LOGGER.exception('Policy simulation failed')
        return {'error': str(exc)}


def _cleanup_session_temp_dirs() -> None:
    _ensure_streamlit()
    temp_dirs = st.session_state.get('temp_dirs', [])
    for path_str in temp_dirs:
        try:
            shutil.rmtree(path_str, ignore_errors=True)
        except Exception:  # pragma: no cover - best effort cleanup
            continue
    st.session_state['temp_dirs'] = []


def _build_run_summary(settings: Mapping[str, Any], *, config_label: str) -> list[tuple[str, str]]:
    """Return human-readable configuration details for confirmation dialogs."""

    def _as_int(value: Any) -> int | None:
        if value is None:
            return None
        try:
            return int(value)
        except (TypeError, ValueError):
            return None

    def _bool_label(value: bool) -> str:
        return 'Yes' if value else 'No'

    start_year = _as_int(settings.get('start_year'))
    end_year = _as_int(settings.get('end_year'))

    if start_year is None and end_year is None:
        year_display = 'Not specified'
    else:
        if start_year is None:
            start_year = end_year
        if end_year is None:
            end_year = start_year
        if start_year == end_year:
            year_display = f'{start_year}'
        else:
            year_display = f'{start_year} – {end_year}'

    modules = _merge_module_dicts(settings.get('module_config'))

    carbon_policy_cfg = CarbonPolicyConfig.from_mapping(
        modules.get('carbon_policy'),
        enabled=settings.get('carbon_policy_enabled'),
        enable_floor=settings.get('enable_floor'),
        enable_ccr=settings.get('enable_ccr'),
        ccr1_enabled=settings.get('ccr1_enabled'),
        ccr2_enabled=settings.get('ccr2_enabled'),
        allowance_banking_enabled=settings.get('allowance_banking_enabled'),
        control_period_years=settings.get('control_period_years'),
    )

    price_cfg = CarbonPriceConfig.from_mapping(
        modules.get('carbon_price'),
        enabled=settings.get('carbon_price_enabled'),
        value=settings.get('carbon_price_value'),
        schedule=settings.get('carbon_price_schedule'),
    )

    if price_cfg.active:
        carbon_policy_cfg.disable_for_price()

    carbon_enabled = carbon_policy_cfg.enabled
    enable_floor = carbon_policy_cfg.enable_floor
    enable_ccr = carbon_policy_cfg.enable_ccr
    ccr1_enabled = carbon_policy_cfg.ccr1_enabled
    ccr2_enabled = carbon_policy_cfg.ccr2_enabled
    banking_enabled = carbon_policy_cfg.allowance_banking_enabled
    control_period = carbon_policy_cfg.control_period_years

    price_enabled = price_cfg.enabled
    price_value = float(price_cfg.price_per_ton)
    price_schedule = dict(price_cfg.schedule)

    dispatch_cfg = modules.get('electricity_dispatch')
    incentives_cfg = modules.get('incentives')
    outputs_cfg = modules.get('outputs')
    if not carbon_enabled:
        control_display = 'Not applicable'
    elif control_period is None:
        control_display = 'Automatic'
    else:
        control_display = str(control_period)

    summary: list[tuple[str, str]] = [
        ('Configuration', config_label),
        ('Simulation years', year_display),
        ('Carbon cap enabled', _bool_label(carbon_enabled)),
        ('Minimum reserve price', _bool_label(enable_floor)),
        ('CCR enabled', _bool_label(enable_ccr)),
        ('CCR tranche 1', _bool_label(ccr1_enabled)),
        ('CCR tranche 2', _bool_label(ccr2_enabled)),
        ('Allowance banking enabled', _bool_label(banking_enabled)),
        ('Control period length', control_display),
        ('Carbon price enabled', _bool_label(price_enabled)),
    ]

    if price_enabled:
        if price_schedule:
            schedule_display = ', '.join(
                f"{year}: {value:,.2f}" for year, value in sorted(price_schedule.items())
            )
            summary.append(('Carbon price schedule ($/ton)', schedule_display))
        else:
            summary.append(('Carbon price ($/ton)', f"{price_value:,.2f}"))

    dispatch_enabled = False
    dispatch_network = bool(settings.get('dispatch_use_network', False))
    dispatch_mode_label = 'Single region'
    capacity_expansion = False
    reserve_margins = False
    if isinstance(dispatch_cfg, Mapping):
        dispatch_enabled = bool(dispatch_cfg.get('enabled', dispatch_enabled))
        dispatch_network = bool(dispatch_cfg.get('use_network', dispatch_network))
        dispatch_mode = str(dispatch_cfg.get('mode', 'network' if dispatch_network else 'single')).lower()
        dispatch_mode_label = 'Networked' if dispatch_network or dispatch_mode == 'network' else 'Single region'
        capacity_expansion = bool(dispatch_cfg.get('capacity_expansion', capacity_expansion))
        reserve_margins = bool(dispatch_cfg.get('reserve_margins', reserve_margins))

    summary.append(('Electricity dispatch module', _bool_label(dispatch_enabled)))
    if dispatch_enabled or dispatch_network:
        summary.append(('Dispatch mode', dispatch_mode_label))
        summary.append(('Capacity expansion', _bool_label(capacity_expansion)))
        summary.append(('Reserve margins', _bool_label(reserve_margins)))

    incentives_enabled = False
    production_entries: list[Mapping[str, Any]] = []
    investment_entries: list[Mapping[str, Any]] = []
    if isinstance(incentives_cfg, Mapping):
        incentives_enabled = bool(incentives_cfg.get('enabled', incentives_enabled))

        def _extract_entries(raw: Any) -> list[Mapping[str, Any]]:
            if isinstance(raw, Mapping):
                candidates = [raw]
            elif isinstance(raw, Iterable) and not isinstance(raw, (str, bytes)):
                candidates = [entry for entry in raw if isinstance(entry, Mapping)]
            else:
                candidates = []
            normalised: list[Mapping[str, Any]] = []
            for entry in candidates:
                tech_label = str(entry.get('technology', '')).strip()
                try:
                    year_val = int(entry.get('year'))
                except (TypeError, ValueError):
                    continue
                record: dict[str, Any] = {'technology': tech_label, 'year': year_val}
                normalised.append(record)
            return normalised

        production_entries = _extract_entries(incentives_cfg.get('production'))
        investment_entries = _extract_entries(incentives_cfg.get('investment'))

    summary.append(('Incentives module', _bool_label(incentives_enabled)))
    if incentives_enabled:
        summary.append(('Production tax credit entries', str(len(production_entries))))
        if production_entries:
            ptc_technologies = sorted(
                {
                    str(entry.get('technology')).strip()
                    for entry in production_entries
                    if str(entry.get('technology')).strip()
                }
            )
            if ptc_technologies:
                summary.append(('PTC technologies', ', '.join(ptc_technologies)))
        summary.append(('Investment tax credit entries', str(len(investment_entries))))
        if investment_entries:
            itc_technologies = sorted(
                {
                    str(entry.get('technology')).strip()
                    for entry in investment_entries
                    if str(entry.get('technology')).strip()
                }
            )
            if itc_technologies:
                summary.append(('ITC technologies', ', '.join(itc_technologies)))

    outputs_enabled = True
    output_directory = settings.get('output_name', 'outputs')
    show_sidebar_downloads = False
    resolved_output_path: Path | None = None
    if isinstance(outputs_cfg, Mapping):
        outputs_enabled = bool(outputs_cfg.get('enabled', outputs_enabled))
        output_directory = outputs_cfg.get('directory', output_directory)
        show_sidebar_downloads = bool(outputs_cfg.get('show_csv_downloads', show_sidebar_downloads))
        resolved_entry = outputs_cfg.get('resolved_path')
        if isinstance(resolved_entry, str):
            resolved_output_path = Path(resolved_entry)

    if resolved_output_path is None:
        downloads_root = get_downloads_directory()
        resolved_output_path = downloads_root if not output_directory else downloads_root / str(output_directory)

    summary.append(('Outputs module', _bool_label(outputs_enabled)))
    summary.append(('Output directory', str(resolved_output_path)))
    if outputs_enabled:
        summary.append(('Sidebar CSV downloads', _bool_label(show_sidebar_downloads)))

    return summary


=======
    modules_section = config.setdefault("modules", {})
    merged_modules: dict[str, dict[str, Any]] = {}
    if isinstance(modules_section, Mapping):
        for name, settings in modules_section.items():
            if isinstance(settings, Mapping):
                merged_modules[str(name)] = dict(settings)

    if isinstance(module_config, Mapping):
        for name, settings in module_config.items():
            if isinstance(settings, Mapping):
                merged_modules[str(name)] = dict(settings)
            else:
                merged_modules[str(name)] = {"value": settings}

    carbon_record = merged_modules.setdefault("carbon_policy", {})
    carbon_record.update(
        {
            "enabled": bool(carbon_policy_enabled),
            "enable_floor": bool(enable_floor),
            "enable_ccr": bool(enable_ccr),
            "ccr1_enabled": bool(ccr1_enabled) if enable_ccr else False,
            "ccr2_enabled": bool(ccr2_enabled) if enable_ccr else False,
            "allowance_banking_enabled": bool(allowance_banking_enabled),
            "control_period_years": control_period_years,
        }
    )

>>>>>>> 424af64e
def _extract_result_frame(
    result: Mapping[str, Any],
    key: str,
    *,
    csv_name: str | None = None,
) -> pd.DataFrame | None:
    """Return a DataFrame from `result` or load it from cached CSV bytes."""
    frame = result.get(key)
    if isinstance(frame, pd.DataFrame):
        return frame

    csv_files = result.get('csv_files')
    if isinstance(csv_files, Mapping):
        filename = csv_name or f'{key}.csv'
        raw = csv_files.get(filename)
        if isinstance(raw, (bytes, bytearray)):
            try:
                return pd.read_csv(io.BytesIO(raw))
            except Exception:  # pragma: no cover - defensive guard
                return None
    return None


def _render_technology_section(
    frame: pd.DataFrame | None,
    *,
    section_title: str,
    candidate_columns: list[tuple[str, str]],
) -> None:
    """Render charts summarising technology-level output data."""
    _ensure_streamlit()
    st.subheader(section_title)

    if frame is None or frame.empty:
        st.caption(f'{section_title} data not available for this run.')
        return

    if 'technology' not in frame.columns:
        st.caption('Technology detail unavailable; displaying raw data instead.')
        st.dataframe(frame, use_container_width=True)
        return

    value_col: str | None = None
    value_label = ''
    for column, label in candidate_columns:
        if column in frame.columns:
            value_col = column
            value_label = label
            break

    if value_col is None:
        numeric_cols = frame.select_dtypes(include='number').columns.tolist()
        if numeric_cols:
            value_col = numeric_cols[0]
            value_label = numeric_cols[0]
        else:
            st.caption('No numeric values available to chart; showing raw data.')
            st.dataframe(frame, use_container_width=True)
            return

    display_frame = frame.copy()
    if 'year' in display_frame.columns:
        display_frame['year'] = pd.to_numeric(display_frame['year'], errors='coerce')
        display_frame = display_frame.dropna(subset=['year'])

    if display_frame.empty:
        st.caption('No valid year entries available; showing raw data.')
        st.dataframe(frame, use_container_width=True)
        return

    display_frame = display_frame.sort_values(['year', 'technology'])
    pivot = display_frame.pivot_table(
        index='year',
        columns='technology',
        values=value_col,
        aggfunc='sum',
    )

    if pivot.empty:
        st.caption('No data available to chart; showing raw data.')
        st.dataframe(frame, use_container_width=True)
        return

    st.line_chart(pivot)

    latest_year = pivot.index.max()
    latest_totals = pivot.loc[latest_year].fillna(0.0)
    latest_df = latest_totals.to_frame(name=value_label)
    latest_df.index.name = 'technology'
    st.caption(f'Latest year visualised: {latest_year}')
    st.bar_chart(latest_df)


def _render_results(result: Mapping[str, Any]) -> None:
    """Render charts and tables summarising the latest run results."""
    _ensure_streamlit()

    if 'error' in result:
        st.error(result['error'])
        return

    annual = result.get('annual')
    if not isinstance(annual, pd.DataFrame):
        annual = pd.DataFrame()

    emissions_df = result.get('emissions_by_region')
    if not isinstance(emissions_df, pd.DataFrame):
        emissions_df = pd.DataFrame()

    price_df = result.get('price_by_region')
    if not isinstance(price_df, pd.DataFrame):
        price_df = pd.DataFrame()

    st.caption('Visualisations reflect the most recent model run.')

    # --- Annual results ---
    st.subheader('Allowance market results')
    if not annual.empty:
        display_annual = annual.copy()
        if 'year' in display_annual.columns:
            display_annual['year'] = pd.to_numeric(display_annual['year'], errors='coerce')
            display_annual = display_annual.dropna(subset=['year'])
            display_annual = display_annual.sort_values('year')
            chart_data = display_annual.set_index('year')
        else:
            chart_data = display_annual

        metric_columns: list[tuple[str, str]] = [
            ('p_co2', 'Allowance price ($/ton)'),
            ('emissions_tons', 'Total emissions (tons)'),
            ('bank', 'Bank balance (tons)'),
        ]
        cols = st.columns(len(metric_columns))
        for column_container, (column_name, label) in zip(cols, metric_columns):
            with column_container:
                if column_name in chart_data.columns:
                    st.markdown(f'**{label}**')
                    st.line_chart(chart_data[[column_name]])
                    st.bar_chart(chart_data[[column_name]])
                else:
                    st.caption(f'{label} unavailable for this run.')

        st.markdown('---')
        st.dataframe(display_annual, use_container_width=True)
    else:
        st.info('No annual results to display.')

    # --- Regional emissions ---
    st.subheader('Emissions by region')
    if not emissions_df.empty:
        display_emissions = emissions_df.copy()
        display_emissions['year'] = pd.to_numeric(display_emissions['year'], errors='coerce')
        display_emissions = display_emissions.dropna(subset=['year'])

        if 'region' in display_emissions.columns:
            emissions_pivot = display_emissions.pivot_table(
                index='year',
                columns='region',
                values='emissions_tons',
                aggfunc='sum',
            ).sort_index()
            st.line_chart(emissions_pivot)

            if not emissions_pivot.empty:
                latest_year = emissions_pivot.index.max()
                latest_totals = emissions_pivot.loc[latest_year].fillna(0.0)
                latest_df = latest_totals.to_frame(name='emissions_tons')
                latest_df.index.name = 'region'
                st.caption(f'Latest year visualised: {latest_year}')
                st.bar_chart(latest_df)
        else:
            st.caption('Regional emissions data unavailable; showing raw table below.')
            st.dataframe(display_emissions, use_container_width=True)
    else:
        st.caption('No regional emissions data available for this run.')

    # --- Regional prices ---
    st.subheader('Energy prices by region')
    if not price_df.empty:
        display_price = price_df.copy()
        display_price['year'] = pd.to_numeric(display_price['year'], errors='coerce')
        display_price = display_price.dropna(subset=['year'])

        if 'region' in display_price.columns:
            price_pivot = display_price.pivot_table(
                index='year',
                columns='region',
                values='price',
                aggfunc='mean',
            ).sort_index()
            st.line_chart(price_pivot)

            if not price_pivot.empty:
                latest_year = price_pivot.index.max()
                latest_totals = price_pivot.loc[latest_year].fillna(0.0)
                latest_df = latest_totals.to_frame(name='price')
                latest_df.index.name = 'region'
                st.caption(f'Latest year visualised: {latest_year}')
                st.bar_chart(latest_df)
        else:
            st.caption('Regional price data unavailable; showing raw table below.')
            st.dataframe(display_price, use_container_width=True)
    else:
        st.caption('No regional price data available for this run.')

    # --- Technology sections ---
    capacity_df = _extract_result_frame(result, 'capacity_by_technology')
    _render_technology_section(
        capacity_df,
        section_title='Capacity by technology',
        candidate_columns=[
            ('capacity_mw', 'Capacity (MW)'),
            ('capacity', 'Capacity'),
            ('value', 'Capacity'),
        ],
    )

    generation_df = _extract_result_frame(result, 'generation_by_technology')
    _render_technology_section(
        generation_df,
        section_title='Generation by technology',
        candidate_columns=[
            ('generation_mwh', 'Generation (MWh)'),
            ('generation', 'Generation'),
            ('value', 'Generation'),
        ],
    )

    # --- Assumption overrides ---
    documentation = result.get('documentation')
    overrides: list[str] = []
    if isinstance(documentation, Mapping):
        overrides = [str(entry) for entry in documentation.get('assumption_overrides', [])]

    st.subheader('Assumption overrides')
    if overrides:
        for note in overrides:
            st.markdown(f'- {note}')
    else:
        st.caption('No assumption overrides were applied in this run.')

    # --- Downloads ---
    st.subheader('Download outputs')
    csv_files = result.get('csv_files')
    if isinstance(csv_files, Mapping) and csv_files:
        for filename, content in sorted(csv_files.items()):
            st.download_button(
                label=f'Download {filename}',
                data=content,
                file_name=filename,
                mime='text/csv',
            )
    else:
        st.caption('No CSV outputs are available for download.')

    temp_dir = result.get('temp_dir')
    if temp_dir:
        st.caption(f'Temporary files saved to {temp_dir}')


def _render_outputs_panel(last_result: Mapping[str, Any] | None) -> None:
    """Render the main outputs panel with charts for the latest run."""
    _ensure_streamlit()
    if not isinstance(last_result, Mapping) or not last_result:
        st.caption('Run the model to populate this panel with results.')
        return
    _render_results(last_result)


def main() -> None:
    """Streamlit entry point."""
    _ensure_streamlit()
    st.set_page_config(page_title='BlueSky Policy Simulator', layout='wide')
    st.title('BlueSky Policy Simulator')
    st.write('Upload a run configuration and execute the annual allowance market engine.')
    st.session_state.setdefault('last_result', None)
    st.session_state.setdefault('temp_dirs', [])

    module_errors: list[str] = []
    assumption_notes: list[str] = []
    assumption_errors: list[str] = []

    try:
        default_config_data = _load_config_data(DEFAULT_CONFIG_PATH)
    except Exception as exc:  # pragma: no cover - defensive UI path
        default_config_data = {}
        st.warning(f'Unable to load default configuration: {exc}')

    run_config: dict[str, Any] = copy.deepcopy(default_config_data) if default_config_data else {}
    config_label = DEFAULT_CONFIG_PATH.name
    selected_years: list[int] = []
    candidate_years: list[int] = []
    frames_for_run: FramesType | None = None
    start_year_val = int(run_config.get('start_year', 2025)) if run_config else 2025
    end_year_val = int(run_config.get('end_year', start_year_val)) if run_config else start_year_val

    carbon_settings = CarbonModuleSettings(
        enabled=False,
        price_enabled=False,
        enable_floor=False,
        enable_ccr=False,
        ccr1_enabled=False,
        ccr2_enabled=False,
        banking_enabled=False,
        control_period_years=None,
        price_per_ton=0.0,
    )
    dispatch_settings = DispatchModuleSettings(
        enabled=False,
        mode='single',
        capacity_expansion=False,
        reserve_margins=False,
    )
    incentives_settings = IncentivesModuleSettings(
        enabled=False,
        production_credits=[],
        investment_credits=[],
    )
    output_directory_raw = run_config.get('output_name') if run_config else None
    output_directory = str(output_directory_raw) if output_directory_raw else 'outputs'
    downloads_root = get_downloads_directory()
    resolved_output_path = downloads_root if not output_directory else downloads_root / output_directory
    outputs_settings = OutputsModuleSettings(
        enabled=False,
        directory=output_directory,
        resolved_path=resolved_output_path,
        show_csv_downloads=False,
    )
    run_clicked = False

    with st.sidebar:
        st.markdown(SIDEBAR_STYLE, unsafe_allow_html=True)

        last_result_mapping = st.session_state.get('last_result')
        if not isinstance(last_result_mapping, Mapping):
            last_result_mapping = None

        (inputs_tab,) = st.tabs(['Inputs'])

        with inputs_tab:
            general_label, general_expanded = SIDEBAR_SECTIONS[0]
            general_expander = st.expander(general_label, expanded=general_expanded)
            general_result = _render_general_config_section(
                general_expander,
                default_source=DEFAULT_CONFIG_PATH,
                default_label=DEFAULT_CONFIG_PATH.name,
                default_config=default_config_data,
            )
            run_config = general_result.run_config
            config_label = general_result.config_label
            candidate_years = general_result.candidate_years
            start_year_val = general_result.start_year
            end_year_val = general_result.end_year
            selected_years = general_result.selected_years

            carbon_label, carbon_expanded = SIDEBAR_SECTIONS[1]
            carbon_expander = st.expander(carbon_label, expanded=carbon_expanded)
            carbon_settings = _render_carbon_policy_section(carbon_expander, run_config)
            module_errors.extend(carbon_settings.errors)

            try:
                frames_for_run = _build_default_frames(
                    selected_years or [start_year_val],
                    carbon_policy_enabled=carbon_settings.enabled,
                    banking_enabled=carbon_settings.banking_enabled,
                )
            except Exception as exc:  # pragma: no cover - defensive UI path
                frames_for_run = None
                st.warning(f'Unable to prepare default assumption tables: {exc}')

            dispatch_label, dispatch_expanded = SIDEBAR_SECTIONS[2]
            dispatch_expander = st.expander(dispatch_label, expanded=dispatch_expanded)
            dispatch_settings = _render_dispatch_section(dispatch_expander, run_config, frames_for_run)
            module_errors.extend(dispatch_settings.errors)

            incentives_label, incentives_expanded = SIDEBAR_SECTIONS[3]
            incentives_expander = st.expander(incentives_label, expanded=incentives_expanded)
            incentives_settings = _render_incentives_section(
                incentives_expander,
                run_config,
                frames_for_run,
            )
            module_errors.extend(incentives_settings.errors)

            outputs_label, outputs_expanded = SIDEBAR_SECTIONS[4]
            outputs_expander = st.expander(outputs_label, expanded=outputs_expanded)
            outputs_settings = _render_outputs_section(
                outputs_expander,
                run_config,
                last_result_mapping,
            )
            module_errors.extend(outputs_settings.errors)

            st.divider()
            inputs_header = st.container()
            inputs_header.subheader('Assumption overrides')
            inputs_header.caption('Adjust core assumption tables or upload CSV files to override the defaults.')
            if frames_for_run is not None:
                demand_tab, units_tab, fuels_tab, transmission_tab = st.tabs(
                    ['Demand', 'Units', 'Fuels', 'Transmission']
                )
                with demand_tab:
                    frames_for_run, notes, errors = _render_demand_controls(
                        frames_for_run, selected_years
                    )
                    assumption_notes.extend(notes)
                    assumption_errors.extend(errors)
                with units_tab:
                    frames_for_run, notes, errors = _render_units_controls(frames_for_run)
                    assumption_notes.extend(notes)
                    assumption_errors.extend(errors)
                with fuels_tab:
                    frames_for_run, notes, errors = _render_fuels_controls(frames_for_run)
                    assumption_notes.extend(notes)
                    assumption_errors.extend(errors)
                with transmission_tab:
                    frames_for_run, notes, errors = _render_transmission_controls(frames_for_run)
                    assumption_notes.extend(notes)
                    assumption_errors.extend(errors)

                if assumption_errors:
                    st.warning('Resolve the highlighted assumption issues before running the simulation.')
            else:
                st.info(
                    'Default assumption tables are unavailable due to a previous error. '
                    'Resolve the issue above to edit inputs through the GUI.'
                )

            run_clicked = st.button('Run Model', type='primary', use_container_width=True)

    try:
        selected_years = _select_years(candidate_years, start_year_val, end_year_val)
    except Exception:
        selected_years = selected_years or []
    if not selected_years:
        step = 1 if end_year_val >= start_year_val else -1
        selected_years = list(range(start_year_val, end_year_val + step, step))

    if frames_for_run is None:
        try:
            frames_for_run = _build_default_frames(
                selected_years or [start_year_val],
                carbon_policy_enabled=bool(carbon_settings.enabled),
                banking_enabled=bool(carbon_settings.banking_enabled),
            )
        except Exception as exc:  # pragma: no cover - defensive UI path
            frames_for_run = None
            st.warning(f'Unable to prepare default assumption tables: {exc}')

    if module_errors:
        st.warning('Resolve the module configuration issues highlighted in the sidebar before running the simulation.')

    execute_run = False
    run_inputs: dict[str, Any] | None = None
    pending_run = st.session_state.get('pending_run')
    show_confirm_modal = bool(st.session_state.get('show_confirm_modal'))

    if isinstance(pending_run, Mapping) and show_confirm_modal:
        # Pick dialog if available (Streamlit >= 1.31), else use expander
        streamlit_version = getattr(st, "__version__", "0")
        use_dialog = False
        try:
            major, minor, *_ = streamlit_version.split(".")
            use_dialog = int(major) > 1 or (int(major) == 1 and int(minor) >= 31)
        except Exception:
            use_dialog = hasattr(st, "dialog")

        context_manager = (
            st.dialog("Confirm model run")
            if use_dialog and hasattr(st, "dialog")
            else st.expander("Confirm model run")
        )

        with context_manager:
            st.markdown('You are about to run the model with the following configuration:')
            summary_details = pending_run.get('summary', [])
            if isinstance(summary_details, list) and summary_details:
                summary_lines = '\n'.join(
                    f'- **{label}:** {value}' for label, value in summary_details
                )
                st.markdown(summary_lines)
            else:
                st.markdown('*No configuration details available.*')
            st.markdown('**Do you want to continue and run the model?**')
            confirm_col, cancel_col = st.columns(2)
            confirm_clicked = confirm_col.button('Confirm Run', type='primary', key='confirm_run')
            cancel_clicked = cancel_col.button('Cancel', key='cancel_run')

            if cancel_clicked:
                st.session_state.pop('pending_run', None)
                st.session_state['show_confirm_modal'] = False
                pending_run = None
                show_confirm_modal = False
            elif confirm_clicked:
                pending_params = pending_run.get('params')
                if isinstance(pending_params, Mapping):
                    run_inputs = dict(pending_params)
                    execute_run = True
                st.session_state.pop('pending_run', None)
                st.session_state['show_confirm_modal'] = False
                pending_run = None
                show_confirm_modal = False

    if isinstance(pending_run, Mapping) and not show_confirm_modal:
        show_confirm_modal = True
        st.session_state['show_confirm_modal'] = True

    if run_clicked:
        if assumption_errors or module_errors:
            st.error('Resolve the configuration issues above before running the simulation.')
        else:
            run_inputs_payload = {
                'config_source': copy.deepcopy(run_config),
                'start_year': int(start_year_val),
                'end_year': int(end_year_val),
                'carbon_policy_enabled': bool(carbon_settings.enabled),
                'enable_floor': bool(carbon_settings.enable_floor),
                'enable_ccr': bool(carbon_settings.enable_ccr),
                'ccr1_enabled': bool(carbon_settings.ccr1_enabled),
                'ccr2_enabled': bool(carbon_settings.ccr2_enabled),
                'allowance_banking_enabled': bool(carbon_settings.banking_enabled),
                'control_period_years': carbon_settings.control_period_years,
                'carbon_price_enabled': bool(carbon_settings.price_enabled),
                'carbon_price_value': float(carbon_settings.price_per_ton),
                'carbon_price_schedule': dict(carbon_settings.price_schedule),
                'dispatch_use_network': bool(
                    dispatch_settings.enabled and dispatch_settings.mode == 'network'
                ),
                'module_config': copy.deepcopy(run_config.get('modules', {})),
            }
            st.session_state['pending_run'] = {
                'params': run_inputs_payload,
                'summary': _build_run_summary(run_inputs_payload, config_label=config_label),
            }
            pending_run = st.session_state['pending_run']
            st.session_state['show_confirm_modal'] = True
            show_confirm_modal = True
    dispatch_use_network = bool(
        dispatch_settings.enabled and dispatch_settings.mode == 'network'
    )

    if run_inputs is not None:
        run_config = copy.deepcopy(run_inputs.get('config_source', run_config))
        start_year_val = int(run_inputs.get('start_year', start_year_val))
        end_year_val = int(run_inputs.get('end_year', end_year_val))
        dispatch_use_network = bool(
            run_inputs.get('dispatch_use_network', dispatch_use_network)
        )

    result = st.session_state.get('last_result')

    if execute_run:
        _cleanup_session_temp_dirs()
        progress_text = st.empty()
        progress_bar = st.progress(0)
        progress_state: dict[str, Any] = {
            'total_years': 1,
            'current_index': -1,
            'current_year': None,
        }

        def _update_progress(stage: str, payload: Mapping[str, object]) -> None:
            def _as_int(value: object, default: int = 0) -> int:
                try:
                    return int(value)  # type: ignore[arg-type]
                except (TypeError, ValueError):
                    return default

            def _as_float(value: object) -> float | None:
                try:
                    if value is None:
                        return None
                    return float(value)  # type: ignore[arg-type]
                except (TypeError, ValueError):
                    return None

            if stage == 'run_start':
                total = _as_int(payload.get('total_years'), 0)
                if total <= 0:
                    total = 1
                progress_state['total_years'] = total
                progress_state['current_index'] = -1
                progress_state['current_year'] = None
                progress_bar.progress(0)
                progress_text.text(f'Preparing simulation for {total} year(s)...')
                return

            if stage == 'year_start':
                index = _as_int(payload.get('index'), 0)
                year_val = payload.get('year')
                total = max(progress_state.get('total_years', 1), 1)
                progress_state['current_index'] = index
                progress_state['current_year'] = year_val
                completed_fraction = max(0.0, min(1.0, index / total))
                progress_bar.progress(int(completed_fraction * 100))
                year_display = str(year_val) if year_val is not None else 'N/A'
                progress_text.text(f'Simulating year {year_display} ({index + 1} of {total})')
                return

            if stage == 'iteration':
                year_val = payload.get('year', progress_state.get('current_year'))
                iteration = _as_int(payload.get('iteration'), 0)
                price_val = _as_float(payload.get('price'))
                year_display = str(year_val) if year_val is not None else 'N/A'
                if price_val is not None:
                    progress_text.text(
                        f'Year {year_display}: iteration {iteration} (price ≈ {price_val:,.2f})'
                    )
                else:
                    progress_text.text(f'Year {year_display}: iteration {iteration}')
                return

            if stage == 'year_complete':
                index = _as_int(payload.get('index'), progress_state.get('current_index', -1))
                total = max(progress_state.get('total_years', 1), 1)
                progress_state['current_index'] = index
                year_val = payload.get('year', progress_state.get('current_year'))
                progress_state['current_year'] = year_val
                completed_fraction = max(0.0, min(1.0, (index + 1) / total))
                progress_bar.progress(min(100, int(completed_fraction * 100)))
                price_val = _as_float(payload.get('price'))
                year_display = str(year_val) if year_val is not None else str(index + 1)
                if price_val is not None:
                    progress_text.text(
                        f'Completed year {year_display} of {total} (price {price_val:,.2f})'
                    )
                else:
                    progress_text.text(f'Completed year {year_display} of {total}')
                return

        inputs_for_run = run_inputs or {}
        try:
            result = run_policy_simulation(
                inputs_for_run.get('config_source', run_config),
                start_year=inputs_for_run.get('start_year', start_year_val),
                end_year=inputs_for_run.get('end_year', end_year_val),
                carbon_policy_enabled=bool(
                    inputs_for_run.get('carbon_policy_enabled', carbon_settings.enabled)
                ),
                enable_floor=bool(
                    inputs_for_run.get('enable_floor', carbon_settings.enable_floor)
                ),
                enable_ccr=bool(inputs_for_run.get('enable_ccr', carbon_settings.enable_ccr)),
                ccr1_enabled=bool(
                    inputs_for_run.get('ccr1_enabled', carbon_settings.ccr1_enabled)
                ),
                ccr2_enabled=bool(
                    inputs_for_run.get('ccr2_enabled', carbon_settings.ccr2_enabled)
                ),
                allowance_banking_enabled=bool(
                    inputs_for_run.get('allowance_banking_enabled', carbon_settings.banking_enabled)
                ),
                control_period_years=inputs_for_run.get(
                    'control_period_years', carbon_settings.control_period_years
                ),
                carbon_price_enabled=inputs_for_run.get(
                    'carbon_price_enabled', carbon_settings.price_enabled
                ),
                carbon_price_value=inputs_for_run.get(
                    'carbon_price_value', carbon_settings.price_per_ton
                ),
                carbon_price_schedule=inputs_for_run.get(
                    'carbon_price_schedule', carbon_settings.price_schedule
                ),
                dispatch_use_network=bool(
                    inputs_for_run.get('dispatch_use_network', dispatch_use_network)
                ),
                module_config=inputs_for_run.get(
                    'module_config', run_config.get('modules', {})
                ),
                frames=frames_for_run,
                assumption_notes=assumption_notes,
                progress_cb=_update_progress,
            )
        except Exception as exc:  # pragma: no cover - defensive guard
            LOGGER.exception('Policy simulation failed during execution')
            result = {'error': str(exc)}
        finally:
            progress_bar.empty()
            progress_text.empty()

        if 'temp_dir' in result:
            st.session_state['temp_dirs'] = [str(result['temp_dir'])]
        st.session_state['last_result'] = result

    outputs_container = st.container()
    with outputs_container:
        st.subheader('Model outputs')
        _render_outputs_panel(result)

    if isinstance(result, Mapping):
        if 'error' in result:
            st.error(result['error'])
        else:
            st.info('Review the outputs above to explore charts and downloads from the most recent run.')
    else:
        st.info('Use the inputs panel to configure and run the simulation.')


if __name__ == '__main__':  # pragma: no cover - exercised via streamlit runtime
    main()<|MERGE_RESOLUTION|>--- conflicted
+++ resolved
@@ -120,7 +120,13 @@
 
 _download_directory_fallback_used = False
 
-<<<<<<< HEAD
+from __future__ import annotations
+
+from dataclasses import dataclass, field
+from pathlib import Path
+from typing import Any, Mapping, Iterable
+
+
 @dataclass
 class GeneralConfigResult:
     """Container for user-selected general configuration settings."""
@@ -364,7 +370,8 @@
     capacity_expansion: bool
     reserve_margins: bool
     errors: list[str] = field(default_factory=list)
-=======
+
+
 # -------------------------
 # Utilities
 # -------------------------
@@ -374,7 +381,14 @@
         base_path = base_path / app_subdir
     base_path.mkdir(parents=True, exist_ok=True)
     return base_path
->>>>>>> 424af64e
+
+
+def _coerce_float(value: Any, default: float = 0.0) -> float:
+    """Coerce value to float or return default."""
+    try:
+        return float(value)
+    except (TypeError, ValueError):
+        return default
 
 
 def get_downloads_directory(app_subdir: str = "GraniteLedger") -> Path:
@@ -787,23 +801,13 @@
 def _render_carbon_policy_section(
     container: Any,
     run_config: dict[str, Any],
-) -> CarbonModuleSettings:
-<<<<<<< HEAD
+def render_carbon_module_controls(run_config: dict[str, Any], container) -> CarbonModuleSettings:
     """Render the carbon policy module controls."""
 
-    modules = run_config.setdefault('modules', {})
-    defaults = modules.get('carbon_policy', {})
-    price_defaults = modules.get('carbon_price', {})
-    enabled_default = bool(defaults.get('enabled', True))
-    enable_floor_default = bool(defaults.get('enable_floor', True))
-    enable_ccr_default = bool(defaults.get('enable_ccr', True))
-    ccr1_default = bool(defaults.get('ccr1_enabled', True))
-    ccr2_default = bool(defaults.get('ccr2_enabled', True))
-    banking_default = bool(defaults.get('allowance_banking_enabled', True))
-    control_default_raw = defaults.get('control_period_years')
-=======
     modules = run_config.setdefault("modules", {})
     defaults = modules.get("carbon_policy", {})
+    price_defaults = modules.get("carbon_price", {})
+
     enabled_default = bool(defaults.get("enabled", True))
     enable_floor_default = bool(defaults.get("enable_floor", True))
     enable_ccr_default = bool(defaults.get("enable_ccr", True))
@@ -811,54 +815,79 @@
     ccr2_default = bool(defaults.get("ccr2_enabled", True))
     banking_default = bool(defaults.get("allowance_banking_enabled", True))
     control_default_raw = defaults.get("control_period_years")
->>>>>>> 424af64e
     try:
         control_default = int(control_default_raw)
     except (TypeError, ValueError):
         control_default = 3
     control_override_default = control_default_raw is not None
 
-<<<<<<< HEAD
-    price_enabled_default = bool(price_defaults.get('enabled', False))
-    price_value_raw = price_defaults.get('price_per_ton', price_defaults.get('price', 0.0))
+    price_enabled_default = bool(price_defaults.get("enabled", False))
+    price_value_raw = price_defaults.get("price_per_ton", price_defaults.get("price", 0.0))
     price_default = _coerce_float(price_value_raw, default=0.0)
-    price_schedule_default = _normalize_price_schedule(price_defaults.get('price_schedule'))
+    price_schedule_default = _normalize_price_schedule(price_defaults.get("price_schedule"))
 
     def _mark_last_changed(key: str) -> None:
         try:
             _ensure_streamlit()
         except ModuleNotFoundError:  # pragma: no cover - GUI dependency missing
             return
-        st.session_state['carbon_module_last_changed'] = key
+        st.session_state["carbon_module_last_changed"] = key
 
     enabled = container.toggle(
-        'Enable carbon cap',
+        "Enable carbon cap",
         value=enabled_default,
-        key='carbon_enable',
-        on_change=lambda: _mark_last_changed('cap'),
+        key="carbon_enable",
+        on_change=lambda: _mark_last_changed("cap"),
     )
     price_enabled = container.toggle(
-        'Enable carbon price',
+        "Enable carbon price",
         value=price_enabled_default,
-        key='carbon_price_enable',
-        on_change=lambda: _mark_last_changed('price'),
+        key="carbon_price_enable",
+        on_change=lambda: _mark_last_changed("price"),
     )
 
     last_changed = None
     if st is not None:  # pragma: no cover - UI path
-        last_changed = st.session_state.get('carbon_module_last_changed')
+        last_changed = st.session_state.get("carbon_module_last_changed")
     if enabled and price_enabled:
-        if last_changed == 'cap':
+        if last_changed == "cap":
             price_enabled = False
             if st is not None:  # pragma: no cover - UI path
-                st.session_state['carbon_price_enable'] = False
+                st.session_state["carbon_price_enable"] = False
         else:
             enabled = False
             if st is not None:  # pragma: no cover - UI path
-                st.session_state['carbon_enable'] = False
-=======
-    enabled = container.toggle("Enable carbon cap", value=enabled_default, key="carbon_enable")
->>>>>>> 424af64e
+                st.session_state["carbon_enable"] = False
+
+    enable_floor = container.toggle("Enable price floor", value=enable_floor_default, key="carbon_floor")
+    enable_ccr = container.toggle("Enable CCR", value=enable_ccr_default, key="carbon_ccr")
+    ccr1_enabled = container.toggle("Enable CCR Tier 1", value=ccr1_default, key="carbon_ccr1")
+    ccr2_enabled = container.toggle("Enable CCR Tier 2", value=ccr2_default, key="carbon_ccr2")
+    banking_enabled = container.toggle("Enable allowance banking", value=banking_default, key="carbon_banking")
+
+    control_override = container.toggle("Override control period", value=control_override_default, key="carbon_ctrl_override")
+    control_period_years = control_default if control_override else None
+
+    price_per_ton = container.number_input("Carbon price ($/ton)", value=price_default, key="carbon_price_val")
+    price_schedule = price_schedule_default
+
+    errors: list[str] = []
+    if enabled and price_enabled:
+        errors.append("Cannot enable both carbon cap and carbon price simultaneously.")
+
+    return CarbonModuleSettings(
+        enabled=enabled,
+        price_enabled=price_enabled,
+        enable_floor=enable_floor,
+        enable_ccr=enable_ccr,
+        ccr1_enabled=ccr1_enabled,
+        ccr2_enabled=ccr2_enabled,
+        banking_enabled=banking_enabled,
+        control_period_years=control_period_years,
+        price_per_ton=price_per_ton,
+        price_schedule=price_schedule,
+        errors=errors,
+    )
 
     with _sidebar_panel(container, enabled) as panel:
         enable_floor = panel.checkbox(
@@ -927,20 +956,10 @@
         banking_enabled = False
         control_period_years = None
 
-<<<<<<< HEAD
     if not price_enabled:
-        price_per_ton_value = 0.0
-        price_schedule_default = {}
-
-    modules['carbon_policy'] = {
-        'enabled': bool(enabled),
-        'enable_floor': bool(enable_floor),
-        'enable_ccr': bool(enable_ccr),
-        'ccr1_enabled': bool(ccr1_enabled),
-        'ccr2_enabled': bool(ccr2_enabled),
-        'allowance_banking_enabled': bool(banking_enabled),
-        'control_period_years': control_period_years,
-=======
+        price_per_ton = 0.0
+        price_schedule = {}
+
     modules["carbon_policy"] = {
         "enabled": bool(enabled),
         "enable_floor": bool(enable_floor),
@@ -949,7 +968,12 @@
         "ccr2_enabled": bool(ccr2_enabled),
         "allowance_banking_enabled": bool(banking_enabled),
         "control_period_years": control_period_years,
->>>>>>> 424af64e
+    }
+
+    modules["carbon_price"] = {
+        "enabled": bool(price_enabled),
+        "price_per_ton": float(price_per_ton),
+        "price_schedule": dict(price_schedule),
     }
 
     price_record: dict[str, Any] = {
@@ -2554,19 +2578,18 @@
     except Exception as exc:  # pragma: no cover
         return {"error": f"Unable to load configuration: {exc}"}
 
-<<<<<<< HEAD
-    config.setdefault('modules', {})
+    config.setdefault("modules", {})
 
     try:
         base_years = _years_from_config(config)
         years = _select_years(base_years, start_year, end_year)
     except Exception as exc:
-        return {'error': f'Invalid year selection: {exc}'}
-
-    merged_modules = _merge_module_dicts(config.get('modules'), module_config)
+        return {"error": f"Invalid year selection: {exc}"}
+
+    merged_modules = _merge_module_dicts(config.get("modules"), module_config)
 
     carbon_policy_cfg = CarbonPolicyConfig.from_mapping(
-        merged_modules.get('carbon_policy'),
+        merged_modules.get("carbon_policy"),
         enabled=carbon_policy_enabled,
         enable_floor=enable_floor,
         enable_ccr=enable_ccr,
@@ -2577,7 +2600,7 @@
     )
 
     price_cfg = CarbonPriceConfig.from_mapping(
-        merged_modules.get('carbon_price'),
+        merged_modules.get("carbon_price"),
         enabled=carbon_price_enabled,
         value=carbon_price_value,
         schedule=carbon_price_schedule,
@@ -2599,23 +2622,23 @@
     schedule_map = dict(price_cfg.schedule)
     price_active = price_cfg.active
 
-    merged_modules['carbon_policy'] = carbon_policy_cfg.as_dict()
-    merged_modules['carbon_price'] = price_cfg.as_dict()
-
-    dispatch_record = merged_modules.setdefault('electricity_dispatch', {})
-    dispatch_enabled = bool(dispatch_record.get('enabled')) or bool(dispatch_use_network)
-    dispatch_record['enabled'] = dispatch_enabled
-    dispatch_record['use_network'] = bool(dispatch_use_network)
-    current_mode = str(dispatch_record.get('mode', 'network' if dispatch_use_network else 'single')).lower()
-    dispatch_record['mode'] = 'network' if dispatch_use_network else (
-        'network' if current_mode == 'network' else 'single'
+    merged_modules["carbon_policy"] = carbon_policy_cfg.as_dict()
+    merged_modules["carbon_price"] = price_cfg.as_dict()
+
+    dispatch_record = merged_modules.setdefault("electricity_dispatch", {})
+    dispatch_enabled = bool(dispatch_record.get("enabled")) or bool(dispatch_use_network)
+    dispatch_record["enabled"] = dispatch_enabled
+    dispatch_record["use_network"] = bool(dispatch_use_network)
+    current_mode = str(dispatch_record.get("mode", "network" if dispatch_use_network else "single")).lower()
+    dispatch_record["mode"] = "network" if dispatch_use_network else (
+        "network" if current_mode == "network" else "single"
     )
 
     frames_cls = FramesType
     try:
         runner = _ensure_engine_runner()
     except ModuleNotFoundError as exc:
-        return {'error': str(exc)}
+        return {"error": str(exc)}
 
     try:
         frames_obj = (
@@ -2641,7 +2664,7 @@
             control_period_years=control_period_years,
             banking_enabled=allowance_banking_enabled,
         )
-        frames_obj = frames_obj.with_frame('policy', policy_frame)
+        frames_obj = frames_obj.with_frame("policy", policy_frame)
 
         outputs = runner(
             frames_obj,
@@ -2657,257 +2680,25 @@
 
         overrides = [str(note) for note in assumption_notes] if assumption_notes else []
 
-        config['modules'] = copy.deepcopy(merged_modules)
+        config["modules"] = copy.deepcopy(merged_modules)
 
         result = {
-            'annual': outputs.annual.copy(),
-            'emissions_by_region': outputs.emissions_by_region.copy(),
-            'price_by_region': outputs.price_by_region.copy(),
-            'flows': outputs.flows.copy(),
-            'csv_files': csv_files,
-            'temp_dir': temp_dir,
-            'years': years,
-            'documentation': {'assumption_overrides': overrides},
-            'module_config': copy.deepcopy(merged_modules),
-            'run_config': copy.deepcopy(config),
+            "annual": outputs.annual.copy(),
+            "emissions_by_region": outputs.emissions_by_region.copy(),
+            "price_by_region": outputs.price_by_region.copy(),
+            "flows": outputs.flows.copy(),
+            "csv_files": csv_files,
+            "temp_dir": temp_dir,
+            "years": years,
+            "documentation": {"assumption_overrides": overrides},
+            "module_config": copy.deepcopy(merged_modules),
+            "run_config": copy.deepcopy(config),
         }
         return result
     except Exception as exc:  # pragma: no cover - defensive path
-        LOGGER.exception('Policy simulation failed')
-        return {'error': str(exc)}
-
-
-def _cleanup_session_temp_dirs() -> None:
-    _ensure_streamlit()
-    temp_dirs = st.session_state.get('temp_dirs', [])
-    for path_str in temp_dirs:
-        try:
-            shutil.rmtree(path_str, ignore_errors=True)
-        except Exception:  # pragma: no cover - best effort cleanup
-            continue
-    st.session_state['temp_dirs'] = []
-
-
-def _build_run_summary(settings: Mapping[str, Any], *, config_label: str) -> list[tuple[str, str]]:
-    """Return human-readable configuration details for confirmation dialogs."""
-
-    def _as_int(value: Any) -> int | None:
-        if value is None:
-            return None
-        try:
-            return int(value)
-        except (TypeError, ValueError):
-            return None
-
-    def _bool_label(value: bool) -> str:
-        return 'Yes' if value else 'No'
-
-    start_year = _as_int(settings.get('start_year'))
-    end_year = _as_int(settings.get('end_year'))
-
-    if start_year is None and end_year is None:
-        year_display = 'Not specified'
-    else:
-        if start_year is None:
-            start_year = end_year
-        if end_year is None:
-            end_year = start_year
-        if start_year == end_year:
-            year_display = f'{start_year}'
-        else:
-            year_display = f'{start_year} – {end_year}'
-
-    modules = _merge_module_dicts(settings.get('module_config'))
-
-    carbon_policy_cfg = CarbonPolicyConfig.from_mapping(
-        modules.get('carbon_policy'),
-        enabled=settings.get('carbon_policy_enabled'),
-        enable_floor=settings.get('enable_floor'),
-        enable_ccr=settings.get('enable_ccr'),
-        ccr1_enabled=settings.get('ccr1_enabled'),
-        ccr2_enabled=settings.get('ccr2_enabled'),
-        allowance_banking_enabled=settings.get('allowance_banking_enabled'),
-        control_period_years=settings.get('control_period_years'),
-    )
-
-    price_cfg = CarbonPriceConfig.from_mapping(
-        modules.get('carbon_price'),
-        enabled=settings.get('carbon_price_enabled'),
-        value=settings.get('carbon_price_value'),
-        schedule=settings.get('carbon_price_schedule'),
-    )
-
-    if price_cfg.active:
-        carbon_policy_cfg.disable_for_price()
-
-    carbon_enabled = carbon_policy_cfg.enabled
-    enable_floor = carbon_policy_cfg.enable_floor
-    enable_ccr = carbon_policy_cfg.enable_ccr
-    ccr1_enabled = carbon_policy_cfg.ccr1_enabled
-    ccr2_enabled = carbon_policy_cfg.ccr2_enabled
-    banking_enabled = carbon_policy_cfg.allowance_banking_enabled
-    control_period = carbon_policy_cfg.control_period_years
-
-    price_enabled = price_cfg.enabled
-    price_value = float(price_cfg.price_per_ton)
-    price_schedule = dict(price_cfg.schedule)
-
-    dispatch_cfg = modules.get('electricity_dispatch')
-    incentives_cfg = modules.get('incentives')
-    outputs_cfg = modules.get('outputs')
-    if not carbon_enabled:
-        control_display = 'Not applicable'
-    elif control_period is None:
-        control_display = 'Automatic'
-    else:
-        control_display = str(control_period)
-
-    summary: list[tuple[str, str]] = [
-        ('Configuration', config_label),
-        ('Simulation years', year_display),
-        ('Carbon cap enabled', _bool_label(carbon_enabled)),
-        ('Minimum reserve price', _bool_label(enable_floor)),
-        ('CCR enabled', _bool_label(enable_ccr)),
-        ('CCR tranche 1', _bool_label(ccr1_enabled)),
-        ('CCR tranche 2', _bool_label(ccr2_enabled)),
-        ('Allowance banking enabled', _bool_label(banking_enabled)),
-        ('Control period length', control_display),
-        ('Carbon price enabled', _bool_label(price_enabled)),
-    ]
-
-    if price_enabled:
-        if price_schedule:
-            schedule_display = ', '.join(
-                f"{year}: {value:,.2f}" for year, value in sorted(price_schedule.items())
-            )
-            summary.append(('Carbon price schedule ($/ton)', schedule_display))
-        else:
-            summary.append(('Carbon price ($/ton)', f"{price_value:,.2f}"))
-
-    dispatch_enabled = False
-    dispatch_network = bool(settings.get('dispatch_use_network', False))
-    dispatch_mode_label = 'Single region'
-    capacity_expansion = False
-    reserve_margins = False
-    if isinstance(dispatch_cfg, Mapping):
-        dispatch_enabled = bool(dispatch_cfg.get('enabled', dispatch_enabled))
-        dispatch_network = bool(dispatch_cfg.get('use_network', dispatch_network))
-        dispatch_mode = str(dispatch_cfg.get('mode', 'network' if dispatch_network else 'single')).lower()
-        dispatch_mode_label = 'Networked' if dispatch_network or dispatch_mode == 'network' else 'Single region'
-        capacity_expansion = bool(dispatch_cfg.get('capacity_expansion', capacity_expansion))
-        reserve_margins = bool(dispatch_cfg.get('reserve_margins', reserve_margins))
-
-    summary.append(('Electricity dispatch module', _bool_label(dispatch_enabled)))
-    if dispatch_enabled or dispatch_network:
-        summary.append(('Dispatch mode', dispatch_mode_label))
-        summary.append(('Capacity expansion', _bool_label(capacity_expansion)))
-        summary.append(('Reserve margins', _bool_label(reserve_margins)))
-
-    incentives_enabled = False
-    production_entries: list[Mapping[str, Any]] = []
-    investment_entries: list[Mapping[str, Any]] = []
-    if isinstance(incentives_cfg, Mapping):
-        incentives_enabled = bool(incentives_cfg.get('enabled', incentives_enabled))
-
-        def _extract_entries(raw: Any) -> list[Mapping[str, Any]]:
-            if isinstance(raw, Mapping):
-                candidates = [raw]
-            elif isinstance(raw, Iterable) and not isinstance(raw, (str, bytes)):
-                candidates = [entry for entry in raw if isinstance(entry, Mapping)]
-            else:
-                candidates = []
-            normalised: list[Mapping[str, Any]] = []
-            for entry in candidates:
-                tech_label = str(entry.get('technology', '')).strip()
-                try:
-                    year_val = int(entry.get('year'))
-                except (TypeError, ValueError):
-                    continue
-                record: dict[str, Any] = {'technology': tech_label, 'year': year_val}
-                normalised.append(record)
-            return normalised
-
-        production_entries = _extract_entries(incentives_cfg.get('production'))
-        investment_entries = _extract_entries(incentives_cfg.get('investment'))
-
-    summary.append(('Incentives module', _bool_label(incentives_enabled)))
-    if incentives_enabled:
-        summary.append(('Production tax credit entries', str(len(production_entries))))
-        if production_entries:
-            ptc_technologies = sorted(
-                {
-                    str(entry.get('technology')).strip()
-                    for entry in production_entries
-                    if str(entry.get('technology')).strip()
-                }
-            )
-            if ptc_technologies:
-                summary.append(('PTC technologies', ', '.join(ptc_technologies)))
-        summary.append(('Investment tax credit entries', str(len(investment_entries))))
-        if investment_entries:
-            itc_technologies = sorted(
-                {
-                    str(entry.get('technology')).strip()
-                    for entry in investment_entries
-                    if str(entry.get('technology')).strip()
-                }
-            )
-            if itc_technologies:
-                summary.append(('ITC technologies', ', '.join(itc_technologies)))
-
-    outputs_enabled = True
-    output_directory = settings.get('output_name', 'outputs')
-    show_sidebar_downloads = False
-    resolved_output_path: Path | None = None
-    if isinstance(outputs_cfg, Mapping):
-        outputs_enabled = bool(outputs_cfg.get('enabled', outputs_enabled))
-        output_directory = outputs_cfg.get('directory', output_directory)
-        show_sidebar_downloads = bool(outputs_cfg.get('show_csv_downloads', show_sidebar_downloads))
-        resolved_entry = outputs_cfg.get('resolved_path')
-        if isinstance(resolved_entry, str):
-            resolved_output_path = Path(resolved_entry)
-
-    if resolved_output_path is None:
-        downloads_root = get_downloads_directory()
-        resolved_output_path = downloads_root if not output_directory else downloads_root / str(output_directory)
-
-    summary.append(('Outputs module', _bool_label(outputs_enabled)))
-    summary.append(('Output directory', str(resolved_output_path)))
-    if outputs_enabled:
-        summary.append(('Sidebar CSV downloads', _bool_label(show_sidebar_downloads)))
-
-    return summary
-
-
-=======
-    modules_section = config.setdefault("modules", {})
-    merged_modules: dict[str, dict[str, Any]] = {}
-    if isinstance(modules_section, Mapping):
-        for name, settings in modules_section.items():
-            if isinstance(settings, Mapping):
-                merged_modules[str(name)] = dict(settings)
-
-    if isinstance(module_config, Mapping):
-        for name, settings in module_config.items():
-            if isinstance(settings, Mapping):
-                merged_modules[str(name)] = dict(settings)
-            else:
-                merged_modules[str(name)] = {"value": settings}
-
-    carbon_record = merged_modules.setdefault("carbon_policy", {})
-    carbon_record.update(
-        {
-            "enabled": bool(carbon_policy_enabled),
-            "enable_floor": bool(enable_floor),
-            "enable_ccr": bool(enable_ccr),
-            "ccr1_enabled": bool(ccr1_enabled) if enable_ccr else False,
-            "ccr2_enabled": bool(ccr2_enabled) if enable_ccr else False,
-            "allowance_banking_enabled": bool(allowance_banking_enabled),
-            "control_period_years": control_period_years,
-        }
-    )
-
->>>>>>> 424af64e
+        LOGGER.exception("Policy simulation failed")
+        return {"error": str(exc)}
+
 def _extract_result_frame(
     result: Mapping[str, Any],
     key: str,
