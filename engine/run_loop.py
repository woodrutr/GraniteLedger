--- conflicted
+++ resolved
@@ -993,20 +993,15 @@
         frames_for_year = _scaled_frames(year, weight)
         schedule_price = _price_for(year)
         allowance_component = float(allowance_cost)
-<<<<<<< HEAD
-        exogenous_component = schedule_price + extra_price
-
-        dispatch_allowance_cost = float(allowance_component)
-        dispatch_carbon_price = max(0.0, float(exogenous_component))
-=======
+
         if carbon_price in (None, ""):
             exogenous_component = schedule_price
         else:
             exogenous_component = _normalize_extra_price(carbon_price)
 
-        dispatch_allowance_cost = allowance_component
-        dispatch_carbon_price = exogenous_component
->>>>>>> c22be52f
+        dispatch_allowance_cost = float(allowance_component)
+        dispatch_carbon_price = max(0.0, float(exogenous_component))
+
 
         if use_network:
             raw_result = solve_network_from_frames(
