--- conflicted
+++ resolved
@@ -7,18 +7,6 @@
 
 import pytest
 
-<<<<<<< HEAD
-pd = pytest.importorskip('pandas')
-
-DispatchResult = importlib.import_module('dispatch.interface').DispatchResult
-_lp_single = importlib.import_module('dispatch.lp_single')
-_dispatch_merit_order = _lp_single._dispatch_merit_order
-solve = _lp_single.solve
-_dispatch_fixtures = importlib.import_module('tests.fixtures.dispatch_single_minimal')
-baseline_frames = _dispatch_fixtures.baseline_frames
-baseline_units = _dispatch_fixtures.baseline_units
-infeasible_frames = _dispatch_fixtures.infeasible_frames
-=======
 pytest.importorskip("pandas")
 
 from dispatch.interface import DispatchResult
@@ -28,7 +16,6 @@
 baseline_frames = _fixtures.baseline_frames
 baseline_units = _fixtures.baseline_units
 infeasible_frames = _fixtures.infeasible_frames
->>>>>>> c82770ac
 
 
 def _collect_emissions(costs: Iterable[float]) -> list[float]:
@@ -110,8 +97,8 @@
 
     frames = infeasible_frames()
     demand = frames.demand()
-    year = int(demand.iloc[0]['year'])
-    load = float(demand.loc[demand['year'] == year, 'demand_mwh'].sum())
+    year = int(demand.iloc[0]["year"])
+    load = float(demand.loc[demand["year"] == year, "demand_mwh"].sum())
 
     summary = _dispatch_merit_order(frames.units(), load, allowance_cost=10.0)
     caps = summary["units"]["cap_mwh"]
