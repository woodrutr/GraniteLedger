--- conflicted
+++ resolved
@@ -1,60 +1,66 @@
 """Tests for configuration carbon policy handling."""
 
 from pathlib import Path
-
 import pytest
 
-pytest.importorskip('pandas')
+# Skip the whole module if pandas isn't available in the runner
+pytest.importorskip("pandas")
 
 from definitions import PROJECT_ROOT
 from src.common.config_setup import Config_settings, SHORT_TON_TO_METRIC_TON
 
 
-<<<<<<< HEAD
-RUN_CONFIG_PATH = Path(PROJECT_ROOT, 'src/common', 'run_config.toml')
+# --- Shared helpers -----------------------------------------------------------
+
+RUN_CONFIG_PATH = Path(PROJECT_ROOT, "src/common", "run_config.toml")
 
 
 def _write_temp_config(tmp_path, contents: str) -> Path:
-    temp_config_path = tmp_path / 'run_config.toml'
+    temp_config_path = tmp_path / "run_config.toml"
     temp_config_path.write_text(contents)
     return temp_config_path
 
 
 def _remove_cap_group_tables(config_contents: str) -> list[str]:
+    """Remove existing [[carbon_cap_groups]] array-of-tables blocks."""
     lines = config_contents.splitlines()
     filtered_lines: list[str] = []
     skip_cap_group = False
     for line in lines:
         stripped = line.strip()
-        if stripped.startswith('[[carbon_cap_groups]]'):
+        if stripped.startswith("[[carbon_cap_groups]]"):
             skip_cap_group = True
             continue
         if skip_cap_group:
-            if stripped == '':
+            # end of an array-of-tables block when we hit a blank line
+            if stripped == "":
                 skip_cap_group = False
             continue
         filtered_lines.append(line)
     return filtered_lines
 
 
+# --- Tests --------------------------------------------------------------------
+
 def test_carbon_cap_groups_from_table(tmp_path):
     """Carbon cap groups defined in the table should populate the default group."""
-
     config_contents = RUN_CONFIG_PATH.read_text()
     config_contents = config_contents.replace(
         'cap = "none" # Set to "none" for no cap',
-        'cap = 1234.5 # numeric cap for test',
+        "cap = 1234.5 # numeric cap for test",
         1,
     )
 
     temp_config_path = _write_temp_config(tmp_path, config_contents)
-
     settings = Config_settings(temp_config_path, test=True)
 
     assert settings.default_cap_group is not None
     assert settings.carbon_cap_groups[0] is settings.default_cap_group
     assert settings.carbon_cap == pytest.approx(1234.5)
-    assert settings.default_cap_group.allowance_procurement == settings.carbon_allowance_procurement
+    assert (
+        settings.default_cap_group.allowance_procurement
+        == settings.carbon_allowance_procurement
+    )
     assert settings.default_cap_group.bank_enabled == settings.carbon_allowance_bank_enabled
     assert (
         settings.default_cap_group.allow_borrowing
@@ -64,39 +70,36 @@
 
 def test_carbon_cap_groups_from_nested_tables(tmp_path):
     """Carbon cap groups defined as nested tables should be parsed into named groups."""
-
     filtered_lines = _remove_cap_group_tables(RUN_CONFIG_PATH.read_text())
 
     nested_block = [
-        '',
-        '[carbon_cap_groups]',
-        '',
-        '[carbon_cap_groups.default]',
-        'cap = 987.6',
-        'regions = [7,8]',
+        "",
+        "[carbon_cap_groups]",
+        "",
+        "[carbon_cap_groups.default]",
+        "cap = 987.6",
+        "regions = [7,8]",
         'allowance_procurement = { "2025" = 1.5 }',
-        'start_bank = 2.25',
-        'bank_enabled = false',
-        'allow_borrowing = true',
-        '',
-        '[carbon_cap_groups.industrial]',
-        'cap = 654.3',
-        'regions = [9]',
+        "start_bank = 2.25",
+        "bank_enabled = false",
+        "allow_borrowing = true",
+        "",
+        "[carbon_cap_groups.industrial]",
+        "cap = 654.3",
+        "regions = [9]",
         'allowance_procurement = { "2025" = 3.0 }',
-        '',
+        "",
     ]
 
-    config_contents = '\n'.join(filtered_lines + nested_block) + '\n'
-
+    config_contents = "\n".join(filtered_lines + nested_block) + "\n"
     temp_config_path = _write_temp_config(tmp_path, config_contents)
-
     settings = Config_settings(temp_config_path, test=True)
 
     assert len(settings.carbon_cap_groups) == 2
     default_group, industrial_group = settings.carbon_cap_groups
 
     assert settings.default_cap_group is default_group
-    assert default_group.name == 'default'
+    assert default_group.name == "default"
     assert default_group.cap == pytest.approx(987.6)
     assert default_group.regions == (7, 8)
     assert default_group.allowance_procurement == {2025: 1.5}
@@ -104,7 +107,7 @@
     assert default_group.bank_enabled is False
     assert default_group.allow_borrowing is True
 
-    assert industrial_group.name == 'industrial'
+    assert industrial_group.name == "industrial"
     assert industrial_group.cap == pytest.approx(654.3)
     assert industrial_group.regions == (9,)
     assert industrial_group.allowance_procurement == {2025: 3.0}
@@ -119,13 +122,9 @@
     assert settings.carbon_allowance_allow_borrowing == default_group.allow_borrowing
 
 
-@pytest.mark.parametrize(
-    'raw_value',
-    ['none', 'NONE', ' null ', '   ', '', 'null'],
-)
+@pytest.mark.parametrize("raw_value", ["none", "NONE", " null ", "   ", "", "null"])
 def test_carbon_cap_group_sentinels_disable_cap(tmp_path, raw_value):
     """Sentinel values in the cap group definition should disable the cap."""
-
     config_contents = RUN_CONFIG_PATH.read_text()
     replacement = f'cap = "{raw_value}" # Set to "none" for no cap'
     config_contents = config_contents.replace(
@@ -135,7 +134,6 @@
     )
 
     temp_config_path = _write_temp_config(tmp_path, config_contents)
-
     settings = Config_settings(temp_config_path, test=True)
 
     assert settings.default_cap_group is not None
@@ -145,24 +143,22 @@
 
 def test_legacy_carbon_keys_create_default_group(tmp_path):
     """Legacy carbon policy keys should build a default group representation."""
-
     filtered_lines = _remove_cap_group_tables(RUN_CONFIG_PATH.read_text())
 
     short_ton_cap = 5432.1
     legacy_block = [
-        '',
-        '[carbon_policy]',
-        f'carbon_cap = {short_ton_cap}',
-        '',
+        "",
+        "[carbon_policy]",
+        f"carbon_cap = {short_ton_cap}",
+        "",
         'carbon_allowance_procurement = { "2025" = 1.5 }',
-        'carbon_allowance_start_bank = 2.75',
-        'carbon_allowance_bank_enabled = false',
-        'carbon_allowance_allow_borrowing = true',
+        "carbon_allowance_start_bank = 2.75",
+        "carbon_allowance_bank_enabled = false",
+        "carbon_allowance_allow_borrowing = true",
     ]
-    config_contents = '\n'.join(filtered_lines + legacy_block) + '\n'
+    config_contents = "\n".join(filtered_lines + legacy_block) + "\n"
 
     temp_config_path = _write_temp_config(tmp_path, config_contents)
-
     settings = Config_settings(temp_config_path, test=True)
 
     assert len(settings.carbon_cap_groups) == 1
@@ -181,104 +177,21 @@
     assert settings.carbon_allowance_allow_borrowing == group.allow_borrowing
 
 
-@pytest.mark.parametrize(
-    'raw_value',
-    ['none', 'NONE', ' null ', '   ', '', 'null'],
-)
+@pytest.mark.parametrize("raw_value", ["none", "NONE", " null ", "   ", "", "null"])
 def test_legacy_carbon_cap_sentinels_disable_cap(tmp_path, raw_value):
     """Sentinel legacy carbon cap values should clear the cap configuration."""
-
     filtered_lines = _remove_cap_group_tables(RUN_CONFIG_PATH.read_text())
 
     legacy_block = [
-        '',
-        '[carbon_policy]',
+        "",
+        "[carbon_policy]",
         f'carbon_cap = "{raw_value}"',
     ]
-    config_contents = '\n'.join(filtered_lines + legacy_block) + '\n'
+    config_contents = "\n".join(filtered_lines + legacy_block) + "\n"
 
     temp_config_path = _write_temp_config(tmp_path, config_contents)
-=======
-def test_carbon_cap_groups_from_table(tmp_path):
-    """Carbon cap groups defined in the table should populate the default group."""
-
-    source_config = Path(PROJECT_ROOT, 'src/common', 'run_config.toml')
-    config_contents = source_config.read_text()
-    config_contents = config_contents.replace(
-        'cap = "none" # Set to "none" for no cap',
-        'cap = 1234.5 # numeric cap for test',
-        1,
-    )
-
-    temp_config_path = tmp_path / 'run_config.toml'
-    temp_config_path.write_text(config_contents)
->>>>>>> e1473d46
-
     settings = Config_settings(temp_config_path, test=True)
 
     assert settings.default_cap_group is not None
-<<<<<<< HEAD
     assert settings.default_cap_group.cap is None
-    assert settings.carbon_cap is None
-=======
-    assert settings.carbon_cap_groups[0] is settings.default_cap_group
-    assert settings.carbon_cap == pytest.approx(1234.5)
-    assert settings.default_cap_group.allowance_procurement == settings.carbon_allowance_procurement
-    assert settings.default_cap_group.bank_enabled == settings.carbon_allowance_bank_enabled
-    assert (
-        settings.default_cap_group.allow_borrowing
-        == settings.carbon_allowance_allow_borrowing
-    )
-
-
-def test_legacy_carbon_keys_create_default_group(tmp_path):
-    """Legacy carbon policy keys should build a default group representation."""
-
-    source_config = Path(PROJECT_ROOT, 'src/common', 'run_config.toml')
-    lines = source_config.read_text().splitlines()
-    filtered_lines = []
-    skip_cap_group = False
-    for line in lines:
-        stripped = line.strip()
-        if stripped.startswith('[[carbon_cap_groups]]'):
-            skip_cap_group = True
-            continue
-        if skip_cap_group:
-            if stripped == '':
-                skip_cap_group = False
-            continue
-        filtered_lines.append(line)
-
-    short_ton_cap = 5432.1
-    legacy_block = [
-        '',
-        '[carbon_policy]',
-        f'carbon_cap = {short_ton_cap}',
-        '',
-        'carbon_allowance_procurement = { "2025" = 1.5 }',
-        'carbon_allowance_start_bank = 2.75',
-        'carbon_allowance_bank_enabled = false',
-        'carbon_allowance_allow_borrowing = true',
-    ]
-    config_contents = '\n'.join(filtered_lines + legacy_block) + '\n'
-
-    temp_config_path = tmp_path / 'run_config.toml'
-    temp_config_path.write_text(config_contents)
-
-    settings = Config_settings(temp_config_path, test=True)
-
-    assert len(settings.carbon_cap_groups) == 1
-    group = settings.default_cap_group
-    assert group is not None
-    assert group.cap == pytest.approx(short_ton_cap * SHORT_TON_TO_METRIC_TON)
-    assert group.allowance_procurement == {2025: 1.5}
-    assert group.start_bank == pytest.approx(2.75)
-    assert group.bank_enabled is False
-    assert group.allow_borrowing is True
-    assert group.regions == tuple(settings.regions)
-    assert settings.carbon_cap == group.cap
-    assert settings.carbon_allowance_procurement == group.allowance_procurement
-    assert settings.carbon_allowance_start_bank == group.start_bank
-    assert settings.carbon_allowance_bank_enabled == group.bank_enabled
-    assert settings.carbon_allowance_allow_borrowing == group.allow_borrowing
->>>>>>> e1473d46
+    assert settings.carbon_cap is None