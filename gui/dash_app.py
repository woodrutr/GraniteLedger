"""
BlueSky Graphical User Interface.

Built using Dash - https://dash.plotly.com/.

Created on Wed Sept 19 2024 by Adam Heisey
"""

# Import packages
import csv
import dash
from dash import dash_table, dcc, html, Input, Output, State
from dash.exceptions import PreventUpdate
import dash_bootstrap_components as dbc
import ast
from collections.abc import Mapping
import subprocess
from pathlib import Path
import os
import tomli
import tomlkit
import sys

# Import python modules
from definitions import PROJECT_ROOT
from main import app_main
from src.models.electricity.scripts.technology_metadata import (
    get_technology_label,
    resolve_technology_key,
)
from src.models.electricity.scripts.incentives import TechnologyIncentives


ELECTRICITY_OVERRIDES_KEY = 'electricity_expansion_overrides'
ELECTRICITY_INCENTIVES_KEY = 'electricity_incentives'
SW_BUILDS_PATH = Path(PROJECT_ROOT, 'input', 'electricity', 'sw_builds.csv')

# Debugging must never be enabled in production deployments because Dash's
# debugger exposes a remote code execution surface. Developers can opt in
# locally by exporting the environment variable documented in the README.
DASH_DEBUG_ENV_VAR = 'BLUESKY_DASH_DEBUG'


def dash_debug_enabled() -> bool:
    """Return whether the Dash app should run in debug mode.

    Debug mode is only intended for local development and should never be
    enabled in production deployments because it exposes the werkzeug
    debugger and automatic reloader.
    """

    raw_value = os.getenv(DASH_DEBUG_ENV_VAR)

    if raw_value is None:
        return False

    return raw_value.strip().lower() in {'1', 'true', 't', 'yes', 'y', 'on'}


# Initialize the Dash app
app = dash.Dash(
    __name__,
    prevent_initial_callbacks=True,
    external_stylesheets=[dbc.themes.BOOTSTRAP],
    assets_folder='docs/images/',
)
app.title = 'BlueSky Model Runner'

docs_dir = os.path.abspath('docs/build/html')


def _launch_docs_server():
    """Start the HTML documentation server bound to localhost."""

    # Use the current Python interpreter to serve the built docs in the
    # background. Binding to 127.0.0.1 limits exposure to the local machine.
    with open(os.devnull, 'w') as devnull:
        process = subprocess.Popen(
            [
                sys.executable,
                '-m',
                'http.server',
                '8000',
                '--bind',
                '127.0.0.1',
                '--directory',
                docs_dir,
            ],
            stdout=devnull,
            stderr=devnull,
        )

    return process

# blusesky image in assets folder
image_src = app.get_asset_url('ProjectBlueSkywebheaderimageblack.jpg')

# Define layout
app.layout = dbc.Container(
    [
        dbc.Row(
            dbc.Col(
                dbc.Button(
                    'Code Documentation',
                    href='http://127.0.0.1:8000/index.html',
                    color='info',
                    className='mt-3',
                    target='_blank',
                ),
                width='auto',
                className='text-left',
            ),
            justify='start',
        ),
        html.H1('BlueSky Model Runner', className='text-center'),
        html.Img(src=image_src),
        html.H2(id='status', className='text-center', style={'color': 'red'}),
        html.H3(id='output-state'),
        dbc.Label('Select Mode to Run:'),
        dcc.RadioItems(
            id='mode-selector',
            options=[
                {'label': mode, 'value': mode}
                for mode in ['unified-combo', 'gs-combo', 'standalone']
            ],
            value='standalone',
        ),
        dbc.Button('Run', id='run-button', color='primary', className='mt-2'),
        dcc.Loading(dbc.Progress(id='progress', value=0, max=100, style={'height': '30px'})),
        # Section for uploading and editing TOML config file
        html.Hr(),
        html.H4('Edit Configuration Settings'),
        # dcc.Upload(id='upload-toml', children=html.Button('Upload TOML'), multiple=False),
        html.Div(id='config-editor'),
        dbc.Button('Save Changes', id='save-toml-button', className='mt-2', disabled=False),
    ],
    fluid=True,
)


# Auto load the template
@app.callback(
    Output('config-editor', 'children'),
    Output('save-toml-button', 'disabled'),
    Input('config-editor', 'id'),
    prevent_initial_call=False,
)
def auto_load_toml(selected_mode):
    """reads in the configuration settings into the app that are saved in the config template.

    Parameters
    ----------
    selected_mode :
        user selected run mode option, current options are 'unified-combo', 'gs-combo', 'standalone'

    Returns
    -------
        config default settings
    """
    config_template_path = Path('src/common', 'run_config_template.toml')
    config_file_path = Path('src/common', 'run_config.toml')

    config_source_path = config_file_path if config_file_path.exists() else config_template_path

    if not config_source_path.exists():
        return [], True

    with open(config_source_path, 'rb') as f:
        config_content = tomli.load(f)

    general_inputs = []

    for key, value in config_content.items():
        if key in {ELECTRICITY_OVERRIDES_KEY, ELECTRICITY_INCENTIVES_KEY}:
            continue
        general_inputs.append(
            html.Div(
                [
                    dbc.Label(f'{key}:'),
                    dbc.Input(
                        id={'type': 'config-input', 'index': key},
                        value=str(value),
                        debounce=True,
                    ),
                ],
                style={'margin-bottom': '10px'},
            )
        )

    electricity_tab = build_electricity_override_tab(
        config_content.get(ELECTRICITY_OVERRIDES_KEY, {}),
        config_content.get(ELECTRICITY_INCENTIVES_KEY, {}),
    )

    tabs = dcc.Tabs(
        [
            dcc.Tab(label='General', value='general', children=general_inputs),
            dcc.Tab(label='Electricity', value='electricity', children=electricity_tab),
        ],
        value='general',
    )

    return tabs, False


# Save the modified TOML file with comments
@app.callback(
    Output('output-state', 'children'),
    Input('save-toml-button', 'n_clicks'),
    State({'type': 'config-input', 'index': dash.ALL}, 'value'),
    State({'type': 'config-input', 'index': dash.ALL}, 'id'),
    State({'type': 'expansion-toggle', 'index': dash.ALL}, 'value'),
    State({'type': 'expansion-toggle', 'index': dash.ALL}, 'id'),
    State('incentives-table', 'data'),
    prevent_initial_call=True,
)
def save_toml(
    n_clicks,
    input_values,
    input_ids,
    toggle_values,
    toggle_ids,
    incentive_rows,
):
    """saves the configuration settings in the app to the config file.

    Parameters
    ----------
    n_clicks :
        click to save toml button
    input_values :
        config values associated with components specified in the web app
    input_ids :
        config components associated with values specified in the web app

    Returns
    -------
        empty string
    """
    config_template = os.path.join('src/common', 'run_config_template.toml')
    config_file_path = os.path.join('src/common', 'run_config.toml')

    if n_clicks:
        # Load the original file to preserve its structure and comments
        with open(config_template, 'r') as f:
            config_doc = tomlkit.parse(f.read())

        # Update the config_doc with new values
        for item, value in zip(input_ids, input_values):
            config_doc[item['index']] = convert_value(value)

        overrides_table = tomlkit.table()
        overrides = {}
        for item, value in zip(toggle_ids or [], toggle_values or []):
            tech_index = item.get('index')
            tech_id = resolve_technology_key(tech_index)
            if tech_id is None:
                continue
            overrides[int(tech_id)] = bool(value)
        if overrides:
            for tech_id in sorted(overrides):
                label = get_technology_label(tech_id)
                overrides_table[label] = overrides[tech_id]
            config_doc[ELECTRICITY_OVERRIDES_KEY] = overrides_table
        elif ELECTRICITY_OVERRIDES_KEY in config_doc:
            del config_doc[ELECTRICITY_OVERRIDES_KEY]

        incentives_obj = TechnologyIncentives.from_table_rows(incentive_rows)
        incentives_config = incentives_obj.to_config()
        if incentives_config:
            incentives_table = incentives_config_to_toml(incentives_config)
            if len(incentives_table) > 0:
                config_doc[ELECTRICITY_INCENTIVES_KEY] = incentives_table
        elif ELECTRICITY_INCENTIVES_KEY in config_doc:
            del config_doc[ELECTRICITY_INCENTIVES_KEY]

        # Write the updated content back, preserving comments
        with open(config_file_path, 'w') as f:
            f.write(tomlkit.dumps(config_doc))

        return "Configuration settings saved successfully as 'run_config.toml'."
    return ''


def build_electricity_override_tab(overrides_config, incentives_config):
    """Create the electricity tab content with technology toggles and incentives."""

    tech_overrides = normalize_override_config(overrides_config)
    available_techs = load_available_technologies()

    if not available_techs:
        return [html.Div('No electricity technologies found.')]

    switches = []
    for tech_id in available_techs:
        label = get_technology_label(tech_id)
        value = tech_overrides.get(tech_id, True)
        switches.append(
            dbc.Row(
                [
                    dbc.Col(
                        dbc.Switch(
                            id={'type': 'expansion-toggle', 'index': str(tech_id)},
                            label=label,
                            value=value,
                        ),
                        width='auto',
                    )
                ],
                className='mb-2',
            )
        )

    incentives_obj = TechnologyIncentives.from_config(incentives_config)
    incentive_rows = format_incentive_rows(
        incentives_obj.to_table_rows(), available_techs
    )

    incentives_section = build_incentives_editor(available_techs, incentive_rows)

    description = html.Div(
        [
            html.P(
                'Toggle capacity expansion eligibility for each electricity technology.',
                className='mb-1',
            ),
            html.P(
                'Disabling a technology prevents the optimizer from building new capacity.',
                className='text-muted',
            ),
        ]
    )

    return [description] + switches + [html.Hr(), incentives_section]


def build_incentives_editor(available_techs, incentive_rows):
    """Return a Dash component tree for editing technology incentives."""

    tech_options = [
        {'label': get_technology_label(tech_id), 'value': get_technology_label(tech_id)}
        for tech_id in available_techs
    ]
    if not tech_options:
        tech_options = [{'label': 'Select technology', 'value': ''}]

    table = dash_table.DataTable(
        id='incentives-table',
        columns=[
            {'name': 'Type', 'id': 'type', 'presentation': 'dropdown'},
            {'name': 'Technology', 'id': 'technology', 'presentation': 'dropdown'},
            {'name': 'Year', 'id': 'year', 'type': 'numeric'},
            {'name': 'Credit ($/unit)', 'id': 'credit_value', 'type': 'numeric'},
            {'name': 'Limit', 'id': 'limit_value', 'type': 'numeric'},
            {'name': 'Limit Units', 'id': 'limit_units', 'presentation': 'dropdown', 'editable': False},
        ],
        data=incentive_rows,
        editable=True,
        row_deletable=True,
        style_table={'overflowX': 'auto'},
        dropdown={
            'type': {
                'options': [
                    {'label': 'Production (credit $/MWh)', 'value': 'Production'},
                    {'label': 'Investment (credit $/MW)', 'value': 'Investment'},
                ]
            },
            'technology': {'options': tech_options},
            'limit_units': {
                'options': [
                    {'label': 'MWh', 'value': 'MWh'},
                    {'label': 'MW', 'value': 'MW'},
                ]
            },
        },
        css=[{'selector': '.dash-spreadsheet-menu', 'rule': 'display: none'}],
    )

    return html.Div(
        [
            html.H5('Technology Incentives'),
            html.P(
                'Specify optional production ($/MWh) or investment ($/MW) incentives by '
                'technology and year. Limits cap the eligible quantity of generation '
                'or capacity that can receive the credit.',
                className='text-muted',
            ),
            table,
            dbc.Button(
                'Add Incentive',
                id='add-incentive',
                color='secondary',
                className='mt-2',
            ),
        ],
        className='mt-3',
    )


def format_incentive_rows(raw_rows, available_techs):
    """Normalise incentive rows for display in the DataTable."""

    valid_labels = {get_technology_label(tech_id) for tech_id in available_techs}
    formatted = []
    for row in raw_rows or []:
        if not isinstance(row, Mapping):
            continue
        entry = {
            'type': row.get('type', 'Production'),
            'technology': row.get('technology', ''),
            'year': row.get('year'),
            'credit_value': row.get('credit_value'),
            'limit_value': row.get('limit_value'),
            'limit_units': row.get('limit_units', 'MWh'),
        }
        if entry['technology'] not in valid_labels:
            entry['technology'] = ''
        if entry['limit_value'] is None:
            entry['limit_value'] = ''
        formatted.append(entry)

    if not formatted:
        formatted = [default_incentive_row(available_techs)]

    return formatted


def default_incentive_row(available_techs):
    """Return a default incentive row for initial table population."""

    technology_label = get_technology_label(available_techs[0]) if available_techs else ''
    return {
        'type': 'Production',
        'technology': technology_label,
        'year': None,
        'credit_value': None,
        'limit_value': None,
        'limit_units': 'MWh',
    }


def incentives_config_to_toml(incentives_config):
    """Convert an incentives configuration mapping into a TOML table."""

    table = tomlkit.table()
    for key in ('production', 'investment'):
        entries = incentives_config.get(key, []) if isinstance(incentives_config, Mapping) else []
        if not entries:
            continue
        aot = tomlkit.aot()
        for record in entries:
            if not isinstance(record, Mapping):
                continue
            entry = tomlkit.table()
            for field, value in record.items():
                if value is None:
                    continue
                entry.add(field, value)
            aot.append(entry)
        if len(aot) > 0:
            table.add(key, aot)
    return table


@app.callback(
    Output('incentives-table', 'data'),
    Input('add-incentive', 'n_clicks'),
    Input('incentives-table', 'data_timestamp'),
    State('incentives-table', 'data'),
    prevent_initial_call=True,
)
def update_incentives_table(add_clicks, _timestamp, rows):
    """Handle add-row events and keep limit units aligned with credit type."""

    ctx = getattr(dash, 'callback_context', None)
    if ctx is None:
        ctx = getattr(dash, 'ctx', None)
    if ctx is None or not getattr(ctx, 'triggered', None):
        raise PreventUpdate

    trigger = ctx.triggered[0]['prop_id']
    rows = list(rows or [])

    if trigger.startswith('add-incentive'):
        available = load_available_technologies()
        rows.append(default_incentive_row(available))
        return rows

    if trigger.startswith('incentives-table'):
        if not rows:
            raise PreventUpdate
        changed = False
        updated_rows = []
        for row in rows:
            expected_unit = 'MWh'
            if str(row.get('type', '')).strip().lower().startswith('inv'):
                expected_unit = 'MW'
            if row.get('limit_units') != expected_unit:
                new_row = dict(row)
                new_row['limit_units'] = expected_unit
                updated_rows.append(new_row)
                changed = True
            else:
                updated_rows.append(row)
        if changed:
            return updated_rows

    raise PreventUpdate


def normalize_override_config(overrides_config):
    """Normalize override configuration values into a mapping."""

    normalized = {}
    if isinstance(overrides_config, dict):
        for key, value in overrides_config.items():
            tech_id = resolve_technology_key(key)
            if tech_id is None:
                continue
            normalized[tech_id] = bool(value)
    return normalized


def load_available_technologies():
    """Load the technology identifiers present in the build switches file."""

    if not SW_BUILDS_PATH.exists():
        return []

    tech_ids = set()
    with SW_BUILDS_PATH.open(newline='') as fh:
        reader = csv.DictReader(fh)
        for row in reader:
            tech_raw = row.get('tech')
            try:
                tech_id = int(tech_raw)
            except (TypeError, ValueError):
                continue
            tech_ids.add(tech_id)

    return sorted(tech_ids)


# Function to convert values back to original types
def convert_value(value):
    """Function to maintain the original type for config values"""
    # handle boolean speficially
    if isinstance(value, str):
        if value.lower() == 'true':
            return True
        elif value.lower() == 'false':
            return False
    # now other types
    try:
        return ast.literal_eval(value)
    except (ValueError, SyntaxError):
        return value


# Callback to handle run button click and show progress
@app.callback(
    Output('status', 'children'),
    Output('progress', 'value'),
    Input('run-button', 'n_clicks'),
    State('mode-selector', 'value'),
    prevent_initial_call=True,
)
def run_mode(n_clicks, selected_mode):
    """passes the selected mode to main.py and runs the script.

    Parameters
    ----------
    n_clicks :
        click to the run button
    selected_mode :
        user selected run mode option, current options are 'unified-combo', 'gs-combo', 'standalone'

    Returns
    -------
        message stating either: model has finished or there was an error and it wasn't able to run
    """
    # define modes allowed - sanitize user input
    modes_available = {'unified-combo', 'gs-combo', 'standalone'}

    if selected_mode not in modes_available:
        return f"Error: '{selected_mode}' is not a valid mode.", 0

    try:
        # run selected mode
        app_main(selected_mode)

        return (
            f"{selected_mode} mode has finished running. See results in output/{selected_mode}.",
            100,
        )
    except Exception:
        error_msg = f'Error, not able to run {selected_mode}. Please check the log script/terminal, exit out of browser, and restart.'
        return error_msg, 0


if __name__ == '__main__':
<<<<<<< HEAD
    # Only expose the documentation server when running this module directly.
    http_server_process = None

    try:
        http_server_process = _launch_docs_server()
        app.run_server(debug=True, host='localhost', port=8080)
=======
    debug_mode = dash_debug_enabled()

    if debug_mode:
        print(
            'Dash debug mode enabled via '
            f"{DASH_DEBUG_ENV_VAR}. Do not enable this in production environments."
        )

    try:
        app.run_server(debug=debug_mode, host='localhost', port=8080)
>>>>>>> e381c1f6
    finally:
        if http_server_process is not None:
            http_server_process.terminate()<|MERGE_RESOLUTION|>--- conflicted
+++ resolved
@@ -599,25 +599,43 @@
 
 
 if __name__ == '__main__':
-<<<<<<< HEAD
-    # Only expose the documentation server when running this module directly.
-    http_server_process = None
-
+import os
+import subprocess
+
+import os
+import subprocess
+
+# ... your callback definitions above ...
+
+http_server_process = None
+debug_mode = dash_debug_enabled()
+
+if debug_mode:
+    print(
+        'Dash debug mode enabled via '
+        f"{DASH_DEBUG_ENV_VAR}. Do not enable this in production environments."
+    )
+
+if __name__ == "__main__":
     try:
-        http_server_process = _launch_docs_server()
-        app.run_server(debug=True, host='localhost', port=8080)
-=======
-    debug_mode = dash_debug_enabled()
-
-    if debug_mode:
-        print(
-            'Dash debug mode enabled via '
-            f"{DASH_DEBUG_ENV_VAR}. Do not enable this in production environments."
+        # Only expose the documentation server when running this module directly.
+        # Bind explicitly to loopback so it is not accessible externally.
+        http_server_process = subprocess.Popen(
+            [
+                "python",
+                "-m",
+                "http.server",
+                "--bind",
+                "127.0.0.1",
+                "8081",  # or whatever port your docs server uses
+            ]
         )
 
-    try:
-        app.run_server(debug=debug_mode, host='localhost', port=8080)
->>>>>>> e381c1f6
+        app.run_server(debug=debug_mode, host="127.0.0.1", port=8080)
+    except Exception:
+        if http_server_process:
+            http_server_process.terminate()
+        raise
     finally:
-        if http_server_process is not None:
+        if http_server_process:
             http_server_process.terminate()