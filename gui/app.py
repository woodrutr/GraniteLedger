"""Streamlit interface for running BlueSky policy simulations.

The GUI assumes that core dependencies such as :mod:`pandas` are installed.
"""

from __future__ import annotations

import copy
import io
import importlib.util
import logging
import re
import shutil
import sys
import tempfile
from collections.abc import Iterable, Mapping
from contextlib import contextmanager
from dataclasses import dataclass, field
from pathlib import Path
from typing import Any, Callable, Sequence, TypeVar


import pandas as pd

# -------------------------
# Optional imports / shims
# -------------------------
try:
    import tomllib
except ModuleNotFoundError:  # pragma: no cover - Python < 3.11 fallback
    try:
        import tomli as tomllib  # type: ignore[import-not-found]
    except ModuleNotFoundError as exc:  # pragma: no cover - dependency missing
        raise ModuleNotFoundError(
            "Python 3.11+ or the tomli package is required to read TOML configuration files."
        ) from exc

try:
    from main.definitions import PROJECT_ROOT
except ModuleNotFoundError:  # pragma: no cover - fallback for packaged app execution
    PROJECT_ROOT = Path(__file__).resolve().parents[1]

try:
    from gui.region_metadata import (
        canonical_region_value,
        region_alias_map,
        region_display_label,
    )
except ModuleNotFoundError:  # pragma: no cover - fallback when run as a script
    # ``python gui/app.py`` executes the file outside of the package context, so
    # ``gui`` is not importable via normal absolute imports.  Import directly in
    # that scenario so the module remains runnable without ``streamlit run``.
    from region_metadata import (  # type: ignore[import-not-found]
        canonical_region_value,
        region_alias_map,
        region_display_label,
    )

if importlib.util.find_spec("streamlit") is not None:  # pragma: no cover - optional dependency
    import streamlit as st  # type: ignore[import-not-found]
else:  # pragma: no cover - optional dependency
    st = None  # type: ignore[assignment]

try:  # pragma: no cover - optional dependency
    from engine.run_loop import run_end_to_end_from_frames as _RUN_END_TO_END
except ModuleNotFoundError:  # pragma: no cover - optional dependency
    _RUN_END_TO_END = None

try:
    from io_loader import Frames
except ModuleNotFoundError:  # pragma: no cover - fallback when root not on sys.path
    sys.path.append(str(PROJECT_ROOT))
    from io_loader import Frames

FramesType = Frames

LOGGER = logging.getLogger(__name__)
logging.basicConfig(level=logging.INFO)

try:  # pragma: no cover - optional dependency shim
    from src.common.utilities import get_downloads_directory as _get_downloads_directory
except ImportError:  # pragma: no cover - compatibility fallback
    _get_downloads_directory = None

# Tech metadata
try:
    from src.models.electricity.scripts.technology_metadata import (
        TECH_ID_TO_LABEL,
        get_technology_label,
        resolve_technology_key,
    )
except ModuleNotFoundError:
    TECH_ID_TO_LABEL = {}
    def get_technology_label(x: Any) -> str: return str(x)
    def resolve_technology_key(x: Any) -> int | None:
        try:
            return int(x)
        except Exception:
            return None

# -------------------------
# Constants
# -------------------------
STREAMLIT_REQUIRED_MESSAGE = (
    "streamlit is required to run the policy simulator UI. Install streamlit to continue."
)
ENGINE_RUNNER_REQUIRED_MESSAGE = (
    "engine.run_loop.run_end_to_end_from_frames is required to run the policy simulator UI."
)


def _ensure_engine_runner():
    """Return the network runner callable used to solve the market model."""

    if _RUN_END_TO_END is None:
        raise ModuleNotFoundError(ENGINE_RUNNER_REQUIRED_MESSAGE)
    return _RUN_END_TO_END


def _ensure_streamlit() -> None:
    """Raise an informative error when the GUI stack is unavailable."""

    if st is None:
        raise ModuleNotFoundError(STREAMLIT_REQUIRED_MESSAGE)


DEFAULT_CONFIG_PATH = Path(PROJECT_ROOT, "src", "common", "run_config.toml")
_DEFAULT_LOAD_MWH = 1_000_000.0
_LARGE_ALLOWANCE_SUPPLY = 1e12
_GENERAL_REGIONS_NORMALIZED_KEY = "general_regions_normalized_selection"
_ALL_REGIONS_LABEL = "All regions"
_T = TypeVar("_T")


SIDEBAR_SECTIONS: list[tuple[str, bool]] = [
    ("General config", False),
    ("Carbon policy", False),
    ("Electricity dispatch", False),
    ("Incentives / credits", False),
    ("Outputs", False),
]

SIDEBAR_STYLE = """
<style>
.sidebar-module {
    border: 1px solid var(--secondary-background-color);
    border-radius: 0.5rem;
    padding: 0.5rem 0.75rem;
    margin-bottom: 0.75rem;
}
.sidebar-module.disabled {
    opacity: 0.5;
}
</style>
"""

_download_directory_fallback_used = False

@dataclass
class GeneralConfigResult:
    """Container for user-selected general configuration settings."""

    config_label: str
    config_source: Any
    run_config: dict[str, Any]
    candidate_years: list[int]
    start_year: int
    end_year: int
    selected_years: list[int]
    regions: list[int | str]


@dataclass
class CarbonModuleSettings:
    """Record of carbon policy sidebar selections."""

    enabled: bool
    price_enabled: bool
    enable_floor: bool
    enable_ccr: bool
    ccr1_enabled: bool
    ccr2_enabled: bool
    banking_enabled: bool
    coverage_regions: list[str]
    control_period_years: int | None
    price_per_ton: float
    initial_bank: float = 0.0
    cap_regions: list[Any] = field(default_factory=list)
    price_schedule: dict[int, float] = field(default_factory=dict)
    errors: list[str] = field(default_factory=list)


@dataclass
class CarbonPolicyConfig:
    """Normalized carbon allowance policy configuration for engine runs."""

    enabled: bool = True
    enable_floor: bool = True
    enable_ccr: bool = True
    ccr1_enabled: bool = True
    ccr2_enabled: bool = True
    allowance_banking_enabled: bool = True
    control_period_years: int | None = None

    @classmethod
    def from_mapping(
        cls,
        mapping: Mapping[str, Any] | None,
        *,
        enabled: bool | None = None,
        enable_floor: bool | None = None,
        enable_ccr: bool | None = None,
        ccr1_enabled: bool | None = None,
        ccr2_enabled: bool | None = None,
        allowance_banking_enabled: bool | None = None,
        control_period_years: int | None = None,
    ) -> "CarbonPolicyConfig":
        record = dict(mapping) if isinstance(mapping, Mapping) else {}

        def _coerce_bool(value: Any, default: bool) -> bool:
            return bool(value) if value is not None else default

        enabled_val = _coerce_bool(enabled, bool(record.get('enabled', True)))
        enable_floor_val = _coerce_bool(enable_floor, bool(record.get('enable_floor', True)))
        enable_ccr_val = _coerce_bool(enable_ccr, bool(record.get('enable_ccr', True)))
        ccr1_val = _coerce_bool(ccr1_enabled, bool(record.get('ccr1_enabled', True)))
        ccr2_val = _coerce_bool(ccr2_enabled, bool(record.get('ccr2_enabled', True)))
        banking_val = _coerce_bool(
            allowance_banking_enabled,
            bool(record.get('allowance_banking_enabled', True)),
        )

        control_period_val = _sanitize_control_period(
            control_period_years
            if control_period_years is not None
            else record.get('control_period_years')
        )

        config = cls(
            enabled=enabled_val,
            enable_floor=enable_floor_val,
            enable_ccr=enable_ccr_val,
            ccr1_enabled=ccr1_val,
            ccr2_enabled=ccr2_val,
            allowance_banking_enabled=banking_val,
            control_period_years=control_period_val,
        )

        if not config.enabled:
            config.disable_cap()
        elif not config.enable_ccr:
            config.ccr1_enabled = False
            config.ccr2_enabled = False

        return config

    def disable_cap(self) -> None:
        """Disable allowance trading mechanics when the cap is inactive."""

        self.enabled = False
        self.enable_floor = False
        self.enable_ccr = False
        self.ccr1_enabled = False
        self.ccr2_enabled = False
        self.allowance_banking_enabled = False
        self.control_period_years = None

    def disable_for_price(self) -> None:
        """Disable the cap when an exogenous carbon price is active."""

        self.disable_cap()

    def as_dict(self) -> dict[str, Any]:
        """Return a serializable dictionary representation."""

        return {
            'enabled': bool(self.enabled),
            'enable_floor': bool(self.enable_floor),
            'enable_ccr': bool(self.enable_ccr),
            'ccr1_enabled': bool(self.ccr1_enabled),
            'ccr2_enabled': bool(self.ccr2_enabled),
            'allowance_banking_enabled': bool(self.allowance_banking_enabled),
            'control_period_years': self.control_period_years,
        }


@dataclass
class CarbonPriceConfig:
    """Normalized carbon price configuration for engine runs."""

    enabled: bool = False
    price_per_ton: float = 0.0
    schedule: dict[int, float] = field(default_factory=dict)

    @property
    def active(self) -> bool:
        """Return ``True`` when the price should override the cap."""

        return bool(self.enabled and self.schedule)

    @classmethod
    def from_mapping(
        cls,
        mapping: Mapping[str, Any] | None,
        *,
        enabled: bool | None = None,
        value: float | None = None,
        schedule: Mapping[int, float] | Mapping[str, Any] | None = None,
        years: Iterable[int] | None = None,
    ) -> "CarbonPriceConfig":
        record = dict(mapping) if isinstance(mapping, Mapping) else {}

        enabled_val = bool(enabled) if enabled is not None else bool(record.get('enabled', False))
        price_raw = value if value is not None else record.get('price_per_ton', record.get('price', 0.0))
        price_value = _coerce_float(price_raw, default=0.0)

        schedule_map = _normalize_price_schedule(record.get('price_schedule'))
        if schedule is not None:
            schedule_map.update(_normalize_price_schedule(schedule))

        if not schedule_map and price_value and years:
            schedule_map = {int(year): float(price_value) for year in years}
        else:
            schedule_map = {int(year): float(val) for year, val in schedule_map.items()}

        config = cls(
            enabled=bool(enabled_val),
            price_per_ton=float(price_value),
            schedule=schedule_map,
        )

        if not config.active:
            config.schedule = {}
            config.price_per_ton = 0.0

        return config

    def as_dict(self) -> dict[str, Any]:
        """Return a serializable dictionary representation."""

        payload = {
            'enabled': bool(self.enabled),
            'price_per_ton': float(self.price_per_ton),
        }
        if self.schedule:
            payload['price_schedule'] = dict(self.schedule)
        return payload


def _sanitize_control_period(value: Any) -> int | None:
    """Return ``value`` coerced to a positive integer when possible."""

    if value in (None, ''):
        return None
    try:
        period = int(value)
    except (TypeError, ValueError):
        return None
    return period if period > 0 else None


def _normalize_price_schedule(value: Any) -> dict[int, float]:
    """Return a normalized mapping of year to carbon price."""

    schedule: dict[int, float] = {}
    if isinstance(value, Mapping):
        for key, raw in value.items():
            try:
                year = int(key)
                price = float(raw)
            except (TypeError, ValueError):
                continue
            schedule[year] = price
    return schedule


def _merge_module_dicts(*sections: Mapping[str, Any] | None) -> dict[str, dict[str, Any]]:
    """Combine multiple module configuration sections into a copy."""

    merged: dict[str, dict[str, Any]] = {}
    for section in sections:
        if not isinstance(section, Mapping):
            continue
        for name, settings in section.items():
            key = str(name)
            if isinstance(settings, Mapping):
                existing = merged.get(key, {})
                combined = dict(existing)
                combined.update(settings)
                merged[key] = combined
            else:
                merged[key] = {'value': settings}
    return merged


@dataclass
class DispatchModuleSettings:
    """Record of electricity dispatch sidebar selections."""

    enabled: bool
    mode: str
    capacity_expansion: bool
    reserve_margins: bool
    errors: list[str] = field(default_factory=list)


@dataclass
class IncentivesModuleSettings:
    """Record of incentives sidebar selections."""

    enabled: bool
    production_credits: list[dict[str, Any]]
    investment_credits: list[dict[str, Any]]
    errors: list[str] = field(default_factory=list)


@dataclass
class OutputsModuleSettings:
    """Record of outputs sidebar selections."""

    enabled: bool
    directory: str
    resolved_path: Path
    show_csv_downloads: bool
    errors: list[str] = field(default_factory=list)


# -------------------------
# Utilities
# -------------------------
def _fallback_downloads_directory(app_subdir: str = "GraniteLedger") -> Path:
    base_path = Path.home() / "Downloads"
    if app_subdir:
        base_path = base_path / app_subdir
    base_path.mkdir(parents=True, exist_ok=True)
    return base_path


def _coerce_float(value: Any, default: float = 0.0) -> float:
    """Coerce value to float or return default."""
    try:
        return float(value)
    except (TypeError, ValueError):
        return default


def get_downloads_directory(app_subdir: str = "GraniteLedger") -> Path:
    global _download_directory_fallback_used
    if _get_downloads_directory is not None:
        try:
            return _get_downloads_directory(app_subdir=app_subdir)
        except Exception:  # pragma: no cover - defensive
            LOGGER.warning("Falling back to home Downloads directory; helper raised an error.")
    if not _download_directory_fallback_used:
        LOGGER.warning(
            "get_downloads_directory is unavailable; using ~/Downloads for model outputs."
        )
        _download_directory_fallback_used = True
    return _fallback_downloads_directory(app_subdir)


def _ensure_engine_runner():
    if _RUN_END_TO_END is None:
        raise ModuleNotFoundError(ENGINE_RUNNER_REQUIRED_MESSAGE)
    return _RUN_END_TO_END


def _ensure_streamlit() -> None:
    if st is None:
        raise ModuleNotFoundError(STREAMLIT_REQUIRED_MESSAGE)


@contextmanager
def _sidebar_panel(container: Any, enabled: bool):
    """Render a styled sidebar panel with optional greyed-out state.

    NOTE: We do NOT `with container:` here. The caller already has the right Streamlit container.
    """
    class_name = "sidebar-module disabled" if not enabled else "sidebar-module"
    container.markdown(f'<div class="{class_name}">', unsafe_allow_html=True)
    try:
        yield container
    finally:
        container.markdown("</div>", unsafe_allow_html=True)


def _load_config_data(config_source: Any | None = None) -> dict[str, Any]:
    if config_source is None:
        with open(DEFAULT_CONFIG_PATH, "rb") as src:
            return tomllib.load(src)

    if isinstance(config_source, Mapping):
        return dict(config_source)

    if isinstance(config_source, (bytes, bytearray)):
        return tomllib.loads(config_source.decode("utf-8"))

    if isinstance(config_source, (str, Path)):
        path_candidate = Path(config_source)
        if path_candidate.exists():
            with open(path_candidate, "rb") as src:
                return tomllib.load(src)
        return tomllib.loads(str(config_source))

    if hasattr(config_source, "read"):
        data = config_source.read()
        if isinstance(data, bytes):
            return tomllib.loads(data.decode("utf-8"))
        return tomllib.loads(str(data))

    raise TypeError(f"Unsupported config source type: {type(config_source)!r}")


def _years_from_config(config: Mapping[str, Any]) -> list[int]:
    years: set[int] = set()
    raw_years = config.get("years")

    if isinstance(raw_years, (list, tuple, set)):
        for entry in raw_years:
            if isinstance(entry, Mapping) and "year" in entry:
                try:
                    years.add(int(entry["year"]))
                except (TypeError, ValueError):
                    continue
            else:
                try:
                    years.add(int(entry))
                except (TypeError, ValueError):
                    continue
    elif raw_years not in (None, ""):
        try:
            years.add(int(raw_years))
        except (TypeError, ValueError):
            pass

    if not years:
        start = config.get("start_year")
        end = config.get("end_year")
        try:
            if start is not None and end is not None:
                start_val = int(start)
                end_val = int(end)
                step = 1 if end_val >= start_val else -1
                years.update(range(start_val, end_val + step, step))
            elif start is not None:
                years.add(int(start))
            elif end is not None:
                years.add(int(end))
        except (TypeError, ValueError):
            years = set()

    return sorted(years)


def _select_years(
    base_years: Iterable[int],
    start_year: int | None,
    end_year: int | None,
) -> list[int]:
    years = sorted({int(year) for year in base_years}) if base_years else []

    def _ensure_int(value: int | None) -> int | None:
        if value is None:
            return None
        return int(value)

    start = _ensure_int(start_year)
    end = _ensure_int(end_year)

    if start is not None and end is not None and end < start:
        raise ValueError("end_year must be greater than or equal to start_year")

    if start is not None and end is not None:
        selected = [year for year in years if start <= year <= end]
        complete_range = range(start, end + 1)
        if selected:
            selected_set = set(selected)
            selected_set.update(complete_range)
            selected = sorted(selected_set)
        else:
            selected = list(complete_range)
        years = selected
    elif start is not None:
        selected = [year for year in years if year >= start]
        years = selected or [start]
    elif end is not None:
        selected = [year for year in years if year <= end]
        years = selected or [end]

    if not years:
        raise ValueError("No simulation years specified")

    return sorted({int(year) for year in years})


def _regions_from_config(config: Mapping[str, Any]) -> list[int | str]:
    raw_regions = config.get("regions")
    regions: list[int | str] = []

    def _normalise(entry: Any) -> int | str:
        resolved = canonical_region_value(entry)
        if isinstance(resolved, str):
            text = resolved.strip()
            return text or "default"
        return resolved

    if isinstance(raw_regions, Mapping):
        iterable: Iterable[Any] = raw_regions.values()
    else:
        iterable = raw_regions  # type: ignore[assignment]

    if isinstance(iterable, Iterable) and not isinstance(iterable, (str, bytes, Mapping)):
        for entry in iterable:
            normalised = _normalise(entry)
            if normalised not in regions:
                regions.append(normalised)
    elif iterable not in (None, ""):
        regions.append(_normalise(iterable))

    if not regions:
        regions = [1]

    return regions


def _normalize_region_labels(
    selected_labels: Iterable[str],
    previous_clean_selection: Iterable[str] | None,
) -> list[str]:
    normalized = [str(entry) for entry in selected_labels]
    if "All" in normalized and len(normalized) > 1:
        non_all = [e for e in normalized if e != "All"]
        prev = tuple(str(e) for e in (previous_clean_selection or ()))
        return non_all if prev == ("All",) and non_all else ["All"]
    return normalized


def _normalize_coverage_selection(selection: Any) -> list[str]:
    """Return a normalised list of coverage region labels."""

    if isinstance(selection, Mapping):
        iterable: Iterable[Any] = selection.values()
    elif isinstance(selection, (str, bytes)) or not isinstance(selection, Iterable):
        iterable = [selection]
    else:
        iterable = selection

    normalized: list[str] = []
    for entry in iterable:
        if entry is None:
            continue
        text = str(entry).strip()
        if not text:
            continue
        lowered = text.lower()
        if lowered in {"all", "all regions"}:
            return ["All"]
        if text not in normalized:
            normalized.append(text)

    if not normalized:
        return ["All"]
    return normalized


# -------------------------
# Dataclasses
# -------------------------
@dataclass
class GeneralConfigResult:
    config_label: str
    config_source: Any
    run_config: dict[str, Any]
    candidate_years: list[int]
    start_year: int
    end_year: int
    selected_years: list[int]
    regions: list[int | str]


@dataclass
class DispatchModuleSettings:
    enabled: bool
    mode: str
    capacity_expansion: bool
    reserve_margins: bool
    errors: list[str] = field(default_factory=list)


@dataclass
class IncentivesModuleSettings:
    enabled: bool
    production_credits: list[dict[str, Any]]
    investment_credits: list[dict[str, Any]]
    errors: list[str] = field(default_factory=list)


@dataclass
class OutputsModuleSettings:
    enabled: bool
    directory: str
    resolved_path: Path
    show_csv_downloads: bool
    errors: list[str] = field(default_factory=list)

# General Config UI
# -------------------------
def _render_general_config_section(
    container: Any,
    *,
    default_source: Any,
    default_label: str,
    default_config: Mapping[str, Any],
) -> GeneralConfigResult:
    try:
        base_config = copy.deepcopy(dict(default_config))
    except Exception:
        base_config = dict(default_config)

    uploaded = container.file_uploader(
        "Run configuration (TOML)",
        type="toml",
        key="general_config_upload",
    )
    if uploaded is not None:
        config_label = uploaded.name or "uploaded_config.toml"
        try:
            base_config = _load_config_data(uploaded.getvalue())
        except Exception as exc:
            container.error(f"Failed to read configuration: {exc}")
            base_config = copy.deepcopy(dict(default_config))
            config_label = default_label
    else:
        config_label = default_label

    container.caption(f"Using configuration: {config_label}")

    candidate_years = _years_from_config(base_config)
    if candidate_years:
        year_min = min(candidate_years)
        year_max = max(candidate_years)
    else:
        year_min = int(base_config.get("start_year", 2025) or 2025)
        year_max = int(base_config.get("end_year", year_min) or year_min)
    if year_min > year_max:
        year_min, year_max = year_max, year_min

    def _coerce_year(value: Any, fallback: int) -> int:
        try:
            return int(value)
        except (TypeError, ValueError):
            return int(fallback)

    start_default = max(year_min, min(year_max, _coerce_year(base_config.get("start_year", year_min), year_min)))
    end_default = max(year_min, min(year_max, _coerce_year(base_config.get("end_year", year_max), year_max)))
    if start_default > end_default:
        start_default, end_default = end_default, start_default

    slider_min_default = 2025
    slider_max_default = 2050
    slider_min_value, slider_max_value = container.slider(
        "Simulation Years",
        min_value=slider_min_default,
        max_value=slider_max_default,
        value=(start_default, end_default),
        step=1,
        key="general_year_slider",
    )

    start_year = slider_min_value
    end_year = slider_max_value

    region_options = _regions_from_config(base_config)
    default_region_values = list(range(1, 26))
    alias_to_value = region_alias_map()
    available_region_values: list[int | str] = []
    value_to_label: dict[int | str, str] = {}
    label_to_value: dict[str, int | str] = {}
    seen_values: set[int | str] = set()

    def _register_region_value(value: int | str) -> None:
        if value in seen_values:
            return
        seen_values.add(value)
        label = region_display_label(value)
        available_region_values.append(value)
        value_to_label[value] = label
        label_to_value[label] = value
        alias_to_value.setdefault(label.lower(), value)
        alias_to_value.setdefault(str(value).strip().lower(), value)
        if isinstance(value, (bool, int)):
            alias_to_value.setdefault(f"region {int(value)}".lower(), value)

    for candidate in (*default_region_values, *region_options):
        resolved = canonical_region_value(candidate)
        if isinstance(resolved, str):
            text = resolved.strip()
            if text:
                _register_region_value(text)
        else:
            _register_region_value(int(resolved))

    region_labels = ["All"] + [value_to_label[v] for v in available_region_values]
    default_selection = ["All"]

    def _canonical_region_label_entry(entry: Any) -> str:
        text = str(entry).strip()
        if not text:
            return text
        if text == "All":
            return "All"
        if text in label_to_value:
            return text
        lookup_key = text.lower()
        value = alias_to_value.get(lookup_key)
        if value is None:
            try:
                value = int(text)
            except ValueError:
                return text
        return value_to_label.get(value, region_display_label(value))

    if st is not None:
        st.session_state.setdefault(_GENERAL_REGIONS_NORMALIZED_KEY, list(default_selection))
        prev_raw = st.session_state.get(_GENERAL_REGIONS_NORMALIZED_KEY, [])
        if isinstance(prev_raw, (list, tuple)):
            previous_clean_selection = tuple(
                _canonical_region_label_entry(e) for e in prev_raw
            )
        elif isinstance(prev_raw, str):
            previous_clean_selection = (_canonical_region_label_entry(prev_raw),)
        else:
            previous_clean_selection = ()
    else:
        previous_clean_selection = tuple(default_selection)

    selected_regions_raw = list(
        container.multiselect(
            "Regions",
            options=region_labels,
            default=default_selection,
            key="general_regions",
        )
    )
    normalized_selection = _normalize_region_labels(
        selected_regions_raw, previous_clean_selection
    )
    canonical_selection: list[str] = []
    seen_labels: set[str] = set()
    for entry in normalized_selection:
        label = _canonical_region_label_entry(entry)
        if label and label not in seen_labels:
            canonical_selection.append(label)
            seen_labels.add(label)
    if canonical_selection != selected_regions_raw and st is not None:
        st.session_state["general_regions"] = canonical_selection
    selected_regions_raw = canonical_selection
    if st is not None:
        st.session_state[_GENERAL_REGIONS_NORMALIZED_KEY] = list(selected_regions_raw)

    all_selected = "All" in selected_regions_raw
    if all_selected or not selected_regions_raw:
        selected_regions = list(available_region_values)
    else:
        selected_regions = []
        for entry in selected_regions_raw:
            if entry == "All":
                continue
            value = label_to_value.get(entry)
            if value is None:
                normalized = str(entry).strip().lower()
                value = alias_to_value.get(normalized)
                if value is None:
                    try:
                        value = int(str(entry).strip())
                    except ValueError:
                        value = str(entry).strip()
            if value not in selected_regions:
                selected_regions.append(value)
    if not selected_regions:
        selected_regions = list(available_region_values)

    run_config = copy.deepcopy(base_config)
    run_config["start_year"] = start_year
    run_config["end_year"] = end_year
    run_config["regions"] = selected_regions
    run_config.setdefault("modules", {})

    try:
        selected_years = _select_years(candidate_years, start_year, end_year)
    except Exception:
        step = 1 if end_year >= start_year else -1
        selected_years = list(range(start_year, end_year + step, step))
    if not selected_years:
        selected_years = [start_year]

    return GeneralConfigResult(
        config_label=config_label,
        config_source=run_config,
        run_config=run_config,
        candidate_years=candidate_years,
        start_year=start_year,
        end_year=end_year,
        selected_years=selected_years,
        regions=selected_regions,
    )
# -------------------------
# Carbon UI
# -------------------------
def _render_carbon_policy_section(
    container: Any,
    run_config: dict[str, Any],
    region_options: Iterable[int | str] | None = None,
) -> CarbonModuleSettings:
    """Render the carbon policy section wrapper."""
    return render_carbon_module_controls(
        run_config,
        container,
        region_options=region_options,
    )


def render_carbon_module_controls(
    run_config: dict[str, Any],
    container,
    *,
    region_options: Iterable[int | str] | None = None,
) -> CarbonModuleSettings:
    """Render the carbon policy module controls."""

    modules = run_config.setdefault("modules", {})
    defaults = modules.get("carbon_policy", {})
    price_defaults = modules.get("carbon_price", {})

    # -------------------------
    # Defaults
    # -------------------------
    enabled_default = bool(defaults.get("enabled", True))
    enable_floor_default = bool(defaults.get("enable_floor", True))
    enable_ccr_default = bool(defaults.get("enable_ccr", True))
    ccr1_default = bool(defaults.get("ccr1_enabled", True))
    ccr2_default = bool(defaults.get("ccr2_enabled", True))
    banking_default = bool(defaults.get("allowance_banking_enabled", True))
<<<<<<< HEAD
    bank_default = _coerce_float(defaults.get("initial_allowance_bank", 0.0), default=0.0)
=======
    bank_default = _coerce_float(defaults.get("bank0", 0.0), default=0.0)

>>>>>>> 0dda0212
    coverage_default = _normalize_coverage_selection(
        defaults.get("coverage_regions", ["All"])
    )

    control_default_raw = defaults.get("control_period_years")
    try:
        control_default = int(control_default_raw)
    except (TypeError, ValueError):
        control_default = 3
    control_override_default = control_default_raw is not None

    price_enabled_default = bool(price_defaults.get("enabled", False))
    price_value_raw = price_defaults.get(
        "price_per_ton", price_defaults.get("price", 0.0)
    )
    price_default = _coerce_float(price_value_raw, default=0.0)
<<<<<<< HEAD
    price_schedule_default = _normalize_price_schedule(price_defaults.get("price_schedule"))
    price_schedule_value = dict(price_schedule_default)

=======
    price_schedule_default = _normalize_price_schedule(
        price_defaults.get("price_schedule")
    )

    # -------------------------
    # Coverage / Regions
    # -------------------------
>>>>>>> 0dda0212
    region_labels: list[str] = []
    if region_options is not None:
        for entry in region_options:
            label = str(entry).strip()
            if not label:
                label = "default"
            if label not in region_labels:
                region_labels.append(label)
    if not region_labels:
        region_labels = ["default"]

    coverage_choices = [_ALL_REGIONS_LABEL] + sorted(region_labels, key=str)
    if coverage_default == ["All"]:
        coverage_default_display = [_ALL_REGIONS_LABEL]
    else:
        coverage_default_display = [
            label for label in coverage_default if label in coverage_choices
        ] or [_ALL_REGIONS_LABEL]

<<<<<<< HEAD
    raw_region_values = run_config.get("regions", [])
    available_region_values = [
        value for value in raw_region_values if value not in (None, "")
    ]
    region_option_map = {str(value): value for value in available_region_values}
    default_region_candidates = defaults.get("regions")
    if isinstance(default_region_candidates, Mapping):
        default_region_candidates = list(default_region_candidates.values())
    if isinstance(default_region_candidates, (str, bytes)):
        default_region_candidates = [default_region_candidates]
    if not isinstance(default_region_candidates, Iterable) or isinstance(
        default_region_candidates, (bytes, str)
    ):
        default_region_candidates = []
    normalized_defaults = {
        str(candidate)
        for candidate in default_region_candidates
        if candidate not in (None, "")
    }
    if not normalized_defaults and available_region_values:
        normalized_defaults = {str(value) for value in available_region_values}
=======
    # -------------------------
    # Session State Sync
    # -------------------------
    bank_value_default = bank_default
    if st is not None:
        bank_value_default = float(
            st.session_state.setdefault("carbon_bank0", bank_default)
        )
>>>>>>> 0dda0212

    def _mark_last_changed(key: str) -> None:
        try:
            _ensure_streamlit()
        except ModuleNotFoundError:
            return
        st.session_state["carbon_module_last_changed"] = key

    session_enabled_default = enabled_default
    session_price_default = price_enabled_default
    last_changed = None
    if st is not None:
        last_changed = st.session_state.get("carbon_module_last_changed")
        session_enabled_default = bool(
            st.session_state.get("carbon_enable", enabled_default)
        )
        session_price_default = bool(
            st.session_state.get("carbon_price_enable", price_enabled_default)
        )
        if session_enabled_default and session_price_default:
            if last_changed == "cap":
                session_price_default = False
            else:
                session_enabled_default = False
            st.session_state["carbon_enable"] = session_enabled_default
            st.session_state["carbon_price_enable"] = session_price_default

<<<<<<< HEAD
=======
    # -------------------------
    # Cap vs Price mutual exclusion toggles
    # -------------------------
>>>>>>> 0dda0212
    enabled = container.toggle(
        "Enable carbon cap",
        value=session_enabled_default,
        key="carbon_enable",
        on_change=lambda: _mark_last_changed("cap"),
    )
    price_enabled = container.toggle(
        "Enable carbon price",
        value=session_price_default,
        key="carbon_price_enable",
        on_change=lambda: _mark_last_changed("price"),
    )

    if enabled and price_enabled:
        if last_changed == "cap":
            price_enabled = False
        else:
            enabled = False

<<<<<<< HEAD
    selected_cap_regions: list[Any] = []
    coverage_selection_raw: list[str] | tuple[str, ...] | None = None
    control_period_value = control_default
    control_override = control_override_default
    bank0_value = float(bank_default)

    with _sidebar_panel(container, enabled) as panel:
        enable_floor = panel.checkbox(
            "Enable minimum reserve price",
=======
    # -------------------------
    # Carbon Cap Panel
    # -------------------------
    with _sidebar_panel(container, enabled) as cap_panel:
        enable_floor = cap_panel.toggle(
            "Enable price floor",
>>>>>>> 0dda0212
            value=enable_floor_default,
            key="carbon_floor",
            disabled=not enabled,
        )
        enable_ccr = cap_panel.toggle(
            "Enable CCR",
            value=enable_ccr_default,
            key="carbon_ccr",
            disabled=not enabled,
        )
        ccr1_enabled = cap_panel.toggle(
            "Enable CCR Tier 1",
            value=ccr1_default,
            key="carbon_ccr1",
            disabled=not (enabled and enable_ccr),
        )
        ccr2_enabled = cap_panel.toggle(
            "Enable CCR Tier 2",
            value=ccr2_default,
            key="carbon_ccr2",
            disabled=not (enabled and enable_ccr),
        )
        banking_enabled = cap_panel.toggle(
            "Enable allowance banking",
            value=banking_default,
            key="carbon_banking",
            disabled=not enabled,
        )
<<<<<<< HEAD
        bank0_value = float(
            panel.number_input(
                "Initial allowance bank (tons)",
                min_value=0.0,
                value=float(bank_default),
                step=1000.0,
                format="%f",
                key="carbon_bank0",
                disabled=not (enabled and banking_enabled),
=======
        initial_bank = (
            float(
                cap_panel.number_input(
                    "Initial allowance bank (tons)",
                    min_value=0.0,
                    value=float(bank_value_default if bank_value_default >= 0.0 else 0.0),
                    step=1000.0,
                    format="%f",
                    key="carbon_bank0",
                    disabled=not (enabled and banking_enabled),
                )
>>>>>>> 0dda0212
            )
            if banking_enabled
            else 0.0
        )

        control_override = cap_panel.toggle(
            "Override control period",
            value=control_override_default,
            key="carbon_control_toggle",
            disabled=not enabled,
        )
        control_period_value = cap_panel.number_input(
            "Control period length (years)",
            min_value=1,
            value=int(control_default if control_default > 0 else 3),
            step=1,
            format="%d",
            key="carbon_control_years",
            disabled=not (enabled and control_override),
        )
        control_period_years = (
            _sanitize_control_period(control_period_value)
            if enabled and control_override
            else None
        )

        coverage_selection_raw = cap_panel.multiselect(
            "Regions covered by carbon cap",
            options=coverage_choices,
            default=coverage_default_display,
            disabled=not enabled,
            key="carbon_coverage_regions",
            help=(
                "Select the regions subject to the cap. Choose “All regions” to apply "
                "the carbon policy across every region."
            ),
        )
<<<<<<< HEAD
        region_options_list = list(region_option_map)
        if region_options_list:
            default_labels = [
                label for label in region_options_list if label in normalized_defaults
            ]
            selected_region_labels = panel.multiselect(
                "Cap-covered regions",
                options=region_options_list,
                default=default_labels,
                disabled=not enabled,
                key="carbon_regions",
            )
        else:
            selected_region_labels = []
        selected_cap_regions = [
            region_option_map[label]
            for label in selected_region_labels
            if label in region_option_map
        ]
        if enabled and not selected_cap_regions:
            selected_cap_regions = list(available_region_values)

=======
        coverage_regions = _normalize_coverage_selection(
            coverage_selection_raw or coverage_default_display
        )

    # -------------------------
    # Carbon Price Panel
    # -------------------------
>>>>>>> 0dda0212
    with _sidebar_panel(container, price_enabled) as price_panel:
        price_per_ton_value = price_panel.number_input(
            "Carbon price ($/ton)",
            min_value=0.0,
            value=float(price_default if price_default >= 0.0 else 0.0),
            step=1.0,
            format="%0.2f",
            key="carbon_price_value",
            disabled=not price_enabled,
        )
<<<<<<< HEAD

    control_period_years = int(control_period_value) if enabled and control_override else None
    coverage_selection = coverage_selection_raw or coverage_default_display
    coverage_regions = _normalize_coverage_selection(coverage_selection)

    if not enabled:
        enable_floor = False
        enable_ccr = False
        ccr1_enabled = False
        ccr2_enabled = False
        banking_enabled = False
        control_period_years = None
        selected_cap_regions = []
        bank0_value = 0.0

    if not price_enabled:
        price_per_ton_value = 0.0
        price_schedule_value = {}

    modules["carbon_policy"] = {
        "enabled": bool(enabled),
        "enable_floor": bool(enable_floor),
        "enable_ccr": bool(enable_ccr),
        "ccr1_enabled": bool(ccr1_enabled),
        "ccr2_enabled": bool(ccr2_enabled),
        "allowance_banking_enabled": bool(banking_enabled),
        "initial_allowance_bank": float(bank0_value) if banking_enabled else 0.0,
        "coverage_regions": coverage_regions,
        "control_period_years": control_period_years,
        "regions": list(selected_cap_regions),
    }

    modules["carbon_price"] = {
        "enabled": bool(price_enabled),
        "price_per_ton": float(price_per_ton_value),
        "price_schedule": dict(price_schedule_value),
    }

=======
        price_schedule = dict(price_schedule_default) if price_enabled else {}

    # -------------------------
    # Errors and Return
    # -------------------------
>>>>>>> 0dda0212
    errors: list[str] = []
    if enabled and price_enabled:
        errors.append("Cannot enable both carbon cap and carbon price simultaneously.")

    return CarbonModuleSettings(
        enabled=enabled,
        price_enabled=price_enabled,
        enable_floor=enable_floor,
        enable_ccr=enable_ccr,
        ccr1_enabled=ccr1_enabled,
        ccr2_enabled=ccr2_enabled,
        banking_enabled=banking_enabled,
        coverage_regions=coverage_regions,
        control_period_years=control_period_years,
        price_per_ton=float(price_per_ton_value),
<<<<<<< HEAD
        cap_regions=list(selected_cap_regions),
        price_schedule=dict(price_schedule_value),
=======
        initial_bank=initial_bank,
        price_schedule=price_schedule,
>>>>>>> 0dda0212
        errors=errors,
    )

# -------------------------
# Dispatch UI
# -------------------------
def _render_dispatch_section(
    container: Any,
    run_config: dict[str, Any],
    frames: FramesType | None,
) -> DispatchModuleSettings:
    modules = run_config.setdefault("modules", {})
    defaults = modules.get("electricity_dispatch", {})
    enabled_default = bool(defaults.get("enabled", False))
    mode_default = str(defaults.get("mode", "single")).lower()
    if mode_default not in {"single", "network"}:
        mode_default = "single"
    capacity_default = bool(defaults.get("capacity_expansion", True))
    reserve_default = bool(defaults.get("reserve_margins", True))

    enabled = container.toggle(
        "Enable electricity dispatch",
        value=enabled_default,
        key="dispatch_enable",
    )

    mode_value = mode_default
    capacity_expansion = capacity_default
    reserve_margins = reserve_default
    errors: list[str] = []

    mode_options = {"single": "Single region", "network": "Networked"}

    with _sidebar_panel(container, enabled) as panel:
        mode_label = mode_options.get(mode_default, mode_options["single"])
        mode_selection = panel.selectbox(
            "Dispatch topology",
            options=list(mode_options.values()),
            index=list(mode_options.values()).index(mode_label),
            disabled=not enabled,
            key="dispatch_mode",
        )
        mode_value = "network" if mode_selection == mode_options["network"] else "single"
        capacity_expansion = panel.checkbox(
            "Enable capacity expansion",
            value=capacity_default,
            disabled=not enabled,
            key="dispatch_capacity",
        )
        reserve_margins = panel.checkbox(
            "Enforce reserve margins",
            value=reserve_default,
            disabled=not enabled,
            key="dispatch_reserve",
        )

        if enabled:
            if frames is None:
                message = "Dispatch requires demand and unit data, but no frames are available."
                panel.error(message)
                errors.append(message)
            else:
                try:
                    demand_df = frames.demand()
                    units_df = frames.units()
                except Exception as exc:
                    message = f"Dispatch data unavailable: {exc}"
                    panel.error(message)
                    errors.append(message)
                else:
                    if demand_df.empty or units_df.empty:
                        message = "Dispatch requires non-empty demand and unit tables."
                        panel.error(message)
                        errors.append(message)
        else:
            mode_value = mode_default
            capacity_expansion = False
            reserve_margins = False

    if not enabled:
        mode_value = mode_value or "single"

    modules["electricity_dispatch"] = {
        "enabled": bool(enabled),
        "mode": mode_value or "single",
        "capacity_expansion": bool(capacity_expansion),
        "reserve_margins": bool(reserve_margins),
    }

    return DispatchModuleSettings(
        enabled=bool(enabled),
        mode=mode_value or "single",
        capacity_expansion=bool(capacity_expansion),
        reserve_margins=bool(reserve_margins),
        errors=errors,
    )


# -------------------------
# Incentives UI
# -------------------------
def _coerce_optional_float(value: Any) -> float | None:
    if value in (None, ""):
        return None
    if isinstance(value, str):
        text = value.strip()
        if not text:
            return None
        value = text
    try:
        return float(value)
    except (TypeError, ValueError):
        return None


def _coerce_bool_flag(value: Any, default: bool = True) -> bool:
    if value in (None, ""):
        return bool(default)
    if isinstance(value, bool):
        return value
    if isinstance(value, (int, float)):
        if value in (0, 1):
            return bool(value)
    if isinstance(value, str):
        normalized = value.strip().lower()
        if normalized in {"true", "t", "yes", "y", "1", "on"}:
            return True
        if normalized in {"false", "f", "no", "n", "0", "off"}:
            return False
    return bool(default)


def _parse_years_field(
    value: Any,
    *,
    valid_years: set[int] | None = None,
) -> tuple[list[int], list[str], list[int]]:
    if value in (None, ""):
        return [], [], []

    text = str(value).strip()
    if not text:
        return [], [], []

    normalized = text.translate({ord(char): None for char in "[]{}()"})
    tokens = [token for token in re.split(r"[;,\s]+", normalized) if token]

    parsed_years: list[int] = []
    invalid_tokens: list[str] = []
    out_of_range: list[int] = []

    valid_set = {int(year) for year in valid_years} if valid_years else set()

    for token in tokens:
        token_str = token.strip()
        if not token_str:
            continue

        if "-" in token_str:
            start_text, end_text = token_str.split("-", 1)
            try:
                start_year = int(start_text.strip())
                end_year = int(end_text.strip())
            except (TypeError, ValueError):
                invalid_tokens.append(token_str)
                continue

            step = 1 if end_year >= start_year else -1
            for year in range(start_year, end_year + step, step):
                if valid_set and year not in valid_set:
                    out_of_range.append(year)
                else:
                    parsed_years.append(year)
            continue

        try:
            year_int = int(token_str)
        except (TypeError, ValueError):
            invalid_tokens.append(token_str)
            continue

        if valid_set and year_int not in valid_set:
            out_of_range.append(year_int)
        else:
            parsed_years.append(year_int)

    parsed_years = sorted({int(year) for year in parsed_years})
    out_of_range = sorted({int(year) for year in out_of_range if year not in parsed_years})

    return parsed_years, invalid_tokens, out_of_range


def _data_editor_records(value: Any) -> list[dict[str, Any]]:
    if value is None:
        return []

    if hasattr(value, "to_dict"):
        try:
            records = value.to_dict("records")  # type: ignore[call-arg]
        except Exception:
            records = None
        if isinstance(records, list):
            return [dict(entry) for entry in records if isinstance(entry, Mapping)]

    if isinstance(value, Mapping):
        return [dict(value)]

    if isinstance(value, Iterable) and not isinstance(value, (str, bytes)):
        records: list[dict[str, Any]] = []
        for entry in value:
            if isinstance(entry, Mapping):
                records.append(dict(entry))
        if records:
            return records

    return []


def _simulation_years_from_config(config: Mapping[str, Any]) -> list[int]:
    try:
        base_years = _years_from_config(config)
    except Exception:
        base_years = []

    start_raw = config.get("start_year")
    end_raw = config.get("end_year")

    def _to_int(value: Any) -> int | None:
        if value in (None, ""):
            return None
        try:
            return int(value)
        except (TypeError, ValueError):
            return None

    start_year = _to_int(start_raw)
    end_year = _to_int(end_raw)

    years: list[int] = []

    if base_years:
        try:
            years = _select_years(base_years, start_year, end_year)
        except Exception:
            years = [int(year) for year in base_years]
    else:
        if start_year is not None and end_year is not None:
            step = 1 if end_year >= start_year else -1
            years = list(range(start_year, end_year + step, step))
        elif start_year is not None:
            years = [start_year]
        elif end_year is not None:
            years = [end_year]

    return sorted({int(year) for year in years})


def _render_incentives_section(
    container: Any,
    run_config: dict[str, Any],
    frames: FramesType | None,
) -> IncentivesModuleSettings:
    modules = run_config.setdefault("modules", {})
    defaults = modules.get("incentives", {})
    enabled_default = bool(defaults.get("enabled", False))

    incentives_cfg = run_config.get("electricity_incentives")
    production_source: Any | None = None
    investment_source: Any | None = None
    if isinstance(incentives_cfg, Mapping):
        enabled_default = bool(incentives_cfg.get("enabled", enabled_default))
        production_source = incentives_cfg.get("production")
        investment_source = incentives_cfg.get("investment")
    if production_source is None and isinstance(defaults, Mapping):
        production_source = defaults.get("production")
    if investment_source is None and isinstance(defaults, Mapping):
        investment_source = defaults.get("investment")

    def _normalise_config_entries(
        source: Any, *, credit_key: str, limit_key: str
    ) -> list[dict[str, Any]]:
        entries: list[dict[str, Any]] = []
        if isinstance(source, Mapping):
            iterable: Iterable[Any] = [source]
        elif isinstance(source, Iterable) and not isinstance(source, (str, bytes)):
            iterable = source
        else:
            iterable = []
        for entry in iterable:
            if not isinstance(entry, Mapping):
                continue
            tech_id = resolve_technology_key(entry.get("technology"))
            if tech_id is None:
                continue
            try:
                year_int = int(entry.get("year"))
            except (TypeError, ValueError):
                continue
            credit_val = _coerce_optional_float(entry.get(credit_key))
            if credit_val is None:
                continue
            limit_val = _coerce_optional_float(entry.get(limit_key))
            record: dict[str, Any] = {
                "technology": get_technology_label(tech_id),
                "year": year_int,
                credit_key: float(credit_val),
            }
            if limit_val is not None:
                record[limit_key] = float(limit_val)
            entries.append(record)
        entries.sort(key=lambda item: (str(item["technology"]).lower(), int(item["year"])))
        return entries

    existing_production_entries = _normalise_config_entries(
        production_source, credit_key="credit_per_mwh", limit_key="limit_mwh"
    )
    existing_investment_entries = _normalise_config_entries(
        investment_source, credit_key="credit_per_mw", limit_key="limit_mw"
    )

    technology_options: set[str] = {
        get_technology_label(tech_id) for tech_id in sorted(TECH_ID_TO_LABEL or {})
    }
    for entry in (*existing_production_entries, *existing_investment_entries):
        label = str(entry.get("technology", "")).strip()
        if label:
            technology_options.add(label)
    if not technology_options:
        technology_options = {"Coal", "Gas", "Wind", "Solar"}
    technology_labels = sorted(technology_options)

    production_credit_col = "Credit ($/MWh)"
    production_limit_col = "Limit (MWh)"
    investment_credit_col = "Credit ($/MW)"
    investment_limit_col = "Limit (MW)"
    selection_column = "Apply Credit"

    def _build_editor_rows(
        entries: list[dict[str, Any]],
        *,
        credit_key: str,
        limit_key: str,
        credit_label: str,
        limit_label: str,
        selection_label: str,
    ) -> list[dict[str, Any]]:
        rows: list[dict[str, Any]] = []
        for entry in entries:
            rows.append(
                {
                    selection_label: True,
                    "Technology": entry["technology"],
                    "Years": str(entry["year"]),
                    credit_label: entry.get(credit_key),
                    limit_label: entry.get(limit_key),
                }
            )
        seen = {str(row.get("Technology")) for row in rows if row.get("Technology")}
        for label in technology_labels:
            if label not in seen:
                rows.append(
                    {
                        selection_label: False,
                        "Technology": label,
                        "Years": "",
                        credit_label: None,
                        limit_label: None,
                    }
                )
        rows.sort(
            key=lambda row: (
                str(row.get("Technology", "")).lower(),
                str(row.get("Years", "")).lower(),
            )
        )
        return rows

    production_rows_default: list[dict[str, Any]] = _build_editor_rows(
        existing_production_entries,
        credit_key="credit_per_mwh",
        limit_key="limit_mwh",
        credit_label=production_credit_col,
        limit_label=production_limit_col,
        selection_label=selection_column,
    )
    investment_rows_default: list[dict[str, Any]] = _build_editor_rows(
        existing_investment_entries,
        credit_key="credit_per_mw",
        limit_key="limit_mw",
        credit_label=investment_credit_col,
        limit_label=investment_limit_col,
        selection_label=selection_column,
    )

    production_column_order: list[str] = [
        selection_column,
        "Technology",
        "Years",
        production_credit_col,
        production_limit_col,
    ]
    investment_column_order: list[str] = [
        selection_column,
        "Technology",
        "Years",
        investment_credit_col,
        investment_limit_col,
    ]

    available_years = _simulation_years_from_config(run_config)
    valid_years_set = {int(year) for year in available_years}

    def _rows_to_config_entries(
        rows: list[Mapping[str, Any]],
        *,
        credit_column: str,
        limit_column: str,
        credit_config_key: str,
        limit_config_key: str,
        context_label: str,
        valid_years: set[int],
        selection_column: str | None = None,
    ) -> tuple[list[dict[str, Any]], list[str]]:
        results: dict[tuple[int, int], dict[str, Any]] = {}
        messages: list[str] = []
        for index, row in enumerate(rows, start=1):
            if selection_column and selection_column in row:
                include_row = _coerce_bool_flag(row.get(selection_column), default=False)
                if not include_row:
                    continue
            technology_value = row.get("Technology")
            technology_label = (
                str(technology_value).strip() if technology_value not in (None, "") else ""
            )
            if not technology_label:
                continue
            tech_id = resolve_technology_key(technology_label)
            if tech_id is None:
                messages.append(f'{context_label} row {index}: Unknown technology "{technology_label}".')
                continue
            years_value = row.get("Years")
            years, invalid_tokens, out_of_range = _parse_years_field(
                years_value, valid_years=valid_years
            )
            if invalid_tokens:
                tokens_display = ", ".join(
                    sorted({token.strip() for token in invalid_tokens if token.strip()})
                )
                if tokens_display:
                    messages.append(
                        f"{context_label} row {index}: Unable to parse year value(s): {tokens_display}."
                    )
            if out_of_range:
                years_display = ", ".join(str(year) for year in out_of_range)
                messages.append(
                    f"{context_label} row {index}: Year(s) {years_display} fall outside the selected simulation years."
                )
            if not years:
                years_text = str(years_value).strip() if isinstance(years_value, str) else ""
                credit_candidate = _coerce_optional_float(row.get(credit_column))
                if years_text or credit_candidate is not None:
                    messages.append(f"{context_label} row {index}: Specify one or more valid years.")
                continue
            credit_value = _coerce_optional_float(row.get(credit_column))
            if credit_value is None:
                messages.append(f"{context_label} row {index}: Provide a credit value.")
                continue
            limit_value = _coerce_optional_float(row.get(limit_column))
            label = get_technology_label(tech_id)
            for year in years:
                entry = {
                    "technology": label,
                    "year": int(year),
                    credit_config_key: float(credit_value),
                }
                if limit_value is not None:
                    entry[limit_config_key] = float(limit_value)
                results[(tech_id, int(year))] = entry
        ordered = sorted(
            results.values(),
            key=lambda item: (str(item["technology"]).lower(), int(item["year"])),
        )
        return ordered, messages

    enabled = container.toggle(
        "Enable incentives and credits",
        value=enabled_default,
        key="incentives_enable",
    )

    errors: list[str] = []
    production_entries = existing_production_entries
    investment_entries = existing_investment_entries

    with _sidebar_panel(container, enabled) as panel:
        panel.caption(
            "Specify technology-specific tax credits that feed the electricity capacity and generation modules."
        )
        if available_years:
            years_display = ", ".join(str(year) for year in available_years)
            panel.caption(f"Simulation years: {years_display}")
        panel.caption(
            "Enter comma-separated years or ranges (e.g., 2025, 2030-2032). "
            "Leave blank to exclude a technology."
        )

        panel.markdown("**Production tax credits ($/MWh)**")
        production_editor_value = panel.data_editor(
            production_rows_default,
            disabled=not enabled,
            hide_index=True,
            num_rows="dynamic",
            width="stretch",  # Streamlit >= 1.38: replaces use_container_width
            key="incentives_production_editor",
            column_order=production_column_order,
            column_config={
                selection_column: st.column_config.CheckboxColumn(
                    "Apply Credit",
                    help=(
                        "Select to apply production tax credits for this technology. "
                        "Unchecked technologies default to $0 incentives across all years."
                    ),
                    default=False,
                ),
                "Technology": st.column_config.SelectboxColumn(
                    "Technology", options=technology_labels
                ),
                "Years": st.column_config.TextColumn(
                    "Applicable years",
                    help="Comma-separated years or ranges (e.g., 2025, 2030-2032).",
                ),
                production_credit_col: st.column_config.NumberColumn(
                    production_credit_col,
                    format="$%.2f",
                    min_value=0.0,
                    help="Credit value applied per megawatt-hour.",
                ),
                production_limit_col: st.column_config.NumberColumn(
                    production_limit_col,
                    min_value=0.0,
                    help="Optional annual limit on eligible production (MWh).",
                ),
            },
        )

        panel.markdown("**Investment tax credits ($/MW)**")
        investment_editor_value = panel.data_editor(
            investment_rows_default,
            disabled=not enabled,
            hide_index=True,
            num_rows="dynamic",
            width="stretch",  # Streamlit >= 1.38: replaces use_container_width
            key="incentives_investment_editor",
            column_order=investment_column_order,
            column_config={
                selection_column: st.column_config.CheckboxColumn(
                    "Apply Credit",
                    help=(
                        "Select to apply investment tax credits for this technology. "
                        "Unchecked technologies default to $0 incentives across all years."
                    ),
                    default=False,
                ),
                "Technology": st.column_config.SelectboxColumn(
                    "Technology", options=technology_labels
                ),
                "Years": st.column_config.TextColumn(
                    "Applicable years",
                    help="Comma-separated years or ranges (e.g., 2025, 2030-2032).",
                ),
                investment_credit_col: st.column_config.NumberColumn(
                    investment_credit_col,
                    format="$%.2f",
                    min_value=0.0,
                    help="Credit value applied per megawatt of installed capacity.",
                ),
                investment_limit_col: st.column_config.NumberColumn(
                    investment_limit_col,
                    min_value=0.0,
                    help="Optional annual limit on eligible capacity additions (MW).",
                ),
            },
        )


        validation_messages: list[str] = []
        if enabled:
            production_entries, production_messages = _rows_to_config_entries(
                _data_editor_records(production_editor_value),
                credit_column=production_credit_col,
                limit_column=production_limit_col,
                credit_config_key="credit_per_mwh",
                limit_config_key="limit_mwh",
                context_label="Production tax credit",
                valid_years=valid_years_set,
                selection_column=selection_column,
            )
            investment_entries, investment_messages = _rows_to_config_entries(
                _data_editor_records(investment_editor_value),
                credit_column=investment_credit_col,
                limit_column=investment_limit_col,
                credit_config_key="credit_per_mw",
                limit_config_key="limit_mw",
                context_label="Investment tax credit",
                valid_years=valid_years_set,
                selection_column=selection_column,
            )
            validation_messages.extend(production_messages)
            validation_messages.extend(investment_messages)

        for message in validation_messages:
            panel.error(message)
        errors.extend(validation_messages)

        if enabled:
            if frames is None:
                message = "Incentives require generating unit data."
                panel.error(message)
                errors.append(message)
            else:
                try:
                    units_df = frames.units()
                except Exception as exc:
                    message = f"Unable to access unit data: {exc}"
                    panel.error(message)
                    errors.append(message)
                else:
                    if units_df.empty:
                        message = "Incentives require at least one generating unit."
                        panel.error(message)
                        errors.append(message)

    incentives_record: dict[str, Any] = {"enabled": bool(enabled)}
    if production_entries:
        incentives_record["production"] = copy.deepcopy(production_entries)
    if investment_entries:
        incentives_record["investment"] = copy.deepcopy(investment_entries)

    run_config["electricity_incentives"] = copy.deepcopy(incentives_record)
    modules["incentives"] = copy.deepcopy(incentives_record)

    return IncentivesModuleSettings(
        enabled=bool(enabled),
        production_credits=copy.deepcopy(production_entries),
        investment_credits=copy.deepcopy(investment_entries),
        errors=errors,
    )


# -------------------------
# Outputs UI
# -------------------------
def _render_outputs_section(
    container: Any,
    run_config: dict[str, Any],
    last_result: Mapping[str, Any] | None,
) -> OutputsModuleSettings:
    modules = run_config.setdefault("modules", {})
    defaults = modules.get("outputs", {})
    enabled_default = bool(defaults.get("enabled", True))
    directory_default = str(defaults.get("directory") or run_config.get("output_name") or "outputs")
    show_csv_default = bool(defaults.get("show_csv_downloads", True))

    downloads_root = get_downloads_directory()

    enabled = container.toggle(
        "Enable output management",
        value=enabled_default,
        key="outputs_enable",
    )

    directory_value = directory_default
    show_csv_downloads = show_csv_default
    errors: list[str] = []

    with _sidebar_panel(container, enabled) as panel:
        directory_value = panel.text_input(
            "Output directory name",
            value=directory_default,
            disabled=not enabled,
            key="outputs_directory",
        ).strip()
        show_csv_downloads = panel.checkbox(
            "Show CSV downloads from last run",
            value=show_csv_default,
            disabled=not enabled,
            key="outputs_csv",
        )

        resolved_directory = downloads_root if not directory_value else downloads_root / directory_value
        panel.caption(f"Outputs will be saved to {resolved_directory}")

        if enabled and not directory_value:
            message = "Specify an output directory when the outputs module is enabled."
            panel.error(message)
            errors.append(message)

        csv_files: Mapping[str, Any] | None = None
        if enabled and show_csv_downloads:
            if isinstance(last_result, Mapping):
                csv_files = last_result.get("csv_files")  # type: ignore[assignment]
            if csv_files:
                panel.caption("Download CSV outputs from the most recent run.")
                for filename, content in sorted(csv_files.items()):
                    panel.download_button(
                        label=f"Download {filename}",
                        data=content,
                        file_name=filename,
                        mime="text/csv",
                        key=f"outputs_download_{filename}",
                    )
            else:
                panel.info("No CSV outputs are available yet.")
        elif enabled:
            panel.caption("CSV downloads will be available after the next run.")

    if not directory_value:
        directory_value = directory_default or "outputs"
    if not enabled:
        show_csv_downloads = False

    run_config["output_name"] = directory_value
    resolved_directory = downloads_root if not directory_value else downloads_root / directory_value
    modules["outputs"] = {
        "enabled": bool(enabled),
        "directory": directory_value,
        "show_csv_downloads": bool(show_csv_downloads),
        "resolved_path": str(resolved_directory),  # config serialization
    }

    return OutputsModuleSettings(
        enabled=bool(enabled),
        directory=directory_value,
        resolved_path=resolved_directory,  # keep as Path in memory
        show_csv_downloads=bool(show_csv_downloads),
        errors=errors,
    )


# -------------------------
# Frames + runner helpers
# -------------------------
def _coerce_float(value: Any, default: float = 0.0) -> float:
    try:
        if isinstance(value, str):
            return float(value.strip())
        return float(value)
    except (TypeError, ValueError):
        return float(default)


def _coerce_str(value: Any, default: str = "default") -> str:
    if value in (None, ""):
        return default
    return str(value)


def _coerce_year_set(value: Any, fallback: Iterable[int]) -> set[int]:
    years: set[int] = set()
    if isinstance(value, Iterable) and not isinstance(value, (str, bytes, Mapping)):
        for entry in value:
            try:
                years.add(int(entry))
            except (TypeError, ValueError):
                continue
    elif value not in (None, ""):
        try:
            years.add(int(value))
        except (TypeError, ValueError):
            pass
    if not years:
        years = {int(year) for year in fallback}
    return years


def _coerce_year_value_map(
    entry: Any,
    years: Iterable[int],
    *,
    cast: Callable[[Any], _T],
    default: _T,
) -> dict[int, _T]:
    values: dict[int, _T] = {}

    if isinstance(entry, Mapping):
        iterator = entry.items()
    elif isinstance(entry, Iterable) and not isinstance(entry, (str, bytes)):
        iterator = []
        for item in entry:
            if isinstance(item, Mapping) and "year" in item:
                iterator.append((item.get("year"), item.get("value", item.get("amount"))))
            elif isinstance(item, (list, tuple)) and len(item) == 2:
                iterator.append((item[0], item[1]))
    elif entry is not None:
        try:
            coerced = cast(entry)
        except (TypeError, ValueError):
            coerced = cast(default)
        return {int(year): coerced for year in years}
    else:
        iterator = []

    for year, raw_value in iterator:
        try:
            year_int = int(year)
        except (TypeError, ValueError):
            continue
        try:
            values[year_int] = cast(raw_value)
        except (TypeError, ValueError):
            continue

    result: dict[int, _T] = {}
    for year in years:
        year_int = int(year)
        result[year_int] = values.get(year_int, cast(default))
    return result


def _build_policy_frame(
    config: Mapping[str, Any],
    years: Iterable[int],
    carbon_policy_enabled: bool,
    *,
    ccr1_enabled: bool | None = None,
    ccr2_enabled: bool | None = None,
    control_period_years: int | None = None,
    banking_enabled: bool = True,
) -> pd.DataFrame:
    years_list = sorted(int(year) for year in years)
    if not years_list:
        raise ValueError("No years supplied for policy frame")

    market_cfg = config.get("allowance_market")
    if not isinstance(market_cfg, Mapping):
        market_cfg = {}

    bank_flag = bool(carbon_policy_enabled and banking_enabled)

    resolution_raw = market_cfg.get("resolution", "annual")
    if isinstance(resolution_raw, str):
        resolution = resolution_raw.strip().lower() or "annual"
    else:
        resolution = str(resolution_raw).strip().lower() or "annual"
    if resolution not in {"annual", "daily"}:
        resolution = "annual"

    if carbon_policy_enabled:
        ccr1_flag = _coerce_bool_flag(market_cfg.get("ccr1_enabled"), default=True)
        ccr2_flag = _coerce_bool_flag(market_cfg.get("ccr2_enabled"), default=True)
        if ccr1_enabled is not None:
            ccr1_flag = bool(ccr1_enabled)
        if ccr2_enabled is not None:
            ccr2_flag = bool(ccr2_enabled)

        control_period = control_period_years
        if control_period is None:
            raw_control = market_cfg.get("control_period_years")
            if raw_control not in (None, ""):
                try:
                    control_period = int(raw_control)
                except (TypeError, ValueError):
                    control_period = None
        if control_period is not None and control_period <= 0:
            control_period = None

        cap_map = _coerce_year_value_map(market_cfg.get("cap"), years_list, cast=float, default=0.0)
        floor_map = _coerce_year_value_map(market_cfg.get("floor"), years_list, cast=float, default=0.0)
        ccr1_trigger_map = _coerce_year_value_map(
            market_cfg.get("ccr1_trigger"), years_list, cast=float, default=0.0
        )
        ccr1_qty_map = _coerce_year_value_map(
            market_cfg.get("ccr1_qty"), years_list, cast=float, default=0.0
        )
        ccr2_trigger_map = _coerce_year_value_map(
            market_cfg.get("ccr2_trigger"), years_list, cast=float, default=0.0
        )
        ccr2_qty_map = _coerce_year_value_map(
            market_cfg.get("ccr2_qty"), years_list, cast=float, default=0.0
        )
        cp_id_map = _coerce_year_value_map(
            market_cfg.get("cp_id"), years_list, cast=lambda v: _coerce_str(v, "CP1"), default="CP1"
        )
        bank0 = _coerce_float(market_cfg.get("bank0"), default=0.0)
        surrender_frac = _coerce_float(market_cfg.get("annual_surrender_frac"), default=1.0)
        carry_pct = _coerce_float(market_cfg.get("carry_pct"), default=1.0)
        if not bank_flag:
            bank0 = 0.0
            carry_pct = 0.0
        full_compliance_years = _coerce_year_set(
            market_cfg.get("full_compliance_years"), fallback=[]
        )
        if not full_compliance_years:
            if control_period:
                full_compliance_years = {
                    year
                    for idx, year in enumerate(years_list, start=1)
                    if idx % control_period == 0
                }
            if not full_compliance_years:
                full_compliance_years = {years_list[-1]}
    else:
        cap_map = {year: float(_LARGE_ALLOWANCE_SUPPLY) for year in years_list}
        floor_map = {year: 0.0 for year in years_list}
        ccr1_trigger_map = {year: 0.0 for year in years_list}
        ccr1_qty_map = {year: 0.0 for year in years_list}
        ccr2_trigger_map = {year: 0.0 for year in years_list}
        ccr2_qty_map = {year: 0.0 for year in years_list}
        cp_id_map = {year: "NoPolicy" for year in years_list}
        bank0 = _LARGE_ALLOWANCE_SUPPLY
        surrender_frac = 0.0
        carry_pct = 1.0
        full_compliance_years = set()
        ccr1_flag = False
        ccr2_flag = False
        control_period = None
        bank_flag = False

    records: list[dict[str, Any]] = []
    for year in years_list:
        records.append(
            {
                "year": year,
                "cap_tons": float(cap_map[year]),
                "floor_dollars": float(floor_map[year]),
                "ccr1_trigger": float(ccr1_trigger_map[year]),
                "ccr1_qty": float(ccr1_qty_map[year]),
                "ccr2_trigger": float(ccr2_trigger_map[year]),
                "ccr2_qty": float(ccr2_qty_map[year]),
                "cp_id": str(cp_id_map[year]),
                "full_compliance": year in full_compliance_years,
                "bank0": float(bank0),
                "annual_surrender_frac": float(surrender_frac),
                "carry_pct": float(carry_pct),
                "policy_enabled": bool(carbon_policy_enabled),
                "ccr1_enabled": bool(ccr1_flag),
                "ccr2_enabled": bool(ccr2_flag),
                "control_period_years": control_period,
                "bank_enabled": bool(bank_flag),
                "resolution": "annual" if resolution not in {"annual", "daily"} else resolution,
            }
        )

    return pd.DataFrame(records)


def _available_regions_from_frames(frames: FramesType) -> list[str]:
    """Return an ordered list of region labels present in ``frames``."""

    regions: list[str] = []

    try:
        demand = frames.demand()
        if not demand.empty and 'region' in demand.columns:
            for value in demand['region']:
                label = str(value)
                if label not in regions:
                    regions.append(label)
    except Exception:  # pragma: no cover - defensive guard
        pass

    try:
        units = frames.units()
        if not units.empty and 'region' in units.columns:
            for value in units['region']:
                label = str(value)
                if label not in regions:
                    regions.append(label)
    except Exception:  # pragma: no cover - defensive guard
        pass

    if not regions:
        regions = ['default']

    return regions


def _build_coverage_frame(
    frames: FramesType,
    coverage_regions: Iterable[str] | None,
) -> pd.DataFrame | None:
    """Construct a coverage table aligning regions with enabled status."""

    if coverage_regions is None:
        return None

    normalized = _normalize_coverage_selection(coverage_regions)
    cover_all = normalized == ["All"]

    regions = _available_regions_from_frames(frames)
    ordered = list(dict.fromkeys(regions))
    for label in normalized:
        if label != "All" and label not in ordered:
            ordered.append(label)

    records = [
        {
            'region': region,
            'covered': True if cover_all else region in normalized,
        }
        for region in ordered
    ]

    return pd.DataFrame(records)


def _default_units() -> pd.DataFrame:
    data = [
        {
            "unit_id": "wind-1",
            "fuel": "wind",
            "region": "default",
            "cap_mw": 50.0,
            "availability": 0.5,
            "hr_mmbtu_per_mwh": 0.0,
            "vom_per_mwh": 0.0,
            "fuel_price_per_mmbtu": 0.0,
            "ef_ton_per_mwh": 0.0,
        },
        {
            "unit_id": "coal-1",
            "fuel": "coal",
            "region": "default",
            "cap_mw": 80.0,
            "availability": 0.9,
            "hr_mmbtu_per_mwh": 9.0,
            "vom_per_mwh": 1.5,
            "fuel_price_per_mmbtu": 1.8,
            "ef_ton_per_mwh": 1.0,
        },
        {
            "unit_id": "gas-1",
            "fuel": "gas",
            "region": "default",
            "cap_mw": 70.0,
            "availability": 0.85,
            "hr_mmbtu_per_mwh": 7.0,
            "vom_per_mwh": 2.0,
            "fuel_price_per_mmbtu": 2.5,
            "ef_ton_per_mwh": 0.45,
        },
    ]
    return pd.DataFrame(data)


def _default_fuels() -> pd.DataFrame:
    return pd.DataFrame(
        [
            {"fuel": "wind", "covered": False},
            {"fuel": "coal", "covered": True},
            {"fuel": "gas", "covered": True},
        ]
    )


def _default_transmission() -> pd.DataFrame:
    return pd.DataFrame(columns=["from_region", "to_region", "limit_mw"])


def _build_default_frames(
    years: Iterable[int],
    *,
    carbon_policy_enabled: bool = True,
    banking_enabled: bool = True,
    carbon_price_schedule: Mapping[int, float] | Mapping[str, Any] | None = None,
) -> FramesType:
    frames_cls = FramesType
    demand_records = [
        {"year": int(year), "region": "default", "demand_mwh": float(_DEFAULT_LOAD_MWH)}
        for year in years
    ]
    base_frames = {
        "units": _default_units(),
        "demand": pd.DataFrame(demand_records),
        "fuels": _default_fuels(),
        "transmission": _default_transmission(),
    }
    return frames_cls(
        base_frames,
        carbon_policy_enabled=carbon_policy_enabled,
        banking_enabled=banking_enabled,
        carbon_price_schedule=carbon_price_schedule,
    )


def _ensure_years_in_demand(frames: FramesType, years: Iterable[int]) -> FramesType:
    if not years:
        return frames

    demand = frames.demand()
    if demand.empty:
        raise ValueError("Demand frame is empty; cannot infer loads for requested years")

    existing_years = {int(year) for year in demand["year"].unique()}
    target_years = {int(year) for year in years}
    missing = sorted(target_years - existing_years)
    if not missing:
        return frames

    averages = demand.groupby("region")["demand_mwh"].mean()
    new_rows: list[dict[str, Any]] = []
    for year in missing:
        for region, value in averages.items():
            new_rows.append({"year": year, "region": region, "demand_mwh": float(value)})

    demand_updated = pd.concat([demand, pd.DataFrame(new_rows)], ignore_index=True)
    demand_updated = demand_updated.sort_values(["year", "region"]).reset_index(drop=True)
    return frames.with_frame("demand", demand_updated)


def _write_outputs_to_temp(outputs) -> tuple[Path, dict[str, bytes]]:
    temp_dir = Path(tempfile.mkdtemp(prefix="bluesky_gui_"))
    # Expect outputs to expose to_csv(target_dir)
    if hasattr(outputs, "to_csv"):
        outputs.to_csv(temp_dir)
    else:
        raise TypeError("Runner outputs object does not implement to_csv(Path).")
    csv_files: dict[str, bytes] = {}
    for csv_path in temp_dir.glob("*.csv"):
        csv_files[csv_path.name] = csv_path.read_bytes()
    return temp_dir, csv_files


def _read_uploaded_dataframe(uploaded_file: Any | None) -> pd.DataFrame | None:
    if uploaded_file is None:
        return None

    try:
        if hasattr(uploaded_file, "getvalue"):
            raw = uploaded_file.getvalue()
        elif hasattr(uploaded_file, "read"):
            raw = uploaded_file.read()
        else:
            raw = uploaded_file

        buffer: io.BytesIO | io.StringIO
        if isinstance(raw, bytes):
            buffer = io.BytesIO(raw)
        else:
            buffer = io.StringIO(str(raw))

        df = pd.read_csv(buffer)
    except Exception as exc:
        _ensure_streamlit()
        st.error(f"Unable to read CSV: {exc}")
        return None

    if df.empty:
        _ensure_streamlit()
        st.warning("Uploaded CSV is empty.")

    return df


def _validate_frame_override(
    frames_obj: FramesType,
    frame_name: str,
    df: pd.DataFrame,
) -> tuple[FramesType | None, str | None]:
    validator_name = frame_name.lower()
    try:
        candidate = frames_obj.with_frame(frame_name, df)
        validator = getattr(candidate, validator_name, None)
        if callable(validator):
            validator()
        else:
            candidate.frame(frame_name)
        return candidate, None
    except Exception as exc:  # pragma: no cover
        return None, str(exc)


# -------------------------
# Assumptions editor tabs
# -------------------------
def _render_demand_controls(
    frames_obj: FramesType,
    years: Iterable[int],
) -> tuple[FramesType, list[str], list[str]]:  # pragma: no cover - UI helper
    _ensure_streamlit()

    notes: list[str] = []
    errors: list[str] = []
    frames_out = frames_obj

    demand_default = frames_obj.demand()
    if not demand_default.empty:
        st.caption("Current demand assumptions")
        st.dataframe(demand_default, width="stretch")
    else:
        st.info("No default demand data found. Provide values via the controls or upload a CSV.")

    manual_df: pd.DataFrame | None = None
    manual_note: str | None = None

    target_years = sorted({int(year) for year in years}) if years else []
    if not target_years and not demand_default.empty:
        target_years = sorted({int(year) for year in demand_default["year"].unique()})
    if not target_years:
        target_years = [2025]

    use_manual = st.checkbox("Create demand profile with controls", value=False, key="demand_manual_toggle")
    if use_manual:
        st.caption("Set a baseline load, per-region multipliers, and annual growth to construct demand.")
        if not demand_default.empty:
            first_year = target_years[0]
            base_year_data = demand_default[demand_default["year"] == first_year]
            default_base = float(base_year_data["demand_mwh"].mean()) if not base_year_data.empty else float(_DEFAULT_LOAD_MWH)
        else:
            default_base = float(_DEFAULT_LOAD_MWH)

        base_value = float(
            st.number_input(
                "Baseline demand for the first year (MWh)",
                min_value=0.0,
                value=max(0.0, default_base),
                step=10_000.0,
                format="%0.0f",
            )
        )
        growth_pct = float(
            st.slider(
                "Annual growth rate (%)",
                min_value=-20.0,
                max_value=20.0,
                value=0.0,
                step=0.25,
                key="demand_growth",
            )
        )

        if not demand_default.empty:
            region_labels = sorted({str(region) for region in demand_default["region"].unique()})
            region_defaults = (
                demand_default[demand_default["year"] == target_years[0]]
                .set_index("region")["demand_mwh"]
                .to_dict()
            )
        else:
            region_labels = ["default"]
            region_defaults = {}

        manual_records: list[dict[str, Any]] = []
        for region in region_labels:
            default_region_value = float(region_defaults.get(region, base_value or _DEFAULT_LOAD_MWH))
            multiplier_default = 1.0
            if base_value > 0.0:
                multiplier_default = default_region_value / base_value
            multiplier_default = float(max(0.1, min(3.0, multiplier_default)))

            multiplier = float(
                st.slider(
                    f"{region} demand multiplier",
                    min_value=0.1,
                    max_value=3.0,
                    value=multiplier_default,
                    step=0.05,
                    key=f"demand_scale_{region}",
                )
            )

            for index, year in enumerate(target_years):
                growth_factor = (1.0 + growth_pct / 100.0) ** index
                demand_val = base_value * multiplier * growth_factor
                manual_records.append(
                    {
                        "year": int(year),
                        "region": region,
                        "demand_mwh": float(demand_val),
                    }
                )

        manual_df = pd.DataFrame(manual_records)
        manual_note = (
            f"Demand constructed from GUI controls with baseline {base_value:,.0f} MWh, "
            f"growth {growth_pct:0.2f}% across {len(region_labels)} region(s) "
            f"and {len(target_years)} year(s)."
        )

    uploaded = st.file_uploader("Upload demand CSV", type="csv", key="demand_csv")
    if uploaded is not None:
        upload_df = _read_uploaded_dataframe(uploaded)
        if upload_df is not None:
            if manual_df is not None:
                st.info("Uploaded demand CSV overrides manual adjustments.")
                manual_df = None
                manual_note = None
            candidate, error = _validate_frame_override(frames_out, "demand", upload_df)
            if candidate is None:
                message = f"Demand CSV invalid: {error}"
                st.error(message)
                errors.append(message)
            else:
                frames_out = candidate
                notes.append(f"Demand table loaded from {uploaded.name} ({len(upload_df)} row(s)).")

    if manual_df is not None:
        candidate, error = _validate_frame_override(frames_out, "demand", manual_df)
        if candidate is None:
            message = f"Demand override invalid: {error}"
            st.error(message)
            errors.append(message)
        else:
            frames_out = candidate
            if manual_note:
                notes.append(manual_note)

    return frames_out, notes, errors


def _render_units_controls(frames_obj: FramesType) -> tuple[FramesType, list[str], list[str]]:  # pragma: no cover - UI helper
    _ensure_streamlit()

    notes: list[str] = []
    errors: list[str] = []
    frames_out = frames_obj

    units_default = frames_obj.units()
    if not units_default.empty:
        st.caption("Current generating units")
        st.dataframe(units_default, width="stretch")
    else:
        st.info("No generating units are defined. Upload a CSV to provide unit characteristics.")

    manual_df: pd.DataFrame | None = None
    manual_note: str | None = None
    edit_inline = st.checkbox("Edit units inline", value=False, key="units_manual_toggle")
    if edit_inline and not units_default.empty:
        st.caption("Adjust unit properties with the controls below.")
        manual_records: list[dict[str, Any]] = []
        for index, row in units_default.iterrows():
            unit_label = str(row["unit_id"])
            st.markdown(f"**{unit_label}**")
            col_meta = st.columns(3)
            with col_meta[0]:
                unit_id = st.text_input(
                    "Unit ID",
                    value=unit_label,
                    key=f"units_unit_id_{index}",
                ).strip() or unit_label
            with col_meta[1]:
                region = st.text_input(
                    "Region",
                    value=str(row["region"]),
                    key=f"units_region_{index}",
                ).strip() or str(row["region"])
            with col_meta[2]:
                fuel = st.text_input(
                    "Fuel",
                    value=str(row["fuel"]),
                    key=f"units_fuel_{index}",
                ).strip() or str(row["fuel"])

            col_perf = st.columns(3)
            with col_perf[0]:
                cap_mw = st.number_input(
                    "Capacity (MW)",
                    min_value=0.0,
                    value=float(row["cap_mw"]),
                    step=1.0,
                    key=f"units_cap_{index}",
                )
            with col_perf[1]:
                availability = st.slider(
                    "Availability",
                    min_value=0.0,
                    max_value=1.0,
                    value=float(row["availability"]),
                    step=0.01,
                    key=f"units_availability_{index}",
                )
            with col_perf[2]:
                heat_rate = st.number_input(
                    "Heat rate (MMBtu/MWh)",
                    min_value=0.0,
                    value=float(row["hr_mmbtu_per_mwh"]),
                    step=0.1,
                    key=f"units_heat_rate_{index}",
                )

            col_cost = st.columns(3)
            with col_cost[0]:
                vom = st.number_input(
                    "VOM ($/MWh)",
                    min_value=0.0,
                    value=float(row["vom_per_mwh"]),
                    step=0.1,
                    key=f"units_vom_{index}",
                )
            with col_cost[1]:
                fuel_price = st.number_input(
                    "Fuel price ($/MMBtu)",
                    min_value=0.0,
                    value=float(row["fuel_price_per_mmbtu"]),
                    step=0.1,
                    key=f"units_fuel_price_{index}",
                )
            with col_cost[2]:
                emission_factor = st.number_input(
                    "Emission factor (ton/MWh)",
                    min_value=0.0,
                    value=float(row["ef_ton_per_mwh"]),
                    step=0.01,
                    key=f"units_ef_{index}",
                )

            manual_records.append(
                {
                    "unit_id": unit_id,
                    "region": region,
                    "fuel": fuel,
                    "cap_mw": float(cap_mw),
                    "availability": float(availability),
                    "hr_mmbtu_per_mwh": float(heat_rate),
                    "vom_per_mwh": float(vom),
                    "fuel_price_per_mmbtu": float(fuel_price),
                    "ef_ton_per_mwh": float(emission_factor),
                }
            )

        manual_df = pd.DataFrame(manual_records)
        manual_note = f"Units modified via GUI controls ({len(manual_records)} unit(s))."
    elif edit_inline:
        st.info("Upload a units CSV to edit inline.")

    uploaded = st.file_uploader("Upload units CSV", type="csv", key="units_csv")
    if uploaded is not None:
        upload_df = _read_uploaded_dataframe(uploaded)
        if upload_df is not None:
            if manual_df is not None:
                st.info("Uploaded units CSV overrides inline edits.")
                manual_df = None
                manual_note = None
            candidate, error = _validate_frame_override(frames_out, "units", upload_df)
            if candidate is None:
                message = f"Units CSV invalid: {error}"
                st.error(message)
                errors.append(message)
            else:
                frames_out = candidate
                notes.append(f"Units loaded from {uploaded.name} ({len(upload_df)} row(s)).")

    if manual_df is not None:
        candidate, error = _validate_frame_override(frames_out, "units", manual_df)
        if candidate is None:
            message = f"Units override invalid: {error}"
            st.error(message)
            errors.append(message)
        else:
            frames_out = candidate
            if manual_note:
                notes.append(manual_note)

    return frames_out, notes, errors


def _render_fuels_controls(frames_obj: FramesType) -> tuple[FramesType, list[str], list[str]]:  # pragma: no cover - UI helper
    _ensure_streamlit()

    notes: list[str] = []
    errors: list[str] = []
    frames_out = frames_obj

    fuels_default = frames_obj.fuels()
    if not fuels_default.empty:
        st.caption("Current fuel coverage")
        st.dataframe(fuels_default, width="stretch")
    else:
        st.info("No fuel data available. Upload a CSV to specify fuel coverage.")

    manual_df: pd.DataFrame | None = None
    manual_note: str | None = None
    edit_inline = st.checkbox("Edit fuel coverage inline", value=False, key="fuels_manual_toggle")
    if edit_inline and not fuels_default.empty:
        st.caption("Toggle coverage and update emission factors as needed.")
        manual_records: list[dict[str, Any]] = []
        has_emission_column = "co2_ton_per_mmbtu" in fuels_default.columns
        for index, row in fuels_default.iterrows():
            fuel_label = str(row["fuel"])
            col_line = st.columns(3 if has_emission_column else 2)
            with col_line[0]:
                fuel_name = st.text_input(
                    "Fuel",
                    value=fuel_label,
                    key=f"fuels_name_{index}",
                ).strip() or fuel_label
            with col_line[1]:
                covered = st.checkbox(
                    "Covered",
                    value=bool(row["covered"]),
                    key=f"fuels_covered_{index}",
                )
            emission_value: float | None = None
            if has_emission_column:
                with col_line[2]:
                    emission_value = float(
                        st.number_input(
                            "CO₂ tons/MMBtu",
                            min_value=0.0,
                            value=float(row.get("co2_ton_per_mmbtu", 0.0)),
                            step=0.01,
                            key=f"fuels_emission_{index}",
                        )
                    )

            record: dict[str, Any] = {"fuel": fuel_name, "covered": bool(covered)}
            if has_emission_column:
                record["co2_ton_per_mmbtu"] = float(emission_value or 0.0)
            manual_records.append(record)

        manual_df = pd.DataFrame(manual_records)
        manual_note = f"Fuel coverage edited inline ({len(manual_records)} fuel(s))."
    elif edit_inline:
        st.info("Upload a fuels CSV to edit inline.")

    uploaded = st.file_uploader("Upload fuels CSV", type="csv", key="fuels_csv")
    if uploaded is not None:
        upload_df = _read_uploaded_dataframe(uploaded)
        if upload_df is not None:
            if manual_df is not None:
                st.info("Uploaded fuels CSV overrides inline edits.")
                manual_df = None
                manual_note = None
            candidate, error = _validate_frame_override(frames_out, "fuels", upload_df)
            if candidate is None:
                message = f"Fuels CSV invalid: {error}"
                st.error(message)
                errors.append(message)
            else:
                frames_out = candidate
                notes.append(f"Fuels loaded from {uploaded.name} ({len(upload_df)} row(s)).")

    if manual_df is not None:
        candidate, error = _validate_frame_override(frames_out, "fuels", manual_df)
        if candidate is None:
            message = f"Fuels override invalid: {error}"
            st.error(message)
            errors.append(message)
        else:
            frames_out = candidate
            if manual_note:
                notes.append(manual_note)

    return frames_out, notes, errors


def _render_transmission_controls(
    frames_obj: FramesType,
) -> tuple[FramesType, list[str], list[str]]:  # pragma: no cover - UI helper
    _ensure_streamlit()

    notes: list[str] = []
    errors: list[str] = []
    frames_out = frames_obj

    transmission_default = frames_obj.transmission()
    if not transmission_default.empty:
        st.caption("Current transmission limits")
        st.dataframe(transmission_default, width="stretch")
    else:
        st.info("No transmission limits specified. Add entries below or upload a CSV.")

    manual_df: pd.DataFrame | None = None
    manual_note: str | None = None
    edit_inline = st.checkbox("Edit transmission limits inline", value=False, key="transmission_manual_toggle")
    if edit_inline:
        editable = transmission_default.copy()
        if editable.empty:
            editable = pd.DataFrame(columns=["from_region", "to_region", "limit_mw"])
        st.caption("Use the table to add or modify directional flow limits (MW).")
        edited = st.data_editor(
            editable,
            num_rows="dynamic",
            width="stretch",
            key="transmission_editor",
        )
        manual_df = (edited.copy() if isinstance(edited, pd.DataFrame) else pd.DataFrame(edited)).dropna(how="all")
        manual_df = manual_df.reindex(columns=["from_region", "to_region", "limit_mw"])
        manual_note = f"Transmission table edited inline ({len(manual_df)} record(s))."

    uploaded = st.file_uploader("Upload transmission CSV", type="csv", key="transmission_csv")
    if uploaded is not None:
        upload_df = _read_uploaded_dataframe(uploaded)
        if upload_df is not None:
            if manual_df is not None:
                st.info("Uploaded transmission CSV overrides inline edits.")
                manual_df = None
                manual_note = None
            candidate, error = _validate_frame_override(frames_out, "transmission", upload_df)
            if candidate is None:
                message = f"Transmission CSV invalid: {error}"
                st.error(message)
                errors.append(message)
            else:
                frames_out = candidate
                notes.append(
                    f"Transmission limits loaded from {uploaded.name} ({len(upload_df)} row(s))."
                )

    if manual_df is not None:
        candidate, error = _validate_frame_override(frames_out, "transmission", manual_df)
        if candidate is None:
            message = f"Transmission override invalid: {error}"
            st.error(message)
            errors.append(message)
        else:
            frames_out = candidate
            if manual_note:
                notes.append(manual_note)

    return frames_out, notes, errors


# -------------------------
# Runner
# -------------------------
def _build_run_summary(
    params: Mapping[str, Any] | None,
    *,
    config_label: str | None = None,
) -> list[tuple[str, str]]:
    summary: list[tuple[str, str]] = []

    if config_label:
        summary.append(("Configuration", config_label))

    if not isinstance(params, Mapping):
        return summary

    def _coerce_int(value: object) -> int | None:
        try:
            return int(value)  # type: ignore[arg-type]
        except (TypeError, ValueError):
            return None

    def _enabled_label(flag: object, *, true: str = "Enabled", false: str = "Disabled") -> str:
        return true if bool(flag) else false

    start_year = _coerce_int(params.get("start_year"))
    end_year = _coerce_int(params.get("end_year"))

    if start_year is not None and end_year is not None:
        if start_year == end_year:
            summary.append(("Simulation years", str(start_year)))
        else:
            total_years = max(0, end_year - start_year + 1)
            years_label = f"{start_year}–{end_year}"
            if total_years > 0:
                years_label = f"{years_label} ({total_years} year(s))"
            summary.append(("Simulation years", years_label))
    elif start_year is not None:
        summary.append(("Simulation start year", str(start_year)))
    elif end_year is not None:
        summary.append(("Simulation end year", str(end_year)))

    carbon_enabled = params.get("carbon_policy_enabled")
    summary.append(("Carbon policy", _enabled_label(carbon_enabled)))

    if carbon_enabled:
        summary.append(("Price floor", _enabled_label(params.get("enable_floor"))))
        ccr_enabled = params.get("enable_ccr")
        summary.append(("Cost containment reserve", _enabled_label(ccr_enabled)))
        if ccr_enabled:
            ccr_triggers: list[str] = []
            if params.get("ccr1_enabled"):
                ccr_triggers.append("CCR1")
            if params.get("ccr2_enabled"):
                ccr_triggers.append("CCR2")
            if ccr_triggers:
                summary.append(("CCR triggers", ", ".join(ccr_triggers)))
        summary.append(
            (
                "Allowance banking",
                _enabled_label(params.get("allowance_banking_enabled"), true="Allowed", false="Not allowed"),
            )
        )
        control_period = _coerce_int(params.get("control_period_years"))
        if control_period:
            summary.append(("Control period", f"{control_period} year(s)"))

    dispatch_network = params.get("dispatch_use_network")
    if dispatch_network is not None:
        summary.append(
            (
                "Electricity dispatch",
                "Network" if bool(dispatch_network) else "Zonal",
            )
        )

    module_config = params.get("module_config")
    if isinstance(module_config, Mapping):
        enabled_modules: list[str] = []
        disabled_modules: list[str] = []
        for raw_name, settings in module_config.items():
            name = str(raw_name)
            if isinstance(settings, Mapping):
                enabled = settings.get("enabled", True)
            else:
                enabled = bool(settings)
            label = name.replace("_", " ").strip().title() or name
            if bool(enabled):
                enabled_modules.append(label)
            else:
                disabled_modules.append(label)
        if enabled_modules:
            summary.append(("Modules enabled", ", ".join(sorted(enabled_modules))))
        if disabled_modules:
            summary.append(("Modules disabled", ", ".join(sorted(disabled_modules))))

    return summary

def run_policy_simulation(
    config_source: Any | None,
    *,
    start_year: int | None = None,
    end_year: int | None = None,
    carbon_policy_enabled: bool = True,
    enable_floor: bool = True,
    enable_ccr: bool = True,
    ccr1_enabled: bool = True,
    ccr2_enabled: bool = True,
    allowance_banking_enabled: bool = True,
    initial_bank: float = 0.0,
    coverage_regions: Iterable[str] | None = None,
    control_period_years: int | None = None,
    cap_regions: Sequence[Any] | None = None,
    carbon_price_enabled: bool | None = None,
    carbon_price_value: float | None = None,
    carbon_price_schedule: Mapping[int, float] | Mapping[str, Any] | None = None,
    dispatch_use_network: bool = False,
    module_config: Mapping[str, Any] | None = None,
    frames: FramesType | Mapping[str, pd.DataFrame] | None = None,
    assumption_notes: Iterable[str] | None = None,
    progress_cb: Callable[[str, Mapping[str, object]], None] | None = None,
) -> dict[str, Any]:

    try:
        config = _load_config_data(config_source)
    except Exception as exc:  # pragma: no cover
        return {"error": f"Unable to load configuration: {exc}"}

    config.setdefault("modules", {})


    try:
        base_years = _years_from_config(config)
        years = _select_years(base_years, start_year, end_year)
    except Exception as exc:
        return {"error": f"Invalid year selection: {exc}"}

    merged_modules = _merge_module_dicts(config.get("modules"), module_config)

    carbon_policy_cfg = CarbonPolicyConfig.from_mapping(
        merged_modules.get("carbon_policy"),
        enabled=carbon_policy_enabled,
        enable_floor=enable_floor,
        enable_ccr=enable_ccr,
        ccr1_enabled=ccr1_enabled,
        ccr2_enabled=ccr2_enabled,
        allowance_banking_enabled=allowance_banking_enabled,
        control_period_years=control_period_years,
    )

    price_cfg = CarbonPriceConfig.from_mapping(
        merged_modules.get("carbon_price"),
        enabled=carbon_price_enabled,
        value=carbon_price_value,
        schedule=carbon_price_schedule,
        years=years,
    )

    if price_cfg.active:
        carbon_policy_cfg.disable_for_price()

    normalized_coverage = _normalize_coverage_selection(
        coverage_regions
        if coverage_regions is not None
        else merged_modules.get("carbon_policy", {}).get("coverage_regions", ["All"])
    )

    policy_enabled = bool(carbon_policy_cfg.enabled)
    floor_flag = bool(policy_enabled and carbon_policy_cfg.enable_floor)
    ccr_flag = bool(
        policy_enabled
        and carbon_policy_cfg.enable_ccr
        and (carbon_policy_cfg.ccr1_enabled or carbon_policy_cfg.ccr2_enabled)
    )
    banking_flag = bool(policy_enabled and carbon_policy_cfg.allowance_banking_enabled)

    carbon_record = merged_modules.setdefault("carbon_policy", {})
    initial_bank_value = float(initial_bank) if banking_flag else 0.0

    carbon_record.update(
        {
            "enabled": policy_enabled,
            "enable_floor": floor_flag,
            "enable_ccr": ccr_flag,
            "ccr1_enabled": bool(carbon_policy_cfg.ccr1_enabled) if ccr_flag else False,
            "ccr2_enabled": bool(carbon_policy_cfg.ccr2_enabled) if ccr_flag else False,
            "allowance_banking_enabled": banking_flag,
            "coverage_regions": normalized_coverage,
            "control_period_years": (
                carbon_policy_cfg.control_period_years if policy_enabled else None
            ),
            "bank0": initial_bank_value,
        }
    )

    merged_modules["carbon_price"] = price_cfg.as_dict()
    price_schedule_map = {
        int(year): float(value) for year, value in price_cfg.schedule.items()
    }
    price_active = bool(price_cfg.active and price_schedule_map)
    normalized_regions: list[Any] = []
    if cap_regions is not None:
        seen_labels: set[str] = set()
        for entry in cap_regions:
            if entry in (None, ""):
                continue
            if isinstance(entry, str):
                text = entry.strip()
                if not text:
                    continue
                entry = text
            label = str(entry)
            if label in seen_labels:
                continue
            seen_labels.add(label)
            try:
                normalized_entry: Any = int(entry)  # type: ignore[arg-type]
            except (TypeError, ValueError):
                normalized_entry = entry
            normalized_regions.append(normalized_entry)
        carbon_record["regions"] = list(normalized_regions)

    if not normalized_regions and normalized_coverage and normalized_coverage != ["All"]:
        normalized_regions = list(normalized_coverage)
        if normalized_regions:
            carbon_record["regions"] = list(normalized_regions)

    config["modules"] = merged_modules

    dispatch_record = merged_modules.setdefault("electricity_dispatch", {})
    dispatch_record["use_network"] = bool(dispatch_use_network)

    def _coerce_year_range(start: int | None, end: int | None) -> list[int]:
        if start is None and end is None:
            return []
        if start is None:
            start = end
        if end is None:
            end = start
        assert start is not None and end is not None
        step = 1 if end >= start else -1
        return list(range(int(start), int(end) + step, step))

    years = _coerce_year_range(start_year, end_year)
    if not years:
        years = _years_from_config(config)
    if not years:
        fallback_year = start_year or end_year
        if fallback_year is not None:
            years = [int(fallback_year)]
        else:
            years = [2025]

    years = sorted({int(year) for year in years})
    config["years"] = list(years)
    config["start_year"] = int(years[0])
    config["end_year"] = int(years[-1])

    carbon_price_for_frames: Mapping[int, float] | None = (
        price_schedule_map if price_active else None
    )

    if frames is None:
        frames_obj = _build_default_frames(
            years,
            carbon_policy_enabled=bool(carbon_policy_enabled),
            banking_enabled=bool(allowance_banking_enabled),
            carbon_price_schedule=carbon_price_for_frames,
        )
    else:
        frames_obj = Frames.coerce(
            frames,
            carbon_policy_enabled=bool(carbon_policy_enabled),
            banking_enabled=bool(allowance_banking_enabled),
            carbon_price_schedule=carbon_price_for_frames,
        )

    try:
        frames_obj = _ensure_years_in_demand(frames_obj, years)
    except Exception as exc:
        LOGGER.exception("Unable to normalise demand frame for requested years")
        return {"error": str(exc)}

    region_label_map: dict[str, Any] = {str(region): region for region in normalized_regions}

    def _ingest_region_values(values: Sequence[Any] | pd.Series | None) -> None:
        if values is None:
            return
        if isinstance(values, pd.Series):
            iterable = values.dropna().unique()
        else:
            iterable = values
        for value in iterable:
            if value is None:
                continue
            if pd.isna(value):
                continue
            region_label_map.setdefault(str(value), value)

    demand_region_labels: set[str] = set()
    try:
        demand_df = frames_obj.demand()
    except Exception:
        demand_df = None
    if demand_df is not None and not demand_df.empty:
        _ingest_region_values(demand_df["region"])
        demand_region_labels = {str(region) for region in demand_df["region"].unique()}

    existing_coverage_df: pd.DataFrame | None = None
    for frame_name in ("units", "coverage"):
        try:
            frame_candidate = frames_obj.optional_frame(frame_name)
        except Exception:
            frame_candidate = None
        if frame_candidate is not None and not frame_candidate.empty and "region" in frame_candidate.columns:
            _ingest_region_values(frame_candidate["region"])
            if frame_name == "coverage":
                existing_coverage_df = frame_candidate.copy()

    coverage_selection = list(normalized_coverage or [])
    cover_all = coverage_selection == ["All"]
    coverage_labels = (
        {str(label) for label in coverage_selection if str(label) and str(label) != "All"}
        if not cover_all
        else set()
    )
    for label in coverage_labels:
        region_label_map.setdefault(label, label)

    if not demand_region_labels:
        demand_region_labels = set(region_label_map) or set(coverage_labels)

    normalized_existing: pd.DataFrame | None = None
    existing_keys: set[tuple[str, int]] = set()
    if existing_coverage_df is not None and not existing_coverage_df.empty:
        normalized_existing = existing_coverage_df.copy()
        if not isinstance(normalized_existing.index, pd.RangeIndex):
            normalized_existing = normalized_existing.reset_index(drop=True)
        index_names = getattr(normalized_existing.index, "names", None) or []
        if "region" not in normalized_existing.columns and "region" in index_names:
            normalized_existing = normalized_existing.reset_index()
        if "region" not in normalized_existing.columns:
            normalized_existing = normalized_existing.assign(region=pd.Series(dtype=object))
        if "year" not in normalized_existing.columns:
            normalized_existing = normalized_existing.assign(year=-1)
        if "covered" not in normalized_existing.columns:
            normalized_existing = normalized_existing.assign(covered=False)
        normalized_existing = normalized_existing.loc[:, ["region", "year", "covered"]]
        normalized_existing["year"] = pd.to_numeric(
            normalized_existing["year"], errors="coerce"
        ).fillna(-1).astype(int)
        normalized_existing["covered"] = normalized_existing["covered"].astype(bool)
        existing_keys = {
            (str(region), int(year))
            for region, year in zip(normalized_existing["region"], normalized_existing["year"])
        }

    coverage_records: list[dict[str, Any]] = []
    label_candidates = {*demand_region_labels, *coverage_labels, *region_label_map.keys()}
    for label in sorted(label_candidates):
        key = (label, -1)
        if key in existing_keys:
            continue
        region_value = region_label_map.get(label)
        if region_value is None:
            try:
                region_value = int(label)
            except (TypeError, ValueError):
                region_value = label
        coverage_records.append(
            {
                "region": region_value,
                "year": -1,
                "covered": True if cover_all else label in coverage_labels,
            }
        )

    if coverage_records:
        coverage_df = pd.DataFrame(coverage_records, columns=["region", "year", "covered"])
    else:
        coverage_df = pd.DataFrame(columns=["region", "year", "covered"])
    if normalized_existing is not None:
        coverage_df = pd.concat([normalized_existing, coverage_df], ignore_index=True)
    coverage_df = coverage_df.sort_values(["region", "year"]).reset_index(drop=True)
    frames_obj = frames_obj.with_frame("coverage", coverage_df)

    if normalized_regions:
        config_regions = list(dict.fromkeys(list(config.get("regions", [])) + normalized_regions))
        config["regions"] = config_regions

        cap_group_cfg = config.get('carbon_cap_groups')
        if isinstance(cap_group_cfg, list):
            if cap_group_cfg:
                first_entry = dict(cap_group_cfg[0])
                first_entry.setdefault('name', first_entry.get('name', 'default'))
                first_entry['regions'] = list(normalized_regions)
                cap_group_cfg[0] = first_entry
            else:
                cap_group_cfg.append({'name': 'default', 'regions': list(normalized_regions), 'cap': 'none'})
        elif isinstance(cap_group_cfg, Mapping):
            updated_groups = {}
            applied = False
            for key, value in cap_group_cfg.items():
                entry = dict(value) if isinstance(value, Mapping) else {}
                if not applied:
                    entry['regions'] = list(normalized_regions)
                    applied = True
                updated_groups[str(key)] = entry
            if not applied:
                updated_groups['default'] = {'regions': list(normalized_regions), 'cap': 'none'}
            config['carbon_cap_groups'] = updated_groups
        else:
            config['carbon_cap_groups'] = [{'name': 'default', 'regions': list(normalized_regions), 'cap': 'none'}]

    policy_frame = _build_policy_frame(
        config,
        years,
        bool(carbon_policy_enabled),
        ccr1_enabled=bool(ccr1_enabled),
        ccr2_enabled=bool(ccr2_enabled),
        control_period_years=control_period_years,
        banking_enabled=bool(allowance_banking_enabled),
    )
    frames_obj = frames_obj.with_frame('policy', policy_frame)

    runner = _ensure_engine_runner()
    enable_floor_flag = bool(policy_enabled and carbon_policy_cfg.enable_floor)
    enable_ccr_flag = bool(
        policy_enabled
        and carbon_policy_cfg.enable_ccr
        and (carbon_policy_cfg.ccr1_enabled or carbon_policy_cfg.ccr2_enabled)
    )
    try:
        outputs = runner(
            frames_obj,
            years=years,
            price_initial=0.0,
            enable_floor=enable_floor_flag,
            enable_ccr=enable_ccr_flag,
            use_network=bool(dispatch_use_network),
            carbon_price_schedule=price_schedule_map if price_active else None,
            progress_cb=progress_cb,
        )
    except Exception as exc:  # pragma: no cover - defensive guard
        LOGGER.exception('Policy simulation failed')
        return {'error': str(exc)}

    temp_dir, csv_files = _write_outputs_to_temp(outputs)

    documentation = {
        'assumption_overrides': list(assumption_notes or []),
    }

    result: dict[str, Any] = {
        'annual': outputs.annual,
        'emissions_by_region': outputs.emissions_by_region,
        'price_by_region': outputs.price_by_region,
        'flows': outputs.flows,
        'module_config': merged_modules,
        'config': config,
        'csv_files': csv_files,
        'temp_dir': temp_dir,
        'documentation': documentation,
    }
    if normalized_regions:
        result['cap_regions'] = list(normalized_regions)

    return result

    # Carbon price config
    price_cfg = CarbonPriceConfig.from_mapping(
        merged_modules.get("carbon_price"),
        enabled=carbon_price_enabled,
        value=carbon_price_value,
        schedule=carbon_price_schedule,
        years=years,
    )

    if price_cfg.active:
        carbon_policy_cfg.disable_for_price()

    carbon_policy_enabled = carbon_policy_cfg.enabled
    enable_floor = carbon_policy_cfg.enable_floor
    enable_ccr = carbon_policy_cfg.enable_ccr
    ccr1_enabled = carbon_policy_cfg.ccr1_enabled
    ccr2_enabled = carbon_policy_cfg.ccr2_enabled
    allowance_banking_enabled = carbon_policy_cfg.allowance_banking_enabled
    control_period_years = carbon_policy_cfg.control_period_years

    price_value = float(price_cfg.price_per_ton)
    schedule_map = dict(price_cfg.schedule)
    price_active = price_cfg.active

    merged_modules["carbon_policy"] = carbon_policy_cfg.as_dict()
    merged_modules["carbon_price"] = price_cfg.as_dict()

    # Dispatch settings
    dispatch_record = merged_modules.setdefault("electricity_dispatch", {})
    dispatch_enabled = bool(dispatch_record.get("enabled")) or bool(dispatch_use_network)
    dispatch_record["enabled"] = dispatch_enabled
    dispatch_record["use_network"] = bool(dispatch_use_network)
    current_mode = str(dispatch_record.get("mode", "network" if dispatch_use_network else "single")).lower()
    dispatch_record["mode"] = "network" if dispatch_use_network else (
        "network" if current_mode == "network" else "single"
    )

    frames_cls = FramesType
    try:
        runner = _ensure_engine_runner()
    except ModuleNotFoundError as exc:
        return {"error": str(exc)}

    bank_override = _coerce_optional_float(carbon_record.get('bank0'))
    if bank_override is None:
        bank_override = bank_from_config
    if bank_override is not None:
        allowance_section['bank0'] = float(bank_override)
        carbon_record['bank0'] = float(bank_override)
    elif 'bank0' in allowance_section:
        carbon_record.pop('bank0', None)

    try:
        frames_obj = (
            frames_cls.coerce(
                frames,
                carbon_policy_enabled=carbon_policy_enabled,
                banking_enabled=allowance_banking_enabled,
            )
            if frames is not None
            else _build_default_frames(
                years,
                carbon_policy_enabled=carbon_policy_enabled,
                banking_enabled=allowance_banking_enabled,
            )
        )
        frames_obj = _ensure_years_in_demand(frames_obj, years)
        policy_frame = _build_policy_frame(
            config,
            years,
            carbon_policy_enabled,
            ccr1_enabled=ccr1_enabled,
            ccr2_enabled=ccr2_enabled,
            control_period_years=control_period_years,
            banking_enabled=allowance_banking_enabled,
        )
        frames_obj = frames_obj.with_frame("policy", policy_frame)

        coverage_frame = _build_coverage_frame(frames_obj, normalized_coverage)
        if coverage_frame is not None:
            frames_obj = frames_obj.with_frame("coverage", coverage_frame)

        outputs = runner(
            frames_obj,
            years=years,
            price_initial=0.0,
            enable_floor=bool(enable_floor),
            enable_ccr=bool(enable_ccr),
            use_network=bool(dispatch_use_network),
            carbon_price_schedule=schedule_map if price_active else None,
            progress_cb=progress_cb,
        )
        temp_dir, csv_files = _write_outputs_to_temp(outputs)

        overrides = [str(note) for note in assumption_notes] if assumption_notes else []

        config["modules"] = copy.deepcopy(merged_modules)

        result = {
            "annual": outputs.annual.copy(),
            "emissions_by_region": outputs.emissions_by_region.copy(),
            "price_by_region": outputs.price_by_region.copy(),
            "flows": outputs.flows.copy(),
            "csv_files": csv_files,
            "temp_dir": temp_dir,
            "years": years,
            "documentation": {"assumption_overrides": overrides},
            "module_config": copy.deepcopy(merged_modules),
            "run_config": copy.deepcopy(config),
        }
        return result
    except Exception as exc:  # pragma: no cover - defensive path
        LOGGER.exception("Policy simulation failed")
        return {"error": str(exc)}

      
def _extract_result_frame(
    result: Mapping[str, Any],
    key: str,
    *,
    csv_name: str | None = None,
) -> pd.DataFrame | None:
    """Return a DataFrame from `result` or load it from cached CSV bytes."""
    frame = result.get(key)
    if isinstance(frame, pd.DataFrame):
        return frame

    csv_files = result.get('csv_files')
    if isinstance(csv_files, Mapping):
        filename = csv_name or f'{key}.csv'
        raw = csv_files.get(filename)
        if isinstance(raw, (bytes, bytearray)):
            try:
                return pd.read_csv(io.BytesIO(raw))
            except Exception:  # pragma: no cover - defensive guard
                return None
    return None


def _render_technology_section(
    frame: pd.DataFrame | None,
    *,
    section_title: str,
    candidate_columns: list[tuple[str, str]],
) -> None:
    """Render charts summarising technology-level output data."""
    _ensure_streamlit()
    st.subheader(section_title)

    if frame is None or frame.empty:
        st.caption(f'{section_title} data not available for this run.')
        return

    if 'technology' not in frame.columns:
        st.caption('Technology detail unavailable; displaying raw data instead.')
        st.dataframe(frame, width="stretch")
        return

    value_col: str | None = None
    value_label = ''
    for column, label in candidate_columns:
        if column in frame.columns:
            value_col = column
            value_label = label
            break

    if value_col is None:
        numeric_cols = frame.select_dtypes(include='number').columns.tolist()
        if numeric_cols:
            value_col = numeric_cols[0]
            value_label = numeric_cols[0]
        else:
            st.caption('No numeric values available to chart; showing raw data.')
            st.dataframe(frame, width="stretch")
            return

    display_frame = frame.copy()
    if 'year' in display_frame.columns:
        display_frame['year'] = pd.to_numeric(display_frame['year'], errors='coerce')
        display_frame = display_frame.dropna(subset=['year'])

    if display_frame.empty:
        st.caption('No valid year entries available; showing raw data.')
        st.dataframe(frame, width="stretch")
        return

    display_frame = display_frame.sort_values(['year', 'technology'])
    pivot = display_frame.pivot_table(
        index='year',
        columns='technology',
        values=value_col,
        aggfunc='sum',
    )

    if pivot.empty:
        st.caption('No data available to chart; showing raw data.')
        st.dataframe(frame, width="stretch")
        return

    st.line_chart(pivot)

    latest_year = pivot.index.max()
    latest_totals = pivot.loc[latest_year].fillna(0.0)
    latest_df = latest_totals.to_frame(name=value_label)
    latest_df.index.name = 'technology'
    st.caption(f'Latest year visualised: {latest_year}')
    st.bar_chart(latest_df)


def _cleanup_session_temp_dirs() -> None:
    _ensure_streamlit()
    temp_dirs = st.session_state.get('temp_dirs', [])
    for path_str in temp_dirs:
        try:
            shutil.rmtree(path_str, ignore_errors=True)
        except Exception:  # pragma: no cover - best effort cleanup
            continue
    st.session_state['temp_dirs'] = []


def _build_run_summary(settings: Mapping[str, Any], *, config_label: str) -> list[tuple[str, str]]:
    """Return human-readable configuration details for confirmation dialogs."""

    def _as_int(value: Any) -> int | None:
        if value is None:
            return None
        try:
            return int(value)
        except (TypeError, ValueError):
            return None

    def _as_float(value: Any) -> float | None:
        if value is None or value == "":
            return None
        try:
            return float(value)
        except (TypeError, ValueError):
            return None

    def _bool_label(value: bool) -> str:
        return "Yes" if value else "No"

    start_year = _as_int(settings.get("start_year"))
    end_year = _as_int(settings.get("end_year"))

    if start_year is None and end_year is None:
        year_display = "Not specified"
    else:
        if start_year is None:
            start_year = end_year
        if end_year is None:
            end_year = start_year
        if start_year == end_year:
            year_display = f"{start_year}"
        else:
            year_display = f"{start_year} – {end_year}"

    carbon_enabled = bool(settings.get("carbon_policy_enabled", True))
    enable_floor = bool(settings.get("enable_floor", False)) if carbon_enabled else False
    enable_ccr = bool(settings.get("enable_ccr", False)) if carbon_enabled else False
    ccr1_enabled = bool(settings.get("ccr1_enabled", False)) if enable_ccr else False
    ccr2_enabled = bool(settings.get("ccr2_enabled", False)) if enable_ccr else False
    banking_enabled = (
        bool(settings.get("allowance_banking_enabled", False)) if carbon_enabled else False
    )

    control_period = settings.get("control_period_years") if carbon_enabled else None
    if not carbon_enabled:
        control_display = "Not applicable"
    elif control_period is None:
        control_display = "Automatic"
    else:
        control_display = str(control_period)

    price_enabled = bool(settings.get("carbon_price_enabled", False)) if carbon_enabled else False
    price_value = _as_float(settings.get("carbon_price_value")) if price_enabled else None
    price_schedule_raw = settings.get("carbon_price_schedule") if price_enabled else None
    schedule_entries: list[tuple[int, float]] = []
    if isinstance(price_schedule_raw, Mapping):
        for year_key, value in price_schedule_raw.items():
            year_val = _as_int(year_key)
            price_val = _as_float(value)
            if year_val is None or price_val is None:
                continue
            schedule_entries.append((year_val, price_val))
    schedule_entries.sort(key=lambda item: item[0])

    if not price_enabled:
        price_display = "Disabled"
    elif schedule_entries:
        first_year, first_price = schedule_entries[0]
        if len(schedule_entries) == 1:
            price_display = f"Schedule: {first_year} → ${first_price:,.2f}/ton"
        else:
            last_year, last_price = schedule_entries[-1]
            price_display = (
                f"Schedule ({len(schedule_entries)} entries): "
                f"{first_year} → ${first_price:,.2f}/ton, "
                f"{last_year} → ${last_price:,.2f}/ton"
            )
    elif price_value is not None:
        price_display = f"Flat ${price_value:,.2f}/ton"
    else:
        price_display = "Enabled (no price specified)"

    dispatch_network = bool(settings.get("dispatch_use_network", False))

    return [
        ("Configuration", config_label),
        ("Simulation years", year_display),
        ("Carbon cap enabled", _bool_label(carbon_enabled)),
        ("Minimum reserve price", _bool_label(enable_floor)),
        ("CCR enabled", _bool_label(enable_ccr)),
        ("CCR tranche 1", _bool_label(ccr1_enabled)),
        ("CCR tranche 2", _bool_label(ccr2_enabled)),
        ("Allowance banking enabled", _bool_label(banking_enabled)),
        ("Control period length", control_display),
        ("Carbon price", price_display),
        ("Dispatch uses network", _bool_label(dispatch_network)),
    ]



def _render_results(result: Mapping[str, Any]) -> None:
    """Render charts and tables summarising the latest run results."""
    _ensure_streamlit()

    if 'error' in result:
        st.error(result['error'])
        return

    annual = result.get('annual')
    if not isinstance(annual, pd.DataFrame):
        annual = pd.DataFrame()

    display_annual = annual.copy()
    chart_data = pd.DataFrame()
    if not display_annual.empty and 'year' in display_annual.columns:
        display_annual['year'] = pd.to_numeric(display_annual['year'], errors='coerce')
        display_annual = display_annual.dropna(subset=['year'])
        display_annual = display_annual.sort_values('year')
        chart_data = display_annual.set_index('year')
    elif not display_annual.empty:
        chart_data = display_annual

    emissions_df = result.get('emissions_by_region')
    if not isinstance(emissions_df, pd.DataFrame):
        emissions_df = pd.DataFrame()

    price_df = result.get('price_by_region')
    if not isinstance(price_df, pd.DataFrame):
        price_df = pd.DataFrame()

    flows_df = result.get('flows')
    if not isinstance(flows_df, pd.DataFrame):
        flows_df = pd.DataFrame()

    st.caption('Visualisations reflect the most recent model run.')

    price_tab, emissions_tab, bank_tab, dispatch_tab = st.tabs(
        ['Allowance price', 'Emissions', 'Allowance bank', 'Dispatch costs']
    )

    with price_tab:
        st.subheader('Allowance market results')
        if display_annual.empty:
            st.info('No annual results to display.')
        else:
            if 'p_co2' in chart_data.columns:
                st.markdown('**Allowance price ($/ton)**')
                st.line_chart(chart_data[['p_co2']])
                st.bar_chart(chart_data[['p_co2']])
            else:
                st.caption('Allowance price data unavailable for this run.')

            st.markdown('---')
            st.dataframe(display_annual, width="stretch")

    with emissions_tab:
        st.subheader('Emissions overview')
        if display_annual.empty and emissions_df.empty:
            st.info('No emissions data available for this run.')
        else:
            if not chart_data.empty and 'emissions_tons' in chart_data.columns:
                st.markdown('**Total emissions (tons)**')
                st.line_chart(chart_data[['emissions_tons']])
                st.bar_chart(chart_data[['emissions_tons']])
            elif not display_annual.empty:
                st.caption('Total emissions data unavailable for this run.')

            if not emissions_df.empty:
                display_emissions = emissions_df.copy()
                display_emissions['year'] = pd.to_numeric(
                    display_emissions['year'], errors='coerce'
                )
                display_emissions = display_emissions.dropna(subset=['year'])

                if 'region' in display_emissions.columns:
                    emissions_pivot = display_emissions.pivot_table(
                        index='year',
                        columns='region',
                        values='emissions_tons',
                        aggfunc='sum',
                    ).sort_index()
                    st.markdown('**Emissions by region**')
                    st.line_chart(emissions_pivot)

                    if not emissions_pivot.empty:
                        latest_year = emissions_pivot.index.max()
                        latest_totals = emissions_pivot.loc[latest_year].fillna(0.0)
                        latest_df = latest_totals.to_frame(name='emissions_tons')
                        latest_df.index.name = 'region'
                        st.caption(f'Latest year visualised: {latest_year}')
                        st.bar_chart(latest_df)
                else:
                    st.caption('Regional emissions data unavailable; showing raw table below.')
                    st.dataframe(display_emissions, width="stretch")
            elif not display_annual.empty:
                st.caption('No regional emissions data available for this run.')

    with bank_tab:
        st.subheader('Allowance bank balance')
        if display_annual.empty:
            st.info('No annual results to display.')
        elif 'bank' in chart_data.columns:
            st.markdown('**Bank balance (tons)**')
            st.line_chart(chart_data[['bank']])
            st.bar_chart(chart_data[['bank']])
        else:
            st.caption('Allowance bank data unavailable for this run.')

    with dispatch_tab:
        st.subheader('Dispatch costs and network results')
        if price_df.empty and flows_df.empty:
            st.info('No dispatch outputs are available for this run.')
        else:
            if not price_df.empty:
                display_price = price_df.copy()
                display_price['year'] = pd.to_numeric(display_price['year'], errors='coerce')
                display_price = display_price.dropna(subset=['year'])

                if 'region' in display_price.columns:
                    price_pivot = display_price.pivot_table(
                        index='year',
                        columns='region',
                        values='price',
                        aggfunc='mean',
                    ).sort_index()
                    st.markdown('**Dispatch costs by region ($/MWh)**')
                    st.line_chart(price_pivot)

                    if not price_pivot.empty:
                        latest_year = price_pivot.index.max()
                        latest_totals = price_pivot.loc[latest_year].fillna(0.0)
                        latest_df = latest_totals.to_frame(name='price')
                        latest_df.index.name = 'region'
                        st.caption(f'Latest year visualised: {latest_year}')
                        st.bar_chart(latest_df)
                else:
                    st.caption('Regional dispatch cost data unavailable; showing raw table below.')
                    st.dataframe(display_price, width="stretch")

            if not flows_df.empty:
                st.markdown('---')
                st.markdown('**Interregional energy flows (MWh)**')
                st.dataframe(flows_df, width="stretch")
            elif price_df.empty:
                st.caption('No dispatch network data available for this run.')

    # --- Technology sections ---
    capacity_df = _extract_result_frame(result, 'capacity_by_technology')
    _render_technology_section(
        capacity_df,
        section_title='Capacity by technology',
        candidate_columns=[
            ('capacity_mw', 'Capacity (MW)'),
            ('capacity', 'Capacity'),
            ('value', 'Capacity'),
        ],
    )

    generation_df = _extract_result_frame(result, 'generation_by_technology')
    _render_technology_section(
        generation_df,
        section_title='Generation by technology',
        candidate_columns=[
            ('generation_mwh', 'Generation (MWh)'),
            ('generation', 'Generation'),
            ('value', 'Generation'),
        ],
    )

    # --- Assumption overrides ---
    documentation = result.get('documentation')
    overrides: list[str] = []
    if isinstance(documentation, Mapping):
        overrides = [str(entry) for entry in documentation.get('assumption_overrides', [])]

    st.subheader('Assumption overrides')
    if overrides:
        for note in overrides:
            st.markdown(f'- {note}')
    else:
        st.caption('No assumption overrides were applied in this run.')

    # --- Downloads ---
    st.subheader('Download outputs')
    csv_files = result.get('csv_files')
    if isinstance(csv_files, Mapping) and csv_files:
        for filename, content in sorted(csv_files.items()):
            st.download_button(
                label=f'Download {filename}',
                data=content,
                file_name=filename,
                mime='text/csv',
            )
    else:
        st.caption('No CSV outputs are available for download.')

    temp_dir = result.get('temp_dir')
    if temp_dir:
        st.caption(f'Temporary files saved to {temp_dir}')


def _render_outputs_panel(last_result: Mapping[str, Any] | None) -> None:
    """Render the main outputs panel with charts for the latest run."""
    _ensure_streamlit()
    if not isinstance(last_result, Mapping) or not last_result:
        st.caption('Run the model to populate this panel with results.')
        return
    _render_results(last_result)


def main() -> None:
    """Streamlit entry point."""
    _ensure_streamlit()
    st.set_page_config(page_title='BlueSky Policy Simulator', layout='wide')
    st.title('BlueSky Policy Simulator')
    st.write('Upload a run configuration and execute the annual allowance market engine.')
    st.session_state.setdefault('last_result', None)
    st.session_state.setdefault('temp_dirs', [])
    st.session_state.setdefault('run_in_progress', False)

    module_errors: list[str] = []
    assumption_notes: list[str] = []
    assumption_errors: list[str] = []

    try:
        default_config_data = _load_config_data(DEFAULT_CONFIG_PATH)
    except Exception as exc:  # pragma: no cover - defensive UI path
        default_config_data = {}
        st.warning(f'Unable to load default configuration: {exc}')

    run_config: dict[str, Any] = copy.deepcopy(default_config_data) if default_config_data else {}
    config_label = DEFAULT_CONFIG_PATH.name
    selected_years: list[int] = []
    candidate_years: list[int] = []
    frames_for_run: FramesType | None = None
    start_year_val = int(run_config.get('start_year', 2025)) if run_config else 2025
    end_year_val = int(run_config.get('end_year', start_year_val)) if run_config else start_year_val

    carbon_settings = CarbonModuleSettings(
        enabled=False,
        price_enabled=False,
        enable_floor=False,
        enable_ccr=False,
        ccr1_enabled=False,
        ccr2_enabled=False,
        banking_enabled=False,
        coverage_regions=["All"],
        control_period_years=None,
        initial_bank=0.0,
        cap_regions=[],
        price_per_ton=0.0,
        price_schedule={},
        errors=[],
    )


    dispatch_settings = DispatchModuleSettings(
        enabled=False,
        mode='single',
        capacity_expansion=False,
        reserve_margins=False,
    )
    incentives_settings = IncentivesModuleSettings(
        enabled=False,
        production_credits=[],
        investment_credits=[],
    )
    output_directory_raw = run_config.get('output_name') if run_config else None
    output_directory = str(output_directory_raw) if output_directory_raw else 'outputs'
    downloads_root = get_downloads_directory()
    resolved_output_path = downloads_root if not output_directory else downloads_root / output_directory
    outputs_settings = OutputsModuleSettings(
        enabled=False,
        directory=output_directory,
        resolved_path=resolved_output_path,
        show_csv_downloads=False,
    )
    run_clicked = False

    with st.sidebar:
        st.markdown(SIDEBAR_STYLE, unsafe_allow_html=True)

        last_result_mapping = st.session_state.get('last_result')
        if not isinstance(last_result_mapping, Mapping):
            last_result_mapping = None

        (inputs_tab,) = st.tabs(['Inputs'])

        with inputs_tab:
            general_label, general_expanded = SIDEBAR_SECTIONS[0]
            general_expander = st.expander(general_label, expanded=general_expanded)
            general_result = _render_general_config_section(
                general_expander,
                default_source=DEFAULT_CONFIG_PATH,
                default_label=DEFAULT_CONFIG_PATH.name,
                default_config=default_config_data,
            )
            run_config = general_result.run_config
            config_label = general_result.config_label
            candidate_years = general_result.candidate_years
            start_year_val = general_result.start_year
            end_year_val = general_result.end_year
            selected_years = general_result.selected_years

            carbon_label, carbon_expanded = SIDEBAR_SECTIONS[1]
            carbon_expander = st.expander(carbon_label, expanded=carbon_expanded)
            carbon_settings = _render_carbon_policy_section(
                carbon_expander,
                run_config,
                region_options=general_result.regions,
            )
            module_errors.extend(carbon_settings.errors)

            try:
                frames_for_run = _build_default_frames(
                    selected_years or [start_year_val],
                    carbon_policy_enabled=carbon_settings.enabled,
                    banking_enabled=carbon_settings.banking_enabled,
                    carbon_price_schedule=(
                        carbon_settings.price_schedule if carbon_settings.price_enabled else None
                    ),
                )
            except Exception as exc:  # pragma: no cover - defensive UI path
                frames_for_run = None
                st.warning(f'Unable to prepare default assumption tables: {exc}')

            dispatch_label, dispatch_expanded = SIDEBAR_SECTIONS[2]
            dispatch_expander = st.expander(dispatch_label, expanded=dispatch_expanded)
            dispatch_settings = _render_dispatch_section(dispatch_expander, run_config, frames_for_run)
            module_errors.extend(dispatch_settings.errors)

            incentives_label, incentives_expanded = SIDEBAR_SECTIONS[3]
            incentives_expander = st.expander(incentives_label, expanded=incentives_expanded)
            incentives_settings = _render_incentives_section(
                incentives_expander,
                run_config,
                frames_for_run,
            )
            module_errors.extend(incentives_settings.errors)

            outputs_label, outputs_expanded = SIDEBAR_SECTIONS[4]
            outputs_expander = st.expander(outputs_label, expanded=outputs_expanded)
            outputs_settings = _render_outputs_section(
                outputs_expander,
                run_config,
                last_result_mapping,
            )
            module_errors.extend(outputs_settings.errors)

            st.divider()
            inputs_header = st.container()
            inputs_header.subheader('Assumption overrides')
            inputs_header.caption('Adjust core assumption tables or upload CSV files to override the defaults.')
            if frames_for_run is not None:
                demand_tab, units_tab, fuels_tab, transmission_tab = st.tabs(
                    ['Demand', 'Units', 'Fuels', 'Transmission']
                )
                with demand_tab:
                    frames_for_run, notes, errors = _render_demand_controls(
                        frames_for_run, selected_years
                    )
                    assumption_notes.extend(notes)
                    assumption_errors.extend(errors)
                with units_tab:
                    frames_for_run, notes, errors = _render_units_controls(frames_for_run)
                    assumption_notes.extend(notes)
                    assumption_errors.extend(errors)
                with fuels_tab:
                    frames_for_run, notes, errors = _render_fuels_controls(frames_for_run)
                    assumption_notes.extend(notes)
                    assumption_errors.extend(errors)
                with transmission_tab:
                    frames_for_run, notes, errors = _render_transmission_controls(frames_for_run)
                    assumption_notes.extend(notes)
                    assumption_errors.extend(errors)

                if assumption_errors:
                    st.warning('Resolve the highlighted assumption issues before running the simulation.')
            else:
                st.info(
                    'Default assumption tables are unavailable due to a previous error. '
                    'Resolve the issue above to edit inputs through the GUI.'
                )

            run_clicked = st.button('Run Model', type='primary', width="stretch")

    try:
        selected_years = _select_years(candidate_years, start_year_val, end_year_val)
    except Exception:
        selected_years = selected_years or []
    if not selected_years:
        step = 1 if end_year_val >= start_year_val else -1
        selected_years = list(range(start_year_val, end_year_val + step, step))

    if frames_for_run is None:
        try:
            frames_for_run = _build_default_frames(
                selected_years or [start_year_val],
                carbon_policy_enabled=bool(carbon_settings.enabled),
                banking_enabled=bool(carbon_settings.banking_enabled),
                carbon_price_schedule=(
                    carbon_settings.price_schedule if carbon_settings.price_enabled else None
                ),
            )
        except Exception as exc:  # pragma: no cover - defensive UI path
            frames_for_run = None
            st.warning(f'Unable to prepare default assumption tables: {exc}')

    if module_errors:
        st.warning('Resolve the module configuration issues highlighted in the sidebar before running the simulation.')

    execute_run = False
    run_inputs: dict[str, Any] | None = None
    pending_run = st.session_state.get('pending_run')
    show_confirm_modal = bool(st.session_state.get('show_confirm_modal'))
    run_in_progress = bool(st.session_state.get('run_in_progress'))
    dispatch_use_network = bool(
        dispatch_settings.enabled and dispatch_settings.mode == 'network'
    )

    current_run_payload = {
        'config_source': copy.deepcopy(run_config),
        'start_year': int(start_year_val),
        'end_year': int(end_year_val),
        'carbon_policy_enabled': bool(carbon_settings.enabled),
        'enable_floor': bool(carbon_settings.enable_floor),
        'enable_ccr': bool(carbon_settings.enable_ccr),
        'ccr1_enabled': bool(carbon_settings.ccr1_enabled),
        'ccr2_enabled': bool(carbon_settings.ccr2_enabled),
        'allowance_banking_enabled': bool(carbon_settings.banking_enabled),
        'initial_bank': float(carbon_settings.initial_bank),
        'control_period_years': carbon_settings.control_period_years,
        'carbon_price_enabled': bool(carbon_settings.price_enabled),
        'carbon_price_value': float(carbon_settings.price_per_ton),
        'carbon_price_schedule': dict(carbon_settings.price_schedule),
        'dispatch_use_network': dispatch_use_network,
        'module_config': copy.deepcopy(run_config.get('modules', {})),
    }

    if isinstance(pending_run, Mapping):
        pending_params = pending_run.get('params')
        if not isinstance(pending_params, Mapping):
            st.session_state.pop('pending_run', None)
            pending_run = None
            st.session_state['show_confirm_modal'] = False
            show_confirm_modal = False
        elif pending_params != current_run_payload:
            st.session_state.pop('pending_run', None)
            pending_run = None
            st.session_state['show_confirm_modal'] = False
            show_confirm_modal = False

    def _clear_confirmation_button_state() -> None:
        try:
            _ensure_streamlit()
        except ModuleNotFoundError:  # pragma: no cover - GUI dependency missing
            return
        st.session_state.pop("confirm_run", None)
        st.session_state.pop("cancel_run", None)

    if isinstance(pending_run, Mapping) and show_confirm_modal and not run_in_progress:
        # Pick dialog if available (Streamlit >= 1.31), else use expander
        streamlit_version = getattr(st, "__version__", "0")
        use_dialog = False
        try:
            major, minor, *_ = streamlit_version.split(".")
            use_dialog = int(major) > 1 or (int(major) == 1 and int(minor) >= 31)
        except Exception:
            use_dialog = hasattr(st, "dialog")

        def _render_confirm_modal() -> tuple[bool, bool]:
            st.markdown('You are about to run the model with the following configuration:')
            summary_details = pending_run.get('summary', [])
            if isinstance(summary_details, list) and summary_details:
                summary_lines = '\n'.join(
                    f'- **{label}:** {value}' for label, value in summary_details
                )
                st.markdown(summary_lines)
            else:
                st.markdown('*No configuration details available.*')
            st.markdown('**Do you want to continue and run the model?**')
            confirm_col, cancel_col = st.columns(2)
            confirm_clicked = confirm_col.button('Confirm Run', type='primary', key='confirm_run')
            cancel_clicked = cancel_col.button('Cancel', key='cancel_run')
            return confirm_clicked, cancel_clicked

        confirm_clicked = bool(st.session_state.get('confirm_run'))
        cancel_clicked = bool(st.session_state.get('cancel_run'))

        if not confirm_clicked and not cancel_clicked:
            if use_dialog and hasattr(st, "dialog"):
                clicks: dict[str, bool] = {'confirm': False, 'cancel': False}

                @st.dialog('Confirm model run')
                def _show_confirm_dialog() -> None:
                    confirm, cancel = _render_confirm_modal()
                    clicks['confirm'] = confirm
                    clicks['cancel'] = cancel

                _show_confirm_dialog()
                confirm_clicked = clicks['confirm']
                cancel_clicked = clicks['cancel']
            else:
                with st.expander('Confirm model run'):
                    confirm_clicked, cancel_clicked = _render_confirm_modal()

        if cancel_clicked:
<<<<<<< HEAD
            st.session_state.pop('pending_run', None)
            st.session_state.pop('show_confirm_modal', None)
            st.session_state['run_in_progress'] = False
            _clear_confirmation_button_state()
            pending_run = None
            show_confirm_modal = False
            run_in_progress = False
=======
            st.session_state.pop("pending_run", None)
            st.session_state.pop("show_confirm_modal", None)
            st.session_state["run_in_progress"] = False
            _clear_confirmation_button_state()
            pending_run = None
            show_confirm_modal = False

>>>>>>> 0dda0212
        elif confirm_clicked:
            pending_params = pending_run.get("params")
            if isinstance(pending_params, Mapping):
<<<<<<< HEAD
                run_inputs = dict(pending_params)
                execute_run = True
                st.session_state['run_in_progress'] = True
                run_in_progress = True
            st.session_state.pop('pending_run', None)
            st.session_state.pop('show_confirm_modal', None)
=======
                # Save confirmed params in session for downstream logic
                st.session_state["confirmed_run_params"] = dict(pending_params)

                # Also set local flags for immediate run execution
                run_inputs = dict(pending_params)
                execute_run = True

                st.session_state["run_in_progress"] = True

            st.session_state.pop("pending_run", None)
            st.session_state.pop("show_confirm_modal", None)
>>>>>>> 0dda0212
            _clear_confirmation_button_state()
            pending_run = None
            show_confirm_modal = False

<<<<<<< HEAD
=======

>>>>>>> 0dda0212
    if isinstance(pending_run, Mapping) and not show_confirm_modal and not run_in_progress:
        show_confirm_modal = True
        st.session_state['show_confirm_modal'] = True
    if run_clicked:
        if assumption_errors or module_errors:
            st.error('Resolve the configuration issues above before running the simulation.')
        else:
            run_inputs_payload = copy.deepcopy(current_run_payload)
            if not run_inputs_payload:
                run_inputs_payload = {
                    'config_source': copy.deepcopy(run_config),
                    'start_year': int(start_year_val),
                    'end_year': int(end_year_val),
                    'carbon_policy_enabled': bool(carbon_settings.enabled),
                    'enable_floor': bool(carbon_settings.enable_floor),
                    'enable_ccr': bool(carbon_settings.enable_ccr),
                    'ccr1_enabled': bool(carbon_settings.ccr1_enabled),
                    'ccr2_enabled': bool(carbon_settings.ccr2_enabled),
                    'allowance_banking_enabled': bool(carbon_settings.banking_enabled),
                    'coverage_regions': list(carbon_settings.coverage_regions),
                    'control_period_years': carbon_settings.control_period_years,
                    'carbon_price_enabled': bool(carbon_settings.price_enabled),
                    'carbon_price_value': float(carbon_settings.price_per_ton),
                    'carbon_price_schedule': dict(carbon_settings.price_schedule),
                    'dispatch_use_network': bool(
                        dispatch_settings.enabled and dispatch_settings.mode == 'network'
                    ),
                    'module_config': copy.deepcopy(run_config.get('modules', {})),
                }

            summary_builder = globals().get('_build_run_summary')
            summary_details: list[tuple[str, str]]
            if callable(summary_builder):
                summary_details = summary_builder(run_inputs_payload, config_label=config_label)
            else:  # pragma: no cover - defensive fallback if helper missing
                summary_details = []

            st.session_state['pending_run'] = {
                'params': run_inputs_payload,
                'summary': summary_details,
            }
            pending_run = st.session_state['pending_run']
            st.session_state['show_confirm_modal'] = True
            show_confirm_modal = True

    dispatch_use_network = bool(
        dispatch_settings.enabled and dispatch_settings.mode == 'network'
    )

    if run_inputs is not None:
        run_config = copy.deepcopy(run_inputs.get('config_source', run_config))
        start_year_val = int(run_inputs.get('start_year', start_year_val))
        end_year_val = int(run_inputs.get('end_year', end_year_val))
        dispatch_use_network = bool(
            run_inputs.get('dispatch_use_network', dispatch_use_network)
        )

    result = st.session_state.get('last_result')

    inputs_for_run: Mapping[str, Any] = run_inputs or {}

    if execute_run:
        st.session_state['run_in_progress'] = True
        st.session_state.pop('show_confirm_modal', None)
        _cleanup_session_temp_dirs()
        progress_text = st.empty()
        progress_bar = st.progress(0)
        progress_state: dict[str, Any] = {
            'total_years': 1,
            'current_index': -1,
            'current_year': None,
        }

        def _update_progress(stage: str, payload: Mapping[str, object]) -> None:
            def _as_int(value: object, default: int = 0) -> int:
                try:
                    return int(value)  # type: ignore[arg-type]
                except (TypeError, ValueError):
                    return default

            def _as_float(value: object) -> float | None:
                try:
                    if value is None:
                        return None
                    return float(value)  # type: ignore[arg-type]
                except (TypeError, ValueError):
                    return None

            if stage == 'run_start':
                total = _as_int(payload.get('total_years'), 0)
                if total <= 0:
                    total = 1
                progress_state['total_years'] = total
                progress_state['current_index'] = -1
                progress_state['current_year'] = None
                progress_bar.progress(0)
                progress_text.text(f'Preparing simulation for {total} year(s)...')
                return

            if stage == 'year_start':
                index = _as_int(payload.get('index'), 0)
                year_val = payload.get('year')
                total = max(progress_state.get('total_years', 1), 1)
                progress_state['current_index'] = index
                progress_state['current_year'] = year_val
                completed_fraction = max(0.0, min(1.0, index / total))
                progress_bar.progress(int(completed_fraction * 100))
                year_display = str(year_val) if year_val is not None else 'N/A'
                progress_text.text(f'Simulating year {year_display} ({index + 1} of {total})')
                return

            if stage == 'iteration':
                year_val = payload.get('year', progress_state.get('current_year'))
                iteration = _as_int(payload.get('iteration'), 0)
                price_val = _as_float(payload.get('price'))
                year_display = str(year_val) if year_val is not None else 'N/A'
                if price_val is not None:
                    progress_text.text(
                        f'Year {year_display}: iteration {iteration} (price ≈ {price_val:,.2f})'
                    )
                else:
                    progress_text.text(f'Year {year_display}: iteration {iteration}')
                return

            if stage == 'year_complete':
                index = _as_int(payload.get('index'), progress_state.get('current_index', -1))
                total = max(progress_state.get('total_years', 1), 1)
                progress_state['current_index'] = index
                year_val = payload.get('year', progress_state.get('current_year'))
                progress_state['current_year'] = year_val
                completed_fraction = max(0.0, min(1.0, (index + 1) / total))
                progress_bar.progress(min(100, int(completed_fraction * 100)))
                price_val = _as_float(payload.get('price'))
                year_display = str(year_val) if year_val is not None else str(index + 1)
                if price_val is not None:
                    progress_text.text(
                        f'Completed year {year_display} of {total} (price {price_val:,.2f})'
                    )
                else:
                    progress_text.text(f'Completed year {year_display} of {total}')
                return

        try:
            result = run_policy_simulation(
                inputs_for_run.get('config_source', run_config),
                start_year=inputs_for_run.get('start_year', start_year_val),
                end_year=inputs_for_run.get('end_year', end_year_val),
                carbon_policy_enabled=bool(
                    inputs_for_run.get('carbon_policy_enabled', carbon_settings.enabled)
                ),
                enable_floor=bool(
                    inputs_for_run.get('enable_floor', carbon_settings.enable_floor)
                ),
                enable_ccr=bool(inputs_for_run.get('enable_ccr', carbon_settings.enable_ccr)),
                ccr1_enabled=bool(
                    inputs_for_run.get('ccr1_enabled', carbon_settings.ccr1_enabled)
                ),
                ccr2_enabled=bool(
                    inputs_for_run.get('ccr2_enabled', carbon_settings.ccr2_enabled)
                ),
                allowance_banking_enabled=bool(
                    inputs_for_run.get('allowance_banking_enabled', carbon_settings.banking_enabled)
                ),
                initial_bank=float(
                    inputs_for_run.get('initial_bank', carbon_settings.initial_bank)
                ),
                coverage_regions=inputs_for_run.get(
                    'coverage_regions', carbon_settings.coverage_regions
                ),
                control_period_years=inputs_for_run.get(
                    'control_period_years', carbon_settings.control_period_years
                ),
                cap_regions=inputs_for_run.get(
                    'cap_regions', carbon_settings.cap_regions
                ),
                carbon_price_enabled=inputs_for_run.get(
                    'carbon_price_enabled', carbon_settings.price_enabled
                ),
                carbon_price_value=inputs_for_run.get(
                    'carbon_price_value', carbon_settings.price_per_ton
                ),
                carbon_price_schedule=inputs_for_run.get(
                    'carbon_price_schedule', carbon_settings.price_schedule
                ),
                dispatch_use_network=bool(
                    inputs_for_run.get('dispatch_use_network', dispatch_use_network)
                ),
                module_config=inputs_for_run.get(
                    'module_config', run_config.get('modules', {})
                ),
                frames=frames_for_run,
                assumption_notes=assumption_notes,
                progress_cb=_update_progress,
            )

        except Exception as exc:  # pragma: no cover - defensive guard
            LOGGER.exception('Policy simulation failed during execution')
            result = {'error': str(exc)}
        finally:
            progress_bar.empty()
            progress_text.empty()
            st.session_state['run_in_progress'] = False

        if 'temp_dir' in result:
            st.session_state['temp_dirs'] = [str(result['temp_dir'])]
        st.session_state['last_result'] = result

    outputs_container = st.container()
    with outputs_container:
        st.subheader('Model outputs')
        if st.session_state.get('run_in_progress'):
            st.info('Simulation in progress... progress updates appear above.')
        else:
            _render_outputs_panel(result)

    if isinstance(result, Mapping):
        if 'error' in result:
            st.error(result['error'])
        else:
            st.info('Review the outputs above to explore charts and downloads from the most recent run.')
    else:
        st.info('Use the inputs panel to configure and run the simulation.')


if __name__ == '__main__':  # pragma: no cover - exercised via streamlit runtime
    main()<|MERGE_RESOLUTION|>--- conflicted
+++ resolved
@@ -941,12 +941,8 @@
     ccr1_default = bool(defaults.get("ccr1_enabled", True))
     ccr2_default = bool(defaults.get("ccr2_enabled", True))
     banking_default = bool(defaults.get("allowance_banking_enabled", True))
-<<<<<<< HEAD
-    bank_default = _coerce_float(defaults.get("initial_allowance_bank", 0.0), default=0.0)
-=======
     bank_default = _coerce_float(defaults.get("bank0", 0.0), default=0.0)
 
->>>>>>> 0dda0212
     coverage_default = _normalize_coverage_selection(
         defaults.get("coverage_regions", ["All"])
     )
@@ -963,11 +959,6 @@
         "price_per_ton", price_defaults.get("price", 0.0)
     )
     price_default = _coerce_float(price_value_raw, default=0.0)
-<<<<<<< HEAD
-    price_schedule_default = _normalize_price_schedule(price_defaults.get("price_schedule"))
-    price_schedule_value = dict(price_schedule_default)
-
-=======
     price_schedule_default = _normalize_price_schedule(
         price_defaults.get("price_schedule")
     )
@@ -975,7 +966,6 @@
     # -------------------------
     # Coverage / Regions
     # -------------------------
->>>>>>> 0dda0212
     region_labels: list[str] = []
     if region_options is not None:
         for entry in region_options:
@@ -995,29 +985,6 @@
             label for label in coverage_default if label in coverage_choices
         ] or [_ALL_REGIONS_LABEL]
 
-<<<<<<< HEAD
-    raw_region_values = run_config.get("regions", [])
-    available_region_values = [
-        value for value in raw_region_values if value not in (None, "")
-    ]
-    region_option_map = {str(value): value for value in available_region_values}
-    default_region_candidates = defaults.get("regions")
-    if isinstance(default_region_candidates, Mapping):
-        default_region_candidates = list(default_region_candidates.values())
-    if isinstance(default_region_candidates, (str, bytes)):
-        default_region_candidates = [default_region_candidates]
-    if not isinstance(default_region_candidates, Iterable) or isinstance(
-        default_region_candidates, (bytes, str)
-    ):
-        default_region_candidates = []
-    normalized_defaults = {
-        str(candidate)
-        for candidate in default_region_candidates
-        if candidate not in (None, "")
-    }
-    if not normalized_defaults and available_region_values:
-        normalized_defaults = {str(value) for value in available_region_values}
-=======
     # -------------------------
     # Session State Sync
     # -------------------------
@@ -1026,7 +993,6 @@
         bank_value_default = float(
             st.session_state.setdefault("carbon_bank0", bank_default)
         )
->>>>>>> 0dda0212
 
     def _mark_last_changed(key: str) -> None:
         try:
@@ -1054,12 +1020,9 @@
             st.session_state["carbon_enable"] = session_enabled_default
             st.session_state["carbon_price_enable"] = session_price_default
 
-<<<<<<< HEAD
-=======
     # -------------------------
     # Cap vs Price mutual exclusion toggles
     # -------------------------
->>>>>>> 0dda0212
     enabled = container.toggle(
         "Enable carbon cap",
         value=session_enabled_default,
@@ -1079,24 +1042,12 @@
         else:
             enabled = False
 
-<<<<<<< HEAD
-    selected_cap_regions: list[Any] = []
-    coverage_selection_raw: list[str] | tuple[str, ...] | None = None
-    control_period_value = control_default
-    control_override = control_override_default
-    bank0_value = float(bank_default)
-
-    with _sidebar_panel(container, enabled) as panel:
-        enable_floor = panel.checkbox(
-            "Enable minimum reserve price",
-=======
     # -------------------------
     # Carbon Cap Panel
     # -------------------------
     with _sidebar_panel(container, enabled) as cap_panel:
         enable_floor = cap_panel.toggle(
             "Enable price floor",
->>>>>>> 0dda0212
             value=enable_floor_default,
             key="carbon_floor",
             disabled=not enabled,
@@ -1125,17 +1076,6 @@
             key="carbon_banking",
             disabled=not enabled,
         )
-<<<<<<< HEAD
-        bank0_value = float(
-            panel.number_input(
-                "Initial allowance bank (tons)",
-                min_value=0.0,
-                value=float(bank_default),
-                step=1000.0,
-                format="%f",
-                key="carbon_bank0",
-                disabled=not (enabled and banking_enabled),
-=======
         initial_bank = (
             float(
                 cap_panel.number_input(
@@ -1147,7 +1087,6 @@
                     key="carbon_bank0",
                     disabled=not (enabled and banking_enabled),
                 )
->>>>>>> 0dda0212
             )
             if banking_enabled
             else 0.0
@@ -1185,30 +1124,6 @@
                 "the carbon policy across every region."
             ),
         )
-<<<<<<< HEAD
-        region_options_list = list(region_option_map)
-        if region_options_list:
-            default_labels = [
-                label for label in region_options_list if label in normalized_defaults
-            ]
-            selected_region_labels = panel.multiselect(
-                "Cap-covered regions",
-                options=region_options_list,
-                default=default_labels,
-                disabled=not enabled,
-                key="carbon_regions",
-            )
-        else:
-            selected_region_labels = []
-        selected_cap_regions = [
-            region_option_map[label]
-            for label in selected_region_labels
-            if label in region_option_map
-        ]
-        if enabled and not selected_cap_regions:
-            selected_cap_regions = list(available_region_values)
-
-=======
         coverage_regions = _normalize_coverage_selection(
             coverage_selection_raw or coverage_default_display
         )
@@ -1216,7 +1131,6 @@
     # -------------------------
     # Carbon Price Panel
     # -------------------------
->>>>>>> 0dda0212
     with _sidebar_panel(container, price_enabled) as price_panel:
         price_per_ton_value = price_panel.number_input(
             "Carbon price ($/ton)",
@@ -1227,52 +1141,11 @@
             key="carbon_price_value",
             disabled=not price_enabled,
         )
-<<<<<<< HEAD
-
-    control_period_years = int(control_period_value) if enabled and control_override else None
-    coverage_selection = coverage_selection_raw or coverage_default_display
-    coverage_regions = _normalize_coverage_selection(coverage_selection)
-
-    if not enabled:
-        enable_floor = False
-        enable_ccr = False
-        ccr1_enabled = False
-        ccr2_enabled = False
-        banking_enabled = False
-        control_period_years = None
-        selected_cap_regions = []
-        bank0_value = 0.0
-
-    if not price_enabled:
-        price_per_ton_value = 0.0
-        price_schedule_value = {}
-
-    modules["carbon_policy"] = {
-        "enabled": bool(enabled),
-        "enable_floor": bool(enable_floor),
-        "enable_ccr": bool(enable_ccr),
-        "ccr1_enabled": bool(ccr1_enabled),
-        "ccr2_enabled": bool(ccr2_enabled),
-        "allowance_banking_enabled": bool(banking_enabled),
-        "initial_allowance_bank": float(bank0_value) if banking_enabled else 0.0,
-        "coverage_regions": coverage_regions,
-        "control_period_years": control_period_years,
-        "regions": list(selected_cap_regions),
-    }
-
-    modules["carbon_price"] = {
-        "enabled": bool(price_enabled),
-        "price_per_ton": float(price_per_ton_value),
-        "price_schedule": dict(price_schedule_value),
-    }
-
-=======
         price_schedule = dict(price_schedule_default) if price_enabled else {}
 
     # -------------------------
     # Errors and Return
     # -------------------------
->>>>>>> 0dda0212
     errors: list[str] = []
     if enabled and price_enabled:
         errors.append("Cannot enable both carbon cap and carbon price simultaneously.")
@@ -1288,15 +1161,11 @@
         coverage_regions=coverage_regions,
         control_period_years=control_period_years,
         price_per_ton=float(price_per_ton_value),
-<<<<<<< HEAD
-        cap_regions=list(selected_cap_regions),
-        price_schedule=dict(price_schedule_value),
-=======
         initial_bank=initial_bank,
         price_schedule=price_schedule,
->>>>>>> 0dda0212
         errors=errors,
     )
+
 
 # -------------------------
 # Dispatch UI
@@ -4161,148 +4030,137 @@
         st.session_state.pop("cancel_run", None)
 
     if isinstance(pending_run, Mapping) and show_confirm_modal and not run_in_progress:
-        # Pick dialog if available (Streamlit >= 1.31), else use expander
-        streamlit_version = getattr(st, "__version__", "0")
-        use_dialog = False
-        try:
-            major, minor, *_ = streamlit_version.split(".")
-            use_dialog = int(major) > 1 or (int(major) == 1 and int(minor) >= 31)
-        except Exception:
-            use_dialog = hasattr(st, "dialog")
-
-        def _render_confirm_modal() -> tuple[bool, bool]:
-            st.markdown('You are about to run the model with the following configuration:')
-            summary_details = pending_run.get('summary', [])
-            if isinstance(summary_details, list) and summary_details:
-                summary_lines = '\n'.join(
-                    f'- **{label}:** {value}' for label, value in summary_details
-                )
-                st.markdown(summary_lines)
-            else:
-                st.markdown('*No configuration details available.*')
-            st.markdown('**Do you want to continue and run the model?**')
-            confirm_col, cancel_col = st.columns(2)
-            confirm_clicked = confirm_col.button('Confirm Run', type='primary', key='confirm_run')
-            cancel_clicked = cancel_col.button('Cancel', key='cancel_run')
-            return confirm_clicked, cancel_clicked
-
-        confirm_clicked = bool(st.session_state.get('confirm_run'))
-        cancel_clicked = bool(st.session_state.get('cancel_run'))
-
-        if not confirm_clicked and not cancel_clicked:
-            if use_dialog and hasattr(st, "dialog"):
-                clicks: dict[str, bool] = {'confirm': False, 'cancel': False}
-
-                @st.dialog('Confirm model run')
-                def _show_confirm_dialog() -> None:
-                    confirm, cancel = _render_confirm_modal()
-                    clicks['confirm'] = confirm
-                    clicks['cancel'] = cancel
-
-                _show_confirm_dialog()
-                confirm_clicked = clicks['confirm']
-                cancel_clicked = clicks['cancel']
-            else:
-                with st.expander('Confirm model run'):
-                    confirm_clicked, cancel_clicked = _render_confirm_modal()
-
-        if cancel_clicked:
-<<<<<<< HEAD
-            st.session_state.pop('pending_run', None)
-            st.session_state.pop('show_confirm_modal', None)
-            st.session_state['run_in_progress'] = False
-            _clear_confirmation_button_state()
-            pending_run = None
-            show_confirm_modal = False
-            run_in_progress = False
-=======
-            st.session_state.pop("pending_run", None)
-            st.session_state.pop("show_confirm_modal", None)
-            st.session_state["run_in_progress"] = False
-            _clear_confirmation_button_state()
-            pending_run = None
-            show_confirm_modal = False
-
->>>>>>> 0dda0212
-        elif confirm_clicked:
-            pending_params = pending_run.get("params")
-            if isinstance(pending_params, Mapping):
-<<<<<<< HEAD
-                run_inputs = dict(pending_params)
-                execute_run = True
-                st.session_state['run_in_progress'] = True
-                run_in_progress = True
-            st.session_state.pop('pending_run', None)
-            st.session_state.pop('show_confirm_modal', None)
-=======
-                # Save confirmed params in session for downstream logic
-                st.session_state["confirmed_run_params"] = dict(pending_params)
-
-                # Also set local flags for immediate run execution
-                run_inputs = dict(pending_params)
-                execute_run = True
-
-                st.session_state["run_in_progress"] = True
-
-            st.session_state.pop("pending_run", None)
-            st.session_state.pop("show_confirm_modal", None)
->>>>>>> 0dda0212
-            _clear_confirmation_button_state()
-            pending_run = None
-            show_confirm_modal = False
-
-<<<<<<< HEAD
-=======
-
->>>>>>> 0dda0212
-    if isinstance(pending_run, Mapping) and not show_confirm_modal and not run_in_progress:
+# -------------------------
+# Confirm Run Dialog Handling
+# -------------------------
+
+# Check Streamlit version for dialog support
+streamlit_version = getattr(st, "__version__", "0")
+use_dialog = False
+try:
+    major, minor, *_ = streamlit_version.split(".")
+    use_dialog = int(major) > 1 or (int(major) == 1 and int(minor) >= 31)
+except Exception:
+    use_dialog = hasattr(st, "dialog")
+
+def _render_confirm_modal() -> tuple[bool, bool]:
+    """Render confirm/cancel buttons and summary text for the pending run."""
+    st.markdown("You are about to run the model with the following configuration:")
+    summary_details = pending_run.get("summary", [])
+    if isinstance(summary_details, list) and summary_details:
+        summary_lines = "\n".join(
+            f"- **{label}:** {value}" for label, value in summary_details
+        )
+        st.markdown(summary_lines)
+    else:
+        st.markdown("*No configuration details available.*")
+
+    st.markdown("**Do you want to continue and run the model?**")
+    confirm_col, cancel_col = st.columns(2)
+    confirm_clicked = confirm_col.button(
+        "Confirm Run", type="primary", key="confirm_run"
+    )
+    cancel_clicked = cancel_col.button("Cancel", key="cancel_run")
+    return confirm_clicked, cancel_clicked
+
+# Initialize button state
+confirm_clicked = bool(st.session_state.get("confirm_run"))
+cancel_clicked = bool(st.session_state.get("cancel_run"))
+
+# Render confirm UI if no decision yet
+if not confirm_clicked and not cancel_clicked:
+    if use_dialog and hasattr(st, "dialog"):
+
+        clicks: dict[str, bool] = {"confirm": False, "cancel": False}
+
+        @st.dialog("Confirm model run")
+        def _show_confirm_dialog() -> None:
+            confirm, cancel = _render_confirm_modal()
+            clicks["confirm"] = confirm
+            clicks["cancel"] = cancel
+
+        _show_confirm_dialog()
+        confirm_clicked = clicks["confirm"]
+        cancel_clicked = clicks["cancel"]
+    else:
+        with st.expander("Confirm model run"):
+            confirm_clicked, cancel_clicked = _render_confirm_modal()
+
+# Handle cancel
+if cancel_clicked:
+    st.session_state.pop("pending_run", None)
+    st.session_state.pop("show_confirm_modal", None)
+    st.session_state["run_in_progress"] = False
+    _clear_confirmation_button_state()
+    pending_run = None
+    show_confirm_modal = False
+    run_in_progress = False
+
+# Handle confirm
+elif confirm_clicked:
+    pending_params = pending_run.get("params")
+    if isinstance(pending_params, Mapping):
+        # Save confirmed params in session and prepare for run
+        st.session_state["confirmed_run_params"] = dict(pending_params)
+        run_inputs = dict(pending_params)
+        execute_run = True
+        st.session_state["run_in_progress"] = True
+
+    st.session_state.pop("pending_run", None)
+    st.session_state.pop("show_confirm_modal", None)
+    _clear_confirmation_button_state()
+    pending_run = None
+    show_confirm_modal = False
+
+# Trigger showing modal if a run is pending
+if isinstance(pending_run, Mapping) and not show_confirm_modal and not run_in_progress:
+    show_confirm_modal = True
+    st.session_state["show_confirm_modal"] = True
+
+# Handle run click to build pending run payload
+if run_clicked:
+    if assumption_errors or module_errors:
+        st.error("Resolve the configuration issues above before running the simulation.")
+    else:
+        run_inputs_payload = copy.deepcopy(current_run_payload) or {
+            "config_source": copy.deepcopy(run_config),
+            "start_year": int(start_year_val),
+            "end_year": int(end_year_val),
+            "carbon_policy_enabled": bool(carbon_settings.enabled),
+            "enable_floor": bool(carbon_settings.enable_floor),
+            "enable_ccr": bool(carbon_settings.enable_ccr),
+            "ccr1_enabled": bool(carbon_settings.ccr1_enabled),
+            "ccr2_enabled": bool(carbon_settings.ccr2_enabled),
+            "allowance_banking_enabled": bool(carbon_settings.banking_enabled),
+            "coverage_regions": list(carbon_settings.coverage_regions),
+            "control_period_years": carbon_settings.control_period_years,
+            "carbon_price_enabled": bool(carbon_settings.price_enabled),
+            "carbon_price_value": float(carbon_settings.price_per_ton),
+            "carbon_price_schedule": dict(carbon_settings.price_schedule),
+            "dispatch_use_network": bool(
+                dispatch_settings.enabled and dispatch_settings.mode == "network"
+            ),
+            "module_config": copy.deepcopy(run_config.get("modules", {})),
+        }
+
+        summary_builder = globals().get("_build_run_summary")
+        if callable(summary_builder):
+            summary_details = summary_builder(run_inputs_payload, config_label=config_label)
+        else:  # defensive fallback
+            summary_details = []
+
+        st.session_state["pending_run"] = {
+            "params": run_inputs_payload,
+            "summary": summary_details,
+        }
+        pending_run = st.session_state["pending_run"]
+        st.session_state["show_confirm_modal"] = True
         show_confirm_modal = True
-        st.session_state['show_confirm_modal'] = True
-    if run_clicked:
-        if assumption_errors or module_errors:
-            st.error('Resolve the configuration issues above before running the simulation.')
-        else:
-            run_inputs_payload = copy.deepcopy(current_run_payload)
-            if not run_inputs_payload:
-                run_inputs_payload = {
-                    'config_source': copy.deepcopy(run_config),
-                    'start_year': int(start_year_val),
-                    'end_year': int(end_year_val),
-                    'carbon_policy_enabled': bool(carbon_settings.enabled),
-                    'enable_floor': bool(carbon_settings.enable_floor),
-                    'enable_ccr': bool(carbon_settings.enable_ccr),
-                    'ccr1_enabled': bool(carbon_settings.ccr1_enabled),
-                    'ccr2_enabled': bool(carbon_settings.ccr2_enabled),
-                    'allowance_banking_enabled': bool(carbon_settings.banking_enabled),
-                    'coverage_regions': list(carbon_settings.coverage_regions),
-                    'control_period_years': carbon_settings.control_period_years,
-                    'carbon_price_enabled': bool(carbon_settings.price_enabled),
-                    'carbon_price_value': float(carbon_settings.price_per_ton),
-                    'carbon_price_schedule': dict(carbon_settings.price_schedule),
-                    'dispatch_use_network': bool(
-                        dispatch_settings.enabled and dispatch_settings.mode == 'network'
-                    ),
-                    'module_config': copy.deepcopy(run_config.get('modules', {})),
-                }
-
-            summary_builder = globals().get('_build_run_summary')
-            summary_details: list[tuple[str, str]]
-            if callable(summary_builder):
-                summary_details = summary_builder(run_inputs_payload, config_label=config_label)
-            else:  # pragma: no cover - defensive fallback if helper missing
-                summary_details = []
-
-            st.session_state['pending_run'] = {
-                'params': run_inputs_payload,
-                'summary': summary_details,
-            }
-            pending_run = st.session_state['pending_run']
-            st.session_state['show_confirm_modal'] = True
-            show_confirm_modal = True
-
-    dispatch_use_network = bool(
-        dispatch_settings.enabled and dispatch_settings.mode == 'network'
-    )
+
+dispatch_use_network = bool(
+    dispatch_settings.enabled and dispatch_settings.mode == "network"
+)
+
 
     if run_inputs is not None:
         run_config = copy.deepcopy(run_inputs.get('config_source', run_config))
