"""Streamlit interface for running BlueSky policy simulations.

The GUI assumes that core dependencies such as :mod:`pandas` are installed.
"""

from __future__ import annotations

import copy
import io
import importlib.util
import logging
import re
import shutil
import tempfile
from collections.abc import Iterable, Mapping
from contextlib import contextmanager
from dataclasses import asdict, dataclass, field
from pathlib import Path
from typing import Any, Callable, TypeVar
import sys

import pandas as pd

try:
    import tomllib
except ModuleNotFoundError:  # pragma: no cover - Python < 3.11 fallback
    try:
        import tomli as tomllib  # type: ignore[import-not-found]
    except ModuleNotFoundError as exc:  # pragma: no cover - dependency missing
        raise ModuleNotFoundError(
            'Python 3.11+ or the tomli package is required to read TOML configuration files.'
        ) from exc

try:
    from main.definitions import PROJECT_ROOT
except ModuleNotFoundError:  # pragma: no cover - fallback for packaged app execution
    PROJECT_ROOT = Path(__file__).resolve().parents[1]

if importlib.util.find_spec('streamlit') is not None:  # pragma: no cover - optional dependency
    import streamlit as st  # type: ignore[import-not-found]
else:  # pragma: no cover - optional dependency
    st = None  # type: ignore[assignment]

try:  # pragma: no cover - optional dependency
    from engine.run_loop import run_end_to_end_from_frames as _RUN_END_TO_END
except ModuleNotFoundError:  # pragma: no cover - optional dependency
    _RUN_END_TO_END = None

try:
    from io_loader import Frames
except ModuleNotFoundError:  # pragma: no cover - fallback when root not on sys.path
    sys.path.append(str(PROJECT_ROOT))
    from io_loader import Frames

FramesType = Frames

from src.models.electricity.scripts.technology_metadata import (
    TECH_ID_TO_LABEL,
    get_technology_label,
    resolve_technology_key,
)

STREAMLIT_REQUIRED_MESSAGE = (
    'streamlit is required to run the policy simulator UI. Install streamlit to continue.'
)

ENGINE_RUNNER_REQUIRED_MESSAGE = (
    'engine.run_loop.run_end_to_end_from_frames is required to run the policy simulator UI.'
)


def _ensure_engine_runner():
    """Return the network runner callable used to solve the market model."""

    if _RUN_END_TO_END is None:
        raise ModuleNotFoundError(ENGINE_RUNNER_REQUIRED_MESSAGE)
    return _RUN_END_TO_END


def _ensure_streamlit() -> None:
    """Raise an informative error when the GUI stack is unavailable."""

    if st is None:
        raise ModuleNotFoundError(STREAMLIT_REQUIRED_MESSAGE)


LOGGER = logging.getLogger(__name__)

DEFAULT_CONFIG_PATH = Path(PROJECT_ROOT, 'src', 'common', 'run_config.toml')
_DEFAULT_LOAD_MWH = 1_000_000.0
_LARGE_ALLOWANCE_SUPPLY = 1e12

_T = TypeVar('_T')


SIDEBAR_SECTIONS: list[tuple[str, bool]] = [
    ('General config', False),
    ('Carbon policy', False),
    ('Electricity dispatch', False),
    ('Incentives / credits', False),
    ('Outputs', False),
]

SIDEBAR_STYLE = """
<style>
.sidebar-module {
    border: 1px solid var(--secondary-background-color);
    border-radius: 0.5rem;
    padding: 0.5rem 0.75rem;
    margin-bottom: 0.75rem;
}
.sidebar-module.disabled {
    opacity: 0.5;
}
</style>
"""


@dataclass
class GeneralConfigResult:
    """Container for user-selected general configuration settings."""

    config_label: str
    config_source: Any
    run_config: dict[str, Any]
    candidate_years: list[int]
    start_year: int
    end_year: int
    selected_years: list[int]
    regions: list[int | str]


@dataclass
class CarbonModuleSettings:
    """Record of carbon policy sidebar selections."""

    enabled: bool
    enable_floor: bool
    enable_ccr: bool
    ccr1_enabled: bool
    ccr2_enabled: bool
    banking_enabled: bool
    control_period_years: int | None
    errors: list[str] = field(default_factory=list)


@dataclass
class DispatchModuleSettings:
    """Record of electricity dispatch sidebar selections."""

    enabled: bool
    mode: str
    capacity_expansion: bool
    reserve_margins: bool
    errors: list[str] = field(default_factory=list)


@dataclass
class IncentivesModuleSettings:
    """Record of incentive and credit selections."""

    enabled: bool
    production_credits: list[dict[str, Any]]
    investment_credits: list[dict[str, Any]]
    errors: list[str] = field(default_factory=list)


@dataclass
class OutputsModuleSettings:
    """Record of output management selections."""

    enabled: bool
    directory: str
    show_csv_downloads: bool
    errors: list[str] = field(default_factory=list)


@contextmanager
def _sidebar_panel(container: Any, enabled: bool):
    """Render a styled sidebar panel with optional greyed-out state."""

    class_name = 'sidebar-module disabled' if not enabled else 'sidebar-module'
    container.markdown(f"<div class=\"{class_name}\">", unsafe_allow_html=True)
    try:
        with container:
            yield container
    finally:
        container.markdown('</div>', unsafe_allow_html=True)


def _load_config_data(config_source: Any | None = None) -> dict[str, Any]:
    """Return configuration data as a dictionary."""

    if config_source is None:
        with open(DEFAULT_CONFIG_PATH, 'rb') as src:
            return tomllib.load(src)

    if isinstance(config_source, Mapping):
        return dict(config_source)

    if isinstance(config_source, (bytes, bytearray)):
        return tomllib.loads(config_source.decode('utf-8'))

    if isinstance(config_source, (str, Path)):
        path_candidate = Path(config_source)
        if path_candidate.exists():
            with open(path_candidate, 'rb') as src:
                return tomllib.load(src)
        return tomllib.loads(str(config_source))

    if hasattr(config_source, 'read'):
        data = config_source.read()
        if isinstance(data, bytes):
            return tomllib.loads(data.decode('utf-8'))
        return tomllib.loads(str(data))

    raise TypeError(f'Unsupported config source type: {type(config_source)!r}')


def _years_from_config(config: Mapping[str, Any]) -> list[int]:
    """Extract candidate years from the configuration mapping."""

    years: set[int] = set()
    raw_years = config.get('years')

    if isinstance(raw_years, (list, tuple, set)):
        for entry in raw_years:
            if isinstance(entry, Mapping) and 'year' in entry:
                try:
                    years.add(int(entry['year']))
                except (TypeError, ValueError):
                    continue
            else:
                try:
                    years.add(int(entry))
                except (TypeError, ValueError):
                    continue
    elif raw_years not in (None, ''):
        try:
            years.add(int(raw_years))
        except (TypeError, ValueError):
            pass

    if not years:
        start = config.get('start_year')
        end = config.get('end_year')
        try:
            if start is not None and end is not None:
                start_val = int(start)
                end_val = int(end)
                step = 1 if end_val >= start_val else -1
                years.update(range(start_val, end_val + step, step))
            elif start is not None:
                years.add(int(start))
            elif end is not None:
                years.add(int(end))
        except (TypeError, ValueError):
            years = set()

    return sorted(years)


def _select_years(
    base_years: Iterable[int],
    start_year: int | None,
    end_year: int | None,
) -> list[int]:
    """Return a sorted list of simulation years respecting bounds."""

    years = sorted({int(year) for year in base_years}) if base_years else []

    def _ensure_int(value: int | None) -> int | None:
        if value is None:
            return None
        return int(value)

    start = _ensure_int(start_year)
    end = _ensure_int(end_year)

    if start is not None and end is not None and end < start:
        raise ValueError('end_year must be greater than or equal to start_year')

    if start is not None and end is not None:
        selected = [year for year in years if start <= year <= end]
        if not selected:
            selected = list(range(start, end + 1))
        years = selected
    elif start is not None:
        selected = [year for year in years if year >= start]
        years = selected or [start]
    elif end is not None:
        selected = [year for year in years if year <= end]
        years = selected or [end]

    if not years:
        raise ValueError('No simulation years specified')

    return sorted({int(year) for year in years})


def _regions_from_config(config: Mapping[str, Any]) -> list[int | str]:
    """Extract region identifiers from the configuration mapping."""

    raw_regions = config.get('regions')
    regions: list[int | str] = []

    def _normalise(entry: Any) -> int | str:
        if isinstance(entry, bool):
            return int(entry)
        if isinstance(entry, (int, float)):
            return int(entry)
        text = str(entry).strip()
        if not text:
            return 'default'
        try:
            return int(text)
        except (TypeError, ValueError):
            return text

    if isinstance(raw_regions, Mapping):
        iterable: Iterable[Any] = raw_regions.values()
    else:
        iterable = raw_regions  # type: ignore[assignment]

    if isinstance(iterable, Iterable) and not isinstance(iterable, (str, bytes, Mapping)):
        for entry in iterable:
            normalised = _normalise(entry)
            if normalised not in regions:
                regions.append(normalised)
    elif iterable not in (None, ''):
        regions.append(_normalise(iterable))

    if not regions:
        regions = [1]

    return regions


def _render_general_config_section(
    container: Any,
    *,
    default_source: Any,
    default_label: str,
    default_config: Mapping[str, Any],
) -> GeneralConfigResult:
    """Render general configuration controls and return the selected settings."""

    config_label = default_label
    try:
        base_config = copy.deepcopy(dict(default_config))
    except Exception:
        base_config = dict(default_config)

    uploaded = container.file_uploader(
        'Run configuration (TOML)',
        type='toml',
        key='general_config_upload',
    )
    if uploaded is not None:
        config_label = uploaded.name or 'uploaded_config.toml'
        try:
            base_config = _load_config_data(uploaded.getvalue())
        except Exception as exc:
            container.error(f'Failed to read configuration: {exc}')
            base_config = copy.deepcopy(dict(default_config))
            config_label = default_label
    else:
        config_label = default_label

    container.caption(f'Using configuration: {config_label}')

    candidate_years = _years_from_config(base_config)
    if candidate_years:
        year_min = min(candidate_years)
        year_max = max(candidate_years)
    else:
        try:
            year_min = int(base_config.get('start_year', 2025))
        except (TypeError, ValueError):
            year_min = 2025
        try:
            year_max = int(base_config.get('end_year', year_min))
        except (TypeError, ValueError):
            year_max = year_min
    if year_min > year_max:
        year_min, year_max = year_max, year_min

    def _coerce_year(value: Any, fallback: int) -> int:
        try:
            return int(value)
        except (TypeError, ValueError):
            return int(fallback)

    start_default = _coerce_year(base_config.get('start_year', year_min), year_min)
    end_default = _coerce_year(base_config.get('end_year', year_max), year_max)
    start_default = max(year_min, min(year_max, start_default))
    end_default = max(year_min, min(year_max, end_default))
    if start_default > end_default:
        start_default, end_default = end_default, start_default

    slider_min_default = int(min(2025, year_min, start_default, end_default))
    slider_max_default = int(max(2030, year_max, start_default, end_default))

    slider_min_value = int(start_default)
    slider_max_value = int(end_default)

    slider_bounds = (slider_min_default, slider_max_default)
    if slider_min_value > slider_max_value:
        slider_min_value, slider_max_value = slider_max_value, slider_min_value

    if st is not None:
        config_state_key = 'general_config_active_label'
        slider_key = 'general_year_range_slider'
        bounds_state_key = 'general_year_range_slider_bounds'

        if st.session_state.get(config_state_key) != config_label or st.session_state.get(bounds_state_key) != slider_bounds:
            st.session_state[config_state_key] = config_label
<<<<<<< HEAD
            st.session_state[bounds_state_key] = slider_bounds
            st.session_state[slider_key] = (slider_min_value, slider_max_value)
            st.session_state.pop('general_regions', None)

        slider_state = st.session_state.get(slider_key, (slider_min_value, slider_max_value))
        if not isinstance(slider_state, (tuple, list)) or len(slider_state) != 2:
            slider_state = (slider_min_value, slider_max_value)

        try:
            slider_min_value, slider_max_value = (int(slider_state[0]), int(slider_state[1]))
        except Exception:
            slider_min_value, slider_max_value = int(slider_min_value), int(slider_max_value)

        slider_min_value = max(slider_min_default, min(slider_max_default, slider_min_value))
        slider_max_value = max(slider_min_default, min(slider_max_default, slider_max_value))
        if slider_min_value > slider_max_value:
            slider_min_value, slider_max_value = slider_max_value, slider_min_value

        sanitized_slider_state = (slider_min_value, slider_max_value)
        if tuple(slider_state) != sanitized_slider_state:
            st.session_state[slider_key] = sanitized_slider_state

        slider_kwargs: dict[str, Any] = {'min_value': slider_min_default, 'max_value': slider_max_default, 'value': sanitized_slider_state, 'step': 1, 'format': '%d', 'key': slider_key}
    else:
        sanitized_slider_state = (slider_min_value, slider_max_value)
        slider_kwargs = {
            'min_value': slider_min_default,
            'max_value': slider_max_default,
            'value': sanitized_slider_state,
            'step': 1,
            'format': '%d',
        }

    slider_min_value, slider_max_value = sanitized_slider_state
    slider_widgets_available = hasattr(container, 'slider')
    if slider_widgets_available:
        slider_value = container.slider('Run years', **slider_kwargs)
        if isinstance(slider_value, tuple):
            slider_min_value, slider_max_value = slider_value
        else:  # pragma: no cover - slider fallback when tuple unsupported
            slider_min_value = slider_value
            slider_max_value = slider_value
=======
            for reset_key in (
                'general_year_range_min_text',
                'general_year_range_max_text',
                'general_year_range_min_numeric',
                'general_year_range_max_numeric',
                'general_year_range_slider',
                'general_regions',
            ):
                st.session_state.pop(reset_key, None)

        min_numeric_key = 'general_year_range_min_numeric'
        max_numeric_key = 'general_year_range_max_numeric'
        st.session_state.setdefault(min_numeric_key, int(slider_min_default))
        st.session_state.setdefault(max_numeric_key, int(slider_max_default))
        st.session_state.setdefault('general_year_range_min_text', str(st.session_state[min_numeric_key]))
        st.session_state.setdefault('general_year_range_max_text', str(st.session_state[max_numeric_key]))

        slider_min_value = _coerce_year(
            st.session_state.get('general_year_range_min_text'),
            st.session_state[min_numeric_key],
        )
        slider_max_value = _coerce_year(
            st.session_state.get('general_year_range_max_text'),
            st.session_state[max_numeric_key],
        )
>>>>>>> c141253d

        slider_min_value = int(slider_min_value)
        slider_max_value = int(slider_max_value)
        slider_min_value = max(slider_min_default, min(slider_max_default, slider_min_value))
        slider_max_value = max(slider_min_default, min(slider_max_default, slider_max_value))
        if slider_min_value > slider_max_value:
            slider_min_value, slider_max_value = slider_max_value, slider_min_value

        slider_widgets_available = hasattr(container, 'slider')
        if slider_widgets_available:
            try:
                start_col, end_col = container.columns(2)
            except Exception:
                start_col = container
                end_col = container

            if hasattr(start_col, 'text_input'):
                start_text = start_col.text_input(
                    'Start year',
                    value=st.session_state['general_year_range_min_text'],
                    key='general_year_range_min_text',
                )
            else:  # pragma: no cover - fallback for non-streamlit containers
                start_text = st.session_state['general_year_range_min_text']

            if hasattr(end_col, 'text_input'):
                end_text = end_col.text_input(
                    'End year',
                    value=st.session_state['general_year_range_max_text'],
                    key='general_year_range_max_text',
                )
            else:  # pragma: no cover - fallback for non-streamlit containers
                end_text = st.session_state['general_year_range_max_text']

            slider_min_value = _coerce_year(start_text, slider_min_value)
            slider_max_value = _coerce_year(end_text, slider_max_value)
            slider_min_value = int(slider_min_value)
            slider_max_value = int(slider_max_value)
            slider_min_value = max(slider_min_default, min(slider_max_default, slider_min_value))
            slider_max_value = max(slider_min_default, min(slider_max_default, slider_max_value))
            if slider_min_value > slider_max_value:
                slider_min_value, slider_max_value = slider_max_value, slider_min_value

            slider_value = container.slider(
                'Run years',
                min_value=slider_min_default,
                max_value=slider_max_default,
                value=(slider_min_value, slider_max_value),
                step=1,
                format='%d',
                key='general_year_range_slider',
            )
            if isinstance(slider_value, tuple):
                slider_min_value, slider_max_value = slider_value
            else:  # pragma: no cover - slider fallback when tuple unsupported
                slider_min_value = slider_value
                slider_max_value = slider_value

            slider_min_value = int(slider_min_value)
            slider_max_value = int(slider_max_value)
            slider_min_value = max(slider_min_default, min(slider_max_default, slider_min_value))
            slider_max_value = max(slider_min_default, min(slider_max_default, slider_max_value))
            if slider_min_value > slider_max_value:
                slider_min_value, slider_max_value = slider_max_value, slider_min_value

        st.session_state[min_numeric_key] = slider_min_value
        st.session_state[max_numeric_key] = slider_max_value
        st.session_state['general_year_range_min_text'] = str(slider_min_value)
        st.session_state['general_year_range_max_text'] = str(slider_max_value)

    slider_min_value = int(slider_min_value)
    slider_max_value = int(slider_max_value)
    slider_min_value = max(slider_min_default, min(slider_max_default, slider_min_value))
    slider_max_value = max(slider_min_default, min(slider_max_default, slider_max_value))
    if slider_min_value > slider_max_value:
        slider_min_value, slider_max_value = slider_max_value, slider_min_value

    if st is not None:
        st.session_state['general_year_range_slider'] = (slider_min_value, slider_max_value)

    start_year = slider_min_value
    end_year = slider_max_value

        

    region_options = _regions_from_config(base_config)
    default_region_values = list(range(1, 26))
    available_region_values: list[int | str] = []
    seen_region_labels: set[str] = set()

    for region_value in (*default_region_values, *region_options):
        label = str(region_value).strip()
        if not label:
            continue
        if label in seen_region_labels:
            continue
        seen_region_labels.add(label)
        if isinstance(region_value, bool):
            available_region_values.append(int(region_value))
        elif isinstance(region_value, (int, float)):
            available_region_values.append(int(region_value))
        else:
            available_region_values.append(region_value)

    region_labels = ['All'] + [str(value) for value in available_region_values]
    default_region_labels = [
        label
        for label in (str(entry).strip() for entry in region_options)
        if label
    ]
    default_selection = default_region_labels or ['All']
    selected_regions_raw = container.multiselect(
        'Regions',
        options=region_labels,
        default=default_selection,
        key='general_regions',
    )

    label_to_value: dict[str, int | str] = {
        str(value): value for value in available_region_values
    }
    selected_regions: list[int | str]
    if 'All' in selected_regions_raw or not selected_regions_raw:
        selected_regions = list(available_region_values)
    else:
        selected_regions = []
        for entry in selected_regions_raw:
            if entry == 'All':
                continue
            value = label_to_value.get(entry)
            if value is None:
                text = str(entry).strip()
                if not text:
                    continue
                try:
                    value = int(text)
                except ValueError:
                    value = text
            if value not in selected_regions:
                selected_regions.append(value)
    if not selected_regions:
        selected_regions = list(available_region_values)

    run_config = copy.deepcopy(base_config)
    run_config['start_year'] = slider_min_value
    run_config['end_year'] = slider_max_value
    run_config['regions'] = selected_regions
    run_config.setdefault('modules', {})

    try:
        selected_years = _select_years(candidate_years, start_year, end_year)
    except Exception:
        step = 1 if end_year >= start_year else -1
        selected_years = list(range(start_year, end_year + step, step))
    if not selected_years:
        selected_years = [start_year]

    return GeneralConfigResult(
        config_label=config_label,
        config_source=run_config,
        run_config=run_config,
        candidate_years=candidate_years,
        start_year=start_year,
        end_year=end_year,
        selected_years=selected_years,
        regions=selected_regions,
    )


def _render_carbon_policy_section(
    container: Any,
    run_config: dict[str, Any],
) -> CarbonModuleSettings:
    """Render the carbon policy module controls."""

    modules = run_config.setdefault('modules', {})
    defaults = modules.get('carbon_policy', {})
    enabled_default = bool(defaults.get('enabled', True))
    enable_floor_default = bool(defaults.get('enable_floor', True))
    enable_ccr_default = bool(defaults.get('enable_ccr', True))
    ccr1_default = bool(defaults.get('ccr1_enabled', True))
    ccr2_default = bool(defaults.get('ccr2_enabled', True))
    banking_default = bool(defaults.get('allowance_banking_enabled', True))
    control_default_raw = defaults.get('control_period_years')
    try:
        control_default = int(control_default_raw)
    except (TypeError, ValueError):
        control_default = 3
    control_override_default = control_default_raw is not None

    enabled = container.toggle('Enable carbon cap', value=enabled_default, key='carbon_enable')

    with _sidebar_panel(container, enabled) as panel:
        enable_floor = panel.checkbox(
            'Enable minimum reserve price',
            value=enable_floor_default,
            disabled=not enabled,
            key='carbon_floor',
        )
        enable_ccr = panel.checkbox(
            'Enable CCR',
            value=enable_ccr_default,
            disabled=not enabled,
            key='carbon_ccr',
        )
        ccr1_enabled = panel.checkbox(
            'Enable CCR tranche 1',
            value=ccr1_default,
            disabled=not (enabled and enable_ccr),
            key='carbon_ccr1',
        )
        ccr2_enabled = panel.checkbox(
            'Enable CCR tranche 2',
            value=ccr2_default,
            disabled=not (enabled and enable_ccr),
            key='carbon_ccr2',
        )
        banking_enabled = panel.checkbox(
            'Enable allowance banking',
            value=banking_default,
            disabled=not enabled,
            key='carbon_banking',
        )
        control_override = panel.checkbox(
            'Specify control period length',
            value=control_override_default,
            disabled=not enabled,
            key='carbon_control_toggle',
        )
        control_period_value = panel.number_input(
            'Control period length (years)',
            min_value=1,
            value=int(control_default if control_default > 0 else 3),
            step=1,
            format='%d',
            key='carbon_control_years',
            disabled=not (enabled and control_override),
        )

    control_period_years = int(control_period_value) if enabled and control_override else None
    if not enabled:
        enable_floor = False
        enable_ccr = False
        ccr1_enabled = False
        ccr2_enabled = False
        banking_enabled = False
        control_period_years = None

    modules['carbon_policy'] = {
        'enabled': bool(enabled),
        'enable_floor': bool(enable_floor),
        'enable_ccr': bool(enable_ccr),
        'ccr1_enabled': bool(ccr1_enabled),
        'ccr2_enabled': bool(ccr2_enabled),
        'allowance_banking_enabled': bool(banking_enabled),
        'control_period_years': control_period_years,
    }

    errors: list[str] = []
    if enabled and not isinstance(run_config.get('allowance_market'), Mapping):
        message = 'Allowance market settings are missing from the configuration.'
        container.error(message)
        errors.append(message)

    return CarbonModuleSettings(
        enabled=bool(enabled),
        enable_floor=bool(enable_floor),
        enable_ccr=bool(enable_ccr),
        ccr1_enabled=bool(ccr1_enabled),
        ccr2_enabled=bool(ccr2_enabled),
        banking_enabled=bool(banking_enabled),
        control_period_years=control_period_years,
        errors=errors,
    )


def _render_dispatch_section(
    container: Any,
    run_config: dict[str, Any],
    frames: FramesType | None,
) -> DispatchModuleSettings:
    """Render the electricity dispatch controls."""

    modules = run_config.setdefault('modules', {})
    defaults = modules.get('electricity_dispatch', {})
    enabled_default = bool(defaults.get('enabled', False))
    mode_default = str(defaults.get('mode', 'single')).lower()
    if mode_default not in {'single', 'network'}:
        mode_default = 'single'
    capacity_default = bool(defaults.get('capacity_expansion', True))
    reserve_default = bool(defaults.get('reserve_margins', True))

    enabled = container.toggle(
        'Enable electricity dispatch',
        value=enabled_default,
        key='dispatch_enable',
    )

    mode_value = mode_default
    capacity_expansion = capacity_default
    reserve_margins = reserve_default
    errors: list[str] = []

    mode_options = {'single': 'Single region', 'network': 'Networked'}

    with _sidebar_panel(container, enabled) as panel:
        mode_label = mode_options.get(mode_default, mode_options['single'])
        mode_selection = panel.selectbox(
            'Dispatch topology',
            options=list(mode_options.values()),
            index=list(mode_options.values()).index(mode_label),
            disabled=not enabled,
            key='dispatch_mode',
        )
        mode_value = 'network' if mode_selection == mode_options['network'] else 'single'
        capacity_expansion = panel.checkbox(
            'Enable capacity expansion',
            value=capacity_default,
            disabled=not enabled,
            key='dispatch_capacity',
        )
        reserve_margins = panel.checkbox(
            'Enforce reserve margins',
            value=reserve_default,
            disabled=not enabled,
            key='dispatch_reserve',
        )

        if enabled:
            if frames is None:
                message = 'Dispatch requires demand and unit data, but no frames are available.'
                panel.error(message)
                errors.append(message)
            else:
                try:
                    demand_df = frames.demand()
                    units_df = frames.units()
                except Exception as exc:
                    message = f'Dispatch data unavailable: {exc}'
                    panel.error(message)
                    errors.append(message)
                else:
                    if demand_df.empty or units_df.empty:
                        message = 'Dispatch requires non-empty demand and unit tables.'
                        panel.error(message)
                        errors.append(message)
        else:
            mode_value = mode_default
            capacity_expansion = False
            reserve_margins = False

    if not enabled:
        mode_value = mode_value or 'single'

    modules['electricity_dispatch'] = {
        'enabled': bool(enabled),
        'mode': mode_value or 'single',
        'capacity_expansion': bool(capacity_expansion),
        'reserve_margins': bool(reserve_margins),
    }

    return DispatchModuleSettings(
        enabled=bool(enabled),
        mode=mode_value or 'single',
        capacity_expansion=bool(capacity_expansion),
        reserve_margins=bool(reserve_margins),
        errors=errors,
    )


def _render_incentives_section(
    container: Any,
    run_config: dict[str, Any],
    frames: FramesType | None,
) -> IncentivesModuleSettings:
    """Render incentive and credit controls."""

    modules = run_config.setdefault('modules', {})
    defaults = modules.get('incentives', {})
    enabled_default = bool(defaults.get('enabled', False))

    incentives_cfg = run_config.get('electricity_incentives')
    production_source: Any | None = None
    investment_source: Any | None = None
    if isinstance(incentives_cfg, Mapping):
        enabled_default = bool(incentives_cfg.get('enabled', enabled_default))
        production_source = incentives_cfg.get('production')
        investment_source = incentives_cfg.get('investment')
    if production_source is None and isinstance(defaults, Mapping):
        production_source = defaults.get('production')
    if investment_source is None and isinstance(defaults, Mapping):
        investment_source = defaults.get('investment')

    def _normalise_config_entries(
        source: Any, *, credit_key: str, limit_key: str
    ) -> list[dict[str, Any]]:
        entries: list[dict[str, Any]] = []
        if isinstance(source, Mapping):
            iterable: Iterable[Any] = [source]
        elif isinstance(source, Iterable) and not isinstance(source, (str, bytes)):
            iterable = source
        else:
            iterable = []
        for entry in iterable:
            if not isinstance(entry, Mapping):
                continue
            tech_id = resolve_technology_key(entry.get('technology'))
            if tech_id is None:
                continue
            try:
                year_int = int(entry.get('year'))
            except (TypeError, ValueError):
                continue
            credit_val = _coerce_optional_float(entry.get(credit_key))
            if credit_val is None:
                continue
            limit_val = _coerce_optional_float(entry.get(limit_key))
            record: dict[str, Any] = {
                'technology': get_technology_label(tech_id),
                'year': year_int,
                credit_key: float(credit_val),
            }
            if limit_val is not None:
                record[limit_key] = float(limit_val)
            entries.append(record)
        entries.sort(key=lambda item: (str(item['technology']).lower(), int(item['year'])))
        return entries

    existing_production_entries = _normalise_config_entries(
        production_source, credit_key='credit_per_mwh', limit_key='limit_mwh'
    )
    existing_investment_entries = _normalise_config_entries(
        investment_source, credit_key='credit_per_mw', limit_key='limit_mw'
    )

    technology_options: set[str] = {
        get_technology_label(tech_id) for tech_id in sorted(TECH_ID_TO_LABEL)
    }
    for entry in (*existing_production_entries, *existing_investment_entries):
        label = str(entry.get('technology', '')).strip()
        if label:
            technology_options.add(label)
    technology_labels = sorted(technology_options)

    production_credit_col = 'Credit ($/MWh)'
    production_limit_col = 'Limit (MWh)'
    investment_credit_col = 'Credit ($/MW)'
    investment_limit_col = 'Limit (MW)'

    def _build_editor_rows(
        entries: list[dict[str, Any]],
        *,
        credit_key: str,
        limit_key: str,
        credit_label: str,
        limit_label: str,
    ) -> list[dict[str, Any]]:
        rows: list[dict[str, Any]] = []
        for entry in entries:
            rows.append(
                {
                    'Technology': entry['technology'],
                    'Years': str(entry['year']),
                    credit_label: entry.get(credit_key),
                    limit_label: entry.get(limit_key),
                }
            )
        seen = {str(row.get('Technology')) for row in rows if row.get('Technology')}
        for label in technology_labels:
            if label not in seen:
                rows.append({'Technology': label, 'Years': '', credit_label: None, limit_label: None})
        rows.sort(
            key=lambda row: (
                str(row.get('Technology', '')).lower(),
                str(row.get('Years', '')).lower(),
            )
        )
        return rows

    production_rows_default = _build_editor_rows(
        existing_production_entries,
        credit_key='credit_per_mwh',
        limit_key='limit_mwh',
        credit_label=production_credit_col,
        limit_label=production_limit_col,
    )
    investment_rows_default = _build_editor_rows(
        existing_investment_entries,
        credit_key='credit_per_mw',
        limit_key='limit_mw',
        credit_label=investment_credit_col,
        limit_label=investment_limit_col,
    )

    available_years = _simulation_years_from_config(run_config)
    valid_years_set = {int(year) for year in available_years}

    def _rows_to_config_entries(
        rows: list[Mapping[str, Any]],
        *,
        credit_column: str,
        limit_column: str,
        credit_config_key: str,
        limit_config_key: str,
        context_label: str,
        valid_years: set[int],
    ) -> tuple[list[dict[str, Any]], list[str]]:
        results: dict[tuple[int, int], dict[str, Any]] = {}
        messages: list[str] = []
        for index, row in enumerate(rows, start=1):
            technology_value = row.get('Technology')
            technology_label = (
                str(technology_value).strip() if technology_value not in (None, '') else ''
            )
            if not technology_label:
                continue
            tech_id = resolve_technology_key(technology_label)
            if tech_id is None:
                messages.append(
                    f'{context_label} row {index}: Unknown technology "{technology_label}".'
                )
                continue
            years_value = row.get('Years')
            years, invalid_tokens, out_of_range = _parse_years_field(
                years_value, valid_years=valid_years
            )
            if invalid_tokens:
                tokens_display = ', '.join(
                    sorted({token.strip() for token in invalid_tokens if token.strip()})
                )
                if tokens_display:
                    messages.append(
                        f'{context_label} row {index}: Unable to parse year value(s): {tokens_display}.'
                    )
            if out_of_range:
                years_display = ', '.join(str(year) for year in out_of_range)
                messages.append(
                    f'{context_label} row {index}: Year(s) {years_display} fall outside the selected simulation years.'
                )
            if not years:
                years_text = str(years_value).strip() if isinstance(years_value, str) else ''
                credit_candidate = _coerce_optional_float(row.get(credit_column))
                if years_text or credit_candidate is not None:
                    messages.append(
                        f'{context_label} row {index}: Specify one or more valid years.'
                    )
                continue
            credit_value = _coerce_optional_float(row.get(credit_column))
            if credit_value is None:
                messages.append(f'{context_label} row {index}: Provide a credit value.')
                continue
            limit_value = _coerce_optional_float(row.get(limit_column))
            label = get_technology_label(tech_id)
            for year in years:
                entry = {
                    'technology': label,
                    'year': int(year),
                    credit_config_key: float(credit_value),
                }
                if limit_value is not None:
                    entry[limit_config_key] = float(limit_value)
                results[(tech_id, int(year))] = entry
        ordered = sorted(
            results.values(),
            key=lambda item: (str(item['technology']).lower(), int(item['year'])),
        )
        return ordered, messages

    enabled = container.toggle(
        'Enable incentives and credits',
        value=enabled_default,
        key='incentives_enable',
    )

    errors: list[str] = []
    production_entries = existing_production_entries
    investment_entries = existing_investment_entries

    with _sidebar_panel(container, enabled) as panel:
        panel.caption(
            'Specify technology-specific tax credits that feed the electricity capacity and generation modules.'
        )
        if available_years:
            years_display = ', '.join(str(year) for year in available_years)
            panel.caption(f'Simulation years: {years_display}')
        panel.caption(
            'Enter comma-separated years or ranges (e.g., 2025, 2030-2032). Leave blank to exclude a technology.'
        )

        panel.markdown('**Production tax credits ($/MWh)**')
        production_editor_value = panel.data_editor(
            production_rows_default,
            disabled=not enabled,
            hide_index=True,
            num_rows='dynamic',
            use_container_width=True,
            key='incentives_production_editor',
            column_config={
                'Technology': st.column_config.SelectboxColumn(
                    'Technology', options=technology_labels
                ),
                'Years': st.column_config.TextColumn(
                    'Applicable years',
                    help='Comma-separated years or ranges (e.g., 2025, 2030-2032).',
                ),
                production_credit_col: st.column_config.NumberColumn(
                    production_credit_col,
                    format='$%.2f',
                    min_value=0.0,
                    help='Credit value applied per megawatt-hour.',
                ),
                production_limit_col: st.column_config.NumberColumn(
                    production_limit_col,
                    min_value=0.0,
                    help='Optional annual limit on eligible production (MWh).',
                ),
            },
        )

        panel.markdown('**Investment tax credits ($/MW)**')
        investment_editor_value = panel.data_editor(
            investment_rows_default,
            disabled=not enabled,
            hide_index=True,
            num_rows='dynamic',
            use_container_width=True,
            key='incentives_investment_editor',
            column_config={
                'Technology': st.column_config.SelectboxColumn(
                    'Technology', options=technology_labels
                ),
                'Years': st.column_config.TextColumn(
                    'Applicable years',
                    help='Comma-separated years or ranges (e.g., 2025, 2030-2032).',
                ),
                investment_credit_col: st.column_config.NumberColumn(
                    investment_credit_col,
                    format='$%.2f',
                    min_value=0.0,
                    help='Credit value applied per megawatt of installed capacity.',
                ),
                investment_limit_col: st.column_config.NumberColumn(
                    investment_limit_col,
                    min_value=0.0,
                    help='Optional annual limit on eligible capacity additions (MW).',
                ),
            },
        )

        validation_messages: list[str] = []
        if enabled:
            production_entries, production_messages = _rows_to_config_entries(
                _data_editor_records(production_editor_value),
                credit_column=production_credit_col,
                limit_column=production_limit_col,
                credit_config_key='credit_per_mwh',
                limit_config_key='limit_mwh',
                context_label='Production tax credit',
                valid_years=valid_years_set,
            )
            investment_entries, investment_messages = _rows_to_config_entries(
                _data_editor_records(investment_editor_value),
                credit_column=investment_credit_col,
                limit_column=investment_limit_col,
                credit_config_key='credit_per_mw',
                limit_config_key='limit_mw',
                context_label='Investment tax credit',
                valid_years=valid_years_set,
            )
            validation_messages.extend(production_messages)
            validation_messages.extend(investment_messages)

        for message in validation_messages:
            panel.error(message)
        errors.extend(validation_messages)

        if enabled:
            if frames is None:
                message = 'Incentives require generating unit data.'
                panel.error(message)
                errors.append(message)
            else:
                try:
                    units_df = frames.units()
                except Exception as exc:
                    message = f'Unable to access unit data: {exc}'
                    panel.error(message)
                    errors.append(message)
                else:
                    if units_df.empty:
                        message = 'Incentives require at least one generating unit.'
                        panel.error(message)
                        errors.append(message)

    incentives_record: dict[str, Any] = {'enabled': bool(enabled)}
    if production_entries:
        incentives_record['production'] = copy.deepcopy(production_entries)
    if investment_entries:
        incentives_record['investment'] = copy.deepcopy(investment_entries)

    run_config['electricity_incentives'] = copy.deepcopy(incentives_record)
    modules['incentives'] = copy.deepcopy(incentives_record)

    return IncentivesModuleSettings(
        enabled=bool(enabled),
        production_credits=copy.deepcopy(production_entries),
        investment_credits=copy.deepcopy(investment_entries),
        errors=errors,
    )



def _render_outputs_section(
    container: Any,
    run_config: dict[str, Any],
    last_result: Mapping[str, Any] | None,
) -> OutputsModuleSettings:
    """Render output directory and download controls."""

    modules = run_config.setdefault('modules', {})
    defaults = modules.get('outputs', {})
    enabled_default = bool(defaults.get('enabled', True))
    directory_default = str(defaults.get('directory') or run_config.get('output_name') or 'outputs')
    show_csv_default = bool(defaults.get('show_csv_downloads', True))

    enabled = container.toggle(
        'Enable output management',
        value=enabled_default,
        key='outputs_enable',
    )

    directory_value = directory_default
    show_csv_downloads = show_csv_default
    errors: list[str] = []

    with _sidebar_panel(container, enabled) as panel:
        directory_value = panel.text_input(
            'Output directory name',
            value=directory_default,
            disabled=not enabled,
            key='outputs_directory',
        ).strip()
        show_csv_downloads = panel.checkbox(
            'Show CSV downloads from last run',
            value=show_csv_default,
            disabled=not enabled,
            key='outputs_csv',
        )

        if enabled and not directory_value:
            message = 'Specify an output directory when the outputs module is enabled.'
            panel.error(message)
            errors.append(message)

        csv_files: Mapping[str, Any] | None = None
        if enabled and show_csv_downloads:
            if isinstance(last_result, Mapping):
                csv_files = last_result.get('csv_files')  # type: ignore[assignment]
            if csv_files:
                panel.caption('Download CSV outputs from the most recent run.')
                for filename, content in sorted(csv_files.items()):
                    panel.download_button(
                        label=f'Download {filename}',
                        data=content,
                        file_name=filename,
                        mime='text/csv',
                        key=f'outputs_download_{filename}',
                    )
            else:
                panel.info('No CSV outputs are available yet.')
        elif enabled:
            panel.caption('CSV downloads will be available after the next run.')

    if not directory_value:
        directory_value = directory_default or 'outputs'
    if not enabled:
        show_csv_downloads = False

    run_config['output_name'] = directory_value
    modules['outputs'] = {
        'enabled': bool(enabled),
        'directory': directory_value,
        'show_csv_downloads': bool(show_csv_downloads),
    }

    return OutputsModuleSettings(
        enabled=bool(enabled),
        directory=directory_value,
        show_csv_downloads=bool(show_csv_downloads),
        errors=errors,
    )


def _coerce_year_value_map(
    entry: Any,
    years: Iterable[int],
    *,
    cast: Callable[[Any], _T],
    default: _T,
) -> dict[int, _T]:
    """Normalise TOML year/value structures into a mapping."""

    values: dict[int, _T] = {}

    if isinstance(entry, Mapping):
        iterator = entry.items()
    elif isinstance(entry, Iterable) and not isinstance(entry, (str, bytes)):
        iterator = []
        for item in entry:
            if isinstance(item, Mapping) and 'year' in item:
                iterator.append((item.get('year'), item.get('value', item.get('amount'))))
            elif isinstance(item, (list, tuple)) and len(item) == 2:
                iterator.append((item[0], item[1]))
    elif entry is not None:
        try:
            coerced = cast(entry)
        except (TypeError, ValueError):
            coerced = cast(default)
        return {int(year): coerced for year in years}
    else:
        iterator = []

    for year, raw_value in iterator:
        try:
            year_int = int(year)
        except (TypeError, ValueError):
            continue
        try:
            values[year_int] = cast(raw_value)
        except (TypeError, ValueError):
            continue

    result: dict[int, _T] = {}
    for year in years:
        year_int = int(year)
        result[year_int] = values.get(year_int, cast(default))
    return result


def _simulation_years_from_config(config: Mapping[str, Any]) -> list[int]:
    """Return an ordered list of simulation years inferred from ``config``."""

    try:
        base_years = _years_from_config(config)
    except Exception:
        base_years = []

    start_raw = config.get('start_year')
    end_raw = config.get('end_year')

    def _to_int(value: Any) -> int | None:
        if value in (None, ''):
            return None
        try:
            return int(value)
        except (TypeError, ValueError):
            return None

    start_year = _to_int(start_raw)
    end_year = _to_int(end_raw)

    years: list[int] = []

    if base_years:
        try:
            years = _select_years(base_years, start_year, end_year)
        except Exception:
            years = [int(year) for year in base_years]
    else:
        if start_year is not None and end_year is not None:
            step = 1 if end_year >= start_year else -1
            years = list(range(start_year, end_year + step, step))
        elif start_year is not None:
            years = [start_year]
        elif end_year is not None:
            years = [end_year]

    return sorted({int(year) for year in years})


def _coerce_float(value: Any, default: float = 0.0) -> float:
    try:
        if isinstance(value, str):
            return float(value.strip())
        return float(value)
    except (TypeError, ValueError):
        return float(default)


def _coerce_optional_float(value: Any) -> float | None:
    """Return ``value`` coerced to ``float`` when possible."""

    if value in (None, ''):
        return None
    if isinstance(value, str):
        text = value.strip()
        if not text:
            return None
        value = text
    try:
        return float(value)
    except (TypeError, ValueError):
        return None


def _coerce_bool_flag(value: Any, default: bool = True) -> bool:
    if value in (None, ""):
        return bool(default)
    if isinstance(value, bool):
        return value
    if isinstance(value, (int, float)):
        if value in (0, 1):
            return bool(value)
    if isinstance(value, str):
        normalized = value.strip().lower()
        if normalized in {"true", "t", "yes", "y", "1", "on"}:
            return True
        if normalized in {"false", "f", "no", "n", "0", "off"}:
            return False
    return bool(default)


def _coerce_str(value: Any, default: str = 'default') -> str:
    if value in (None, ''):
        return default
    return str(value)


def _coerce_year_set(value: Any, fallback: Iterable[int]) -> set[int]:
    years: set[int] = set()
    if isinstance(value, Iterable) and not isinstance(value, (str, bytes, Mapping)):
        for entry in value:
            try:
                years.add(int(entry))
            except (TypeError, ValueError):
                continue
    elif value not in (None, ''):
        try:
            years.add(int(value))
        except (TypeError, ValueError):
            pass

    if not years:
        years = {int(year) for year in fallback}
    return years


def _parse_years_field(
    value: Any,
    *,
    valid_years: set[int] | None = None,
) -> tuple[list[int], list[str], list[int]]:
    """Parse a free-form year selector into structured values."""

    if value in (None, ''):
        return [], [], []

    text = str(value).strip()
    if not text:
        return [], [], []

    normalized = text.translate({ord(char): None for char in '[]{}()'})
    tokens = [token for token in re.split(r'[;,\s]+', normalized) if token]

    parsed_years: list[int] = []
    invalid_tokens: list[str] = []
    out_of_range: list[int] = []

    valid_set = {int(year) for year in valid_years} if valid_years else set()

    for token in tokens:
        token_str = token.strip()
        if not token_str:
            continue

        if '-' in token_str:
            start_text, end_text = token_str.split('-', 1)
            try:
                start_year = int(start_text.strip())
                end_year = int(end_text.strip())
            except (TypeError, ValueError):
                invalid_tokens.append(token_str)
                continue

            step = 1 if end_year >= start_year else -1
            for year in range(start_year, end_year + step, step):
                if valid_set and year not in valid_set:
                    out_of_range.append(year)
                else:
                    parsed_years.append(year)
            continue

        try:
            year_int = int(token_str)
        except (TypeError, ValueError):
            invalid_tokens.append(token_str)
            continue

        if valid_set and year_int not in valid_set:
            out_of_range.append(year_int)
        else:
            parsed_years.append(year_int)

    parsed_years = sorted({int(year) for year in parsed_years})
    out_of_range = sorted({int(year) for year in out_of_range if year not in parsed_years})

    return parsed_years, invalid_tokens, out_of_range


def _data_editor_records(value: Any) -> list[dict[str, Any]]:
    """Return ``value`` normalised to a list of row dictionaries."""

    if value is None:
        return []

    if hasattr(value, 'to_dict'):
        try:
            records = value.to_dict('records')  # type: ignore[call-arg]
        except Exception:
            records = None
        if isinstance(records, list):
            return [dict(entry) for entry in records if isinstance(entry, Mapping)]

    if isinstance(value, Mapping):
        return [dict(value)]

    if isinstance(value, Iterable) and not isinstance(value, (str, bytes)):
        records: list[dict[str, Any]] = []
        for entry in value:
            if isinstance(entry, Mapping):
                records.append(dict(entry))
        if records:
            return records

    return []


def _build_policy_frame(
    config: Mapping[str, Any],
    years: Iterable[int],
    carbon_policy_enabled: bool,
    *,
    ccr1_enabled: bool | None = None,
    ccr2_enabled: bool | None = None,
    control_period_years: int | None = None,
    banking_enabled: bool = True,
) -> pd.DataFrame:
    """Construct the policy frame consumed by :class:`io_loader.Frames`."""

    years_list = sorted(int(year) for year in years)
    if not years_list:
        raise ValueError('No years supplied for policy frame')

    market_cfg = config.get('allowance_market')
    if not isinstance(market_cfg, Mapping):
        market_cfg = {}

    bank_flag = bool(carbon_policy_enabled and banking_enabled)

    resolution_raw = market_cfg.get('resolution', 'annual')
    if isinstance(resolution_raw, str):
        resolution = resolution_raw.strip().lower() or 'annual'
    else:
        resolution = str(resolution_raw).strip().lower() or 'annual'
    if resolution not in {'annual', 'daily'}:
        resolution = 'annual'

    if carbon_policy_enabled:
        ccr1_flag = _coerce_bool_flag(market_cfg.get('ccr1_enabled'), default=True)
        ccr2_flag = _coerce_bool_flag(market_cfg.get('ccr2_enabled'), default=True)
        if ccr1_enabled is not None:
            ccr1_flag = bool(ccr1_enabled)
        if ccr2_enabled is not None:
            ccr2_flag = bool(ccr2_enabled)

        control_period = control_period_years
        if control_period is None:
            raw_control = market_cfg.get('control_period_years')
            if raw_control not in (None, ''):
                try:
                    control_period = int(raw_control)
                except (TypeError, ValueError):
                    control_period = None
        if control_period is not None and control_period <= 0:
            control_period = None

        cap_map = _coerce_year_value_map(market_cfg.get('cap'), years_list, cast=float, default=0.0)
        floor_map = _coerce_year_value_map(market_cfg.get('floor'), years_list, cast=float, default=0.0)
        ccr1_trigger_map = _coerce_year_value_map(
            market_cfg.get('ccr1_trigger'), years_list, cast=float, default=0.0
        )
        ccr1_qty_map = _coerce_year_value_map(
            market_cfg.get('ccr1_qty'), years_list, cast=float, default=0.0
        )
        ccr2_trigger_map = _coerce_year_value_map(
            market_cfg.get('ccr2_trigger'), years_list, cast=float, default=0.0
        )
        ccr2_qty_map = _coerce_year_value_map(
            market_cfg.get('ccr2_qty'), years_list, cast=float, default=0.0
        )
        cp_id_map = _coerce_year_value_map(
            market_cfg.get('cp_id'), years_list, cast=lambda v: _coerce_str(v, 'CP1'), default='CP1'
        )
        bank0 = _coerce_float(market_cfg.get('bank0'), default=0.0)
        surrender_frac = _coerce_float(market_cfg.get('annual_surrender_frac'), default=1.0)
        carry_pct = _coerce_float(market_cfg.get('carry_pct'), default=1.0)
        if not bank_flag:
            bank0 = 0.0
            carry_pct = 0.0
        full_compliance_years = _coerce_year_set(
            market_cfg.get('full_compliance_years'), fallback=[]
        )
        if not full_compliance_years:
            if control_period:
                full_compliance_years = {
                    year
                    for idx, year in enumerate(years_list, start=1)
                    if idx % control_period == 0
                }
            if not full_compliance_years:
                full_compliance_years = {years_list[-1]}
    else:
        cap_map = {year: float(_LARGE_ALLOWANCE_SUPPLY) for year in years_list}
        floor_map = {year: 0.0 for year in years_list}
        ccr1_trigger_map = {year: 0.0 for year in years_list}
        ccr1_qty_map = {year: 0.0 for year in years_list}
        ccr2_trigger_map = {year: 0.0 for year in years_list}
        ccr2_qty_map = {year: 0.0 for year in years_list}
        cp_id_map = {year: 'NoPolicy' for year in years_list}
        bank0 = _LARGE_ALLOWANCE_SUPPLY
        surrender_frac = 0.0
        carry_pct = 1.0
        full_compliance_years = set()
        ccr1_flag = False
        ccr2_flag = False
        control_period = None
        bank_flag = False

    records: list[dict[str, Any]] = []
    for year in years_list:
        records.append(
            {
                'year': year,
                'cap_tons': float(cap_map[year]),
                'floor_dollars': float(floor_map[year]),
                'ccr1_trigger': float(ccr1_trigger_map[year]),
                'ccr1_qty': float(ccr1_qty_map[year]),
                'ccr2_trigger': float(ccr2_trigger_map[year]),
                'ccr2_qty': float(ccr2_qty_map[year]),
                'cp_id': str(cp_id_map[year]),
                'full_compliance': year in full_compliance_years,
                'bank0': float(bank0),
                'annual_surrender_frac': float(surrender_frac),
                'carry_pct': float(carry_pct),
                'policy_enabled': bool(carbon_policy_enabled),
                'ccr1_enabled': bool(ccr1_flag),
                'ccr2_enabled': bool(ccr2_flag),
                'control_period_years': control_period,
                'bank_enabled': bool(bank_flag),
                'resolution': resolution,
            }
        )

    return pd.DataFrame(records)


def _default_units() -> pd.DataFrame:

    data = [
        {
            'unit_id': 'wind-1',
            'fuel': 'wind',
            'region': 'default',
            'cap_mw': 50.0,
            'availability': 0.5,
            'hr_mmbtu_per_mwh': 0.0,
            'vom_per_mwh': 0.0,
            'fuel_price_per_mmbtu': 0.0,
            'ef_ton_per_mwh': 0.0,
        },
        {
            'unit_id': 'coal-1',
            'fuel': 'coal',
            'region': 'default',
            'cap_mw': 80.0,
            'availability': 0.9,
            'hr_mmbtu_per_mwh': 9.0,
            'vom_per_mwh': 1.5,
            'fuel_price_per_mmbtu': 1.8,
            'ef_ton_per_mwh': 1.0,
        },
        {
            'unit_id': 'gas-1',
            'fuel': 'gas',
            'region': 'default',
            'cap_mw': 70.0,
            'availability': 0.85,
            'hr_mmbtu_per_mwh': 7.0,
            'vom_per_mwh': 2.0,
            'fuel_price_per_mmbtu': 2.5,
            'ef_ton_per_mwh': 0.45,
        },
    ]
    return pd.DataFrame(data)


def _default_fuels() -> pd.DataFrame:

    return pd.DataFrame(
        [
            {'fuel': 'wind', 'covered': False},
            {'fuel': 'coal', 'covered': True},
            {'fuel': 'gas', 'covered': True},
        ]
    )


def _default_transmission() -> pd.DataFrame:

    return pd.DataFrame(columns=['from_region', 'to_region', 'limit_mw'])


def _build_default_frames(
    years: Iterable[int],
    *,
    carbon_policy_enabled: bool = True,
    banking_enabled: bool = True,
) -> FramesType:
    frames_cls = FramesType

    demand_records = [
        {'year': int(year), 'region': 'default', 'demand_mwh': float(_DEFAULT_LOAD_MWH)}
        for year in years
    ]
    base_frames = {
        'units': _default_units(),
        'demand': pd.DataFrame(demand_records),
        'fuels': _default_fuels(),
        'transmission': _default_transmission(),
    }
    return frames_cls(
        base_frames,
        carbon_policy_enabled=carbon_policy_enabled,
        banking_enabled=banking_enabled,
    )


def _ensure_years_in_demand(frames: FramesType, years: Iterable[int]) -> FramesType:
    if not years:
        return frames

    demand = frames.demand()
    if demand.empty:
        raise ValueError('Demand frame is empty; cannot infer loads for requested years')

    existing_years = {int(year) for year in demand['year'].unique()}
    target_years = {int(year) for year in years}
    missing = sorted(target_years - existing_years)
    if not missing:
        return frames

    averages = demand.groupby('region')['demand_mwh'].mean()
    new_rows: list[dict[str, Any]] = []
    for year in missing:
        for region, value in averages.items():
            new_rows.append({'year': year, 'region': region, 'demand_mwh': float(value)})

    demand_updated = pd.concat([demand, pd.DataFrame(new_rows)], ignore_index=True)
    demand_updated = demand_updated.sort_values(['year', 'region']).reset_index(drop=True)
    return frames.with_frame('demand', demand_updated)


def _write_outputs_to_temp(outputs) -> tuple[Path, dict[str, bytes]]:
    temp_dir = Path(tempfile.mkdtemp(prefix='bluesky_gui_'))
    outputs.to_csv(temp_dir)
    csv_files: dict[str, bytes] = {}
    for csv_path in temp_dir.glob('*.csv'):
        csv_files[csv_path.name] = csv_path.read_bytes()
    return temp_dir, csv_files


def _read_uploaded_dataframe(uploaded_file: Any | None) -> pd.DataFrame | None:
    """Return a DataFrame parsed from ``uploaded_file`` or ``None`` on failure."""

    if uploaded_file is None:
        return None

    try:
        if hasattr(uploaded_file, 'getvalue'):
            raw = uploaded_file.getvalue()
        elif hasattr(uploaded_file, 'read'):
            raw = uploaded_file.read()
        else:
            raw = uploaded_file

        buffer: io.BytesIO | io.StringIO
        if isinstance(raw, bytes):
            buffer = io.BytesIO(raw)
        else:
            buffer = io.StringIO(str(raw))

        df = pd.read_csv(buffer)
    except Exception as exc:
        _ensure_streamlit()
        st.error(f'Unable to read CSV: {exc}')
        return None

    if df.empty:
        _ensure_streamlit()
        st.warning('Uploaded CSV is empty.')

    return df


def _validate_frame_override(
    frames_obj: FramesType,
    frame_name: str,
    df: pd.DataFrame,
) -> tuple[FramesType | None, str | None]:
    """Return a new ``Frames`` object with ``frame_name`` replaced by ``df``."""

    validator_name = frame_name.lower()
    try:
        candidate = frames_obj.with_frame(frame_name, df)
        validator = getattr(candidate, validator_name, None)
        if callable(validator):
            validator()
        else:
            candidate.frame(frame_name)
        return candidate, None
    except Exception as exc:  # pragma: no cover - defensive guard
        return None, str(exc)


def _render_demand_controls(
    frames_obj: FramesType,
    years: Iterable[int],
) -> tuple[FramesType, list[str], list[str]]:  # pragma: no cover - UI helper
    _ensure_streamlit()

    notes: list[str] = []
    errors: list[str] = []
    frames_out = frames_obj

    demand_default = frames_obj.demand()
    if not demand_default.empty:
        st.caption('Current demand assumptions')
        st.dataframe(demand_default, use_container_width=True)
    else:
        st.info('No default demand data found. Provide values via the controls or upload a CSV.')

    manual_df: pd.DataFrame | None = None
    manual_note: str | None = None

    target_years = sorted({int(year) for year in years}) if years else []
    if not target_years and not demand_default.empty:
        target_years = sorted({int(year) for year in demand_default['year'].unique()})
    if not target_years:
        target_years = [2025]

    use_manual = st.checkbox('Create demand profile with controls', value=False, key='demand_manual_toggle')
    if use_manual:
        st.caption('Set a baseline load, per-region multipliers, and annual growth to construct demand.')
        if not demand_default.empty:
            first_year = target_years[0]
            base_year_data = demand_default[demand_default['year'] == first_year]
            default_base = float(base_year_data['demand_mwh'].mean()) if not base_year_data.empty else float(_DEFAULT_LOAD_MWH)
        else:
            default_base = float(_DEFAULT_LOAD_MWH)

        base_value = float(
            st.number_input(
                'Baseline demand for the first year (MWh)',
                min_value=0.0,
                value=max(0.0, default_base),
                step=10_000.0,
                format='%0.0f',
            )
        )
        growth_pct = float(
            st.slider(
                'Annual growth rate (%)',
                min_value=-20.0,
                max_value=20.0,
                value=0.0,
                step=0.25,
                key='demand_growth',
            )
        )

        if not demand_default.empty:
            region_labels = sorted({str(region) for region in demand_default['region'].unique()})
            region_defaults = (
                demand_default[demand_default['year'] == target_years[0]]
                .set_index('region')['demand_mwh']
                .to_dict()
            )
        else:
            region_labels = ['default']
            region_defaults = {}

        manual_records: list[dict[str, Any]] = []
        for region in region_labels:
            default_region_value = float(region_defaults.get(region, base_value or _DEFAULT_LOAD_MWH))
            multiplier_default = 1.0
            if base_value > 0.0:
                multiplier_default = default_region_value / base_value
            multiplier_default = float(max(0.1, min(3.0, multiplier_default)))

            multiplier = float(
                st.slider(
                    f'{region} demand multiplier',
                    min_value=0.1,
                    max_value=3.0,
                    value=multiplier_default,
                    step=0.05,
                    key=f'demand_scale_{region}',
                )
            )

            for index, year in enumerate(target_years):
                growth_factor = (1.0 + growth_pct / 100.0) ** index
                demand_val = base_value * multiplier * growth_factor
                manual_records.append(
                    {
                        'year': int(year),
                        'region': region,
                        'demand_mwh': float(demand_val),
                    }
                )

        manual_df = pd.DataFrame(manual_records)
        manual_note = (
            f'Demand constructed from GUI controls with baseline {base_value:,.0f} MWh, '
            f'growth {growth_pct:0.2f}% across {len(region_labels)} region(s) '
            f'and {len(target_years)} year(s).'
        )

    uploaded = st.file_uploader('Upload demand CSV', type='csv', key='demand_csv')
    if uploaded is not None:
        upload_df = _read_uploaded_dataframe(uploaded)
        if upload_df is not None:
            if manual_df is not None:
                st.info('Uploaded demand CSV overrides manual adjustments.')
                manual_df = None
                manual_note = None
            candidate, error = _validate_frame_override(frames_out, 'demand', upload_df)
            if candidate is None:
                message = f'Demand CSV invalid: {error}'
                st.error(message)
                errors.append(message)
            else:
                frames_out = candidate
                notes.append(
                    f'Demand table loaded from {uploaded.name} ({len(upload_df)} row(s)).'
                )

    if manual_df is not None:
        candidate, error = _validate_frame_override(frames_out, 'demand', manual_df)
        if candidate is None:
            message = f'Demand override invalid: {error}'
            st.error(message)
            errors.append(message)
        else:
            frames_out = candidate
            if manual_note:
                notes.append(manual_note)

    return frames_out, notes, errors


def _render_units_controls(frames_obj: FramesType) -> tuple[FramesType, list[str], list[str]]:  # pragma: no cover - UI helper
    _ensure_streamlit()

    notes: list[str] = []
    errors: list[str] = []
    frames_out = frames_obj

    units_default = frames_obj.units()
    if not units_default.empty:
        st.caption('Current generating units')
        st.dataframe(units_default, use_container_width=True)
    else:
        st.info('No generating units are defined. Upload a CSV to provide unit characteristics.')

    manual_df: pd.DataFrame | None = None
    manual_note: str | None = None
    edit_inline = st.checkbox('Edit units inline', value=False, key='units_manual_toggle')
    if edit_inline and not units_default.empty:
        st.caption('Adjust unit properties with the controls below.')
        manual_records: list[dict[str, Any]] = []
        for index, row in units_default.iterrows():
            unit_label = str(row['unit_id'])
            st.markdown(f'**{unit_label}**')
            col_meta = st.columns(3)
            with col_meta[0]:
                unit_id = st.text_input(
                    'Unit ID',
                    value=unit_label,
                    key=f'units_unit_id_{index}',
                ).strip()
                if not unit_id:
                    unit_id = unit_label
            with col_meta[1]:
                region = st.text_input(
                    'Region',
                    value=str(row['region']),
                    key=f'units_region_{index}',
                ).strip()
                if not region:
                    region = str(row['region'])
            with col_meta[2]:
                fuel = st.text_input(
                    'Fuel',
                    value=str(row['fuel']),
                    key=f'units_fuel_{index}',
                ).strip()
                if not fuel:
                    fuel = str(row['fuel'])

            col_perf = st.columns(3)
            with col_perf[0]:
                cap_mw = st.number_input(
                    'Capacity (MW)',
                    min_value=0.0,
                    value=float(row['cap_mw']),
                    step=1.0,
                    key=f'units_cap_{index}',
                )
            with col_perf[1]:
                availability = st.slider(
                    'Availability',
                    min_value=0.0,
                    max_value=1.0,
                    value=float(row['availability']),
                    step=0.01,
                    key=f'units_availability_{index}',
                )
            with col_perf[2]:
                heat_rate = st.number_input(
                    'Heat rate (MMBtu/MWh)',
                    min_value=0.0,
                    value=float(row['hr_mmbtu_per_mwh']),
                    step=0.1,
                    key=f'units_heat_rate_{index}',
                )

            col_cost = st.columns(3)
            with col_cost[0]:
                vom = st.number_input(
                    'VOM ($/MWh)',
                    min_value=0.0,
                    value=float(row['vom_per_mwh']),
                    step=0.1,
                    key=f'units_vom_{index}',
                )
            with col_cost[1]:
                fuel_price = st.number_input(
                    'Fuel price ($/MMBtu)',
                    min_value=0.0,
                    value=float(row['fuel_price_per_mmbtu']),
                    step=0.1,
                    key=f'units_fuel_price_{index}',
                )
            with col_cost[2]:
                emission_factor = st.number_input(
                    'Emission factor (ton/MWh)',
                    min_value=0.0,
                    value=float(row['ef_ton_per_mwh']),
                    step=0.01,
                    key=f'units_ef_{index}',
                )

            manual_records.append(
                {
                    'unit_id': unit_id,
                    'region': region,
                    'fuel': fuel,
                    'cap_mw': float(cap_mw),
                    'availability': float(availability),
                    'hr_mmbtu_per_mwh': float(heat_rate),
                    'vom_per_mwh': float(vom),
                    'fuel_price_per_mmbtu': float(fuel_price),
                    'ef_ton_per_mwh': float(emission_factor),
                }
            )

        manual_df = pd.DataFrame(manual_records)
        manual_note = f'Units modified via GUI controls ({len(manual_records)} unit(s)).'
    elif edit_inline:
        st.info('Upload a units CSV to edit inline.')

    uploaded = st.file_uploader('Upload units CSV', type='csv', key='units_csv')
    if uploaded is not None:
        upload_df = _read_uploaded_dataframe(uploaded)
        if upload_df is not None:
            if manual_df is not None:
                st.info('Uploaded units CSV overrides inline edits.')
                manual_df = None
                manual_note = None
            candidate, error = _validate_frame_override(frames_out, 'units', upload_df)
            if candidate is None:
                message = f'Units CSV invalid: {error}'
                st.error(message)
                errors.append(message)
            else:
                frames_out = candidate
                notes.append(f'Units loaded from {uploaded.name} ({len(upload_df)} row(s)).')

    if manual_df is not None:
        candidate, error = _validate_frame_override(frames_out, 'units', manual_df)
        if candidate is None:
            message = f'Units override invalid: {error}'
            st.error(message)
            errors.append(message)
        else:
            frames_out = candidate
            if manual_note:
                notes.append(manual_note)

    return frames_out, notes, errors


def _render_fuels_controls(frames_obj: FramesType) -> tuple[FramesType, list[str], list[str]]:  # pragma: no cover - UI helper
    _ensure_streamlit()

    notes: list[str] = []
    errors: list[str] = []
    frames_out = frames_obj

    fuels_default = frames_obj.fuels()
    if not fuels_default.empty:
        st.caption('Current fuel coverage')
        st.dataframe(fuels_default, use_container_width=True)
    else:
        st.info('No fuel data available. Upload a CSV to specify fuel coverage.')

    manual_df: pd.DataFrame | None = None
    manual_note: str | None = None
    edit_inline = st.checkbox('Edit fuel coverage inline', value=False, key='fuels_manual_toggle')
    if edit_inline and not fuels_default.empty:
        st.caption('Toggle coverage and update emission factors as needed.')
        manual_records: list[dict[str, Any]] = []
        has_emission_column = 'co2_ton_per_mmbtu' in fuels_default.columns
        for index, row in fuels_default.iterrows():
            fuel_label = str(row['fuel'])
            col_line = st.columns(3 if has_emission_column else 2)
            with col_line[0]:
                fuel_name = st.text_input(
                    'Fuel',
                    value=fuel_label,
                    key=f'fuels_name_{index}',
                ).strip()
                if not fuel_name:
                    fuel_name = fuel_label
            with col_line[1]:
                covered = st.checkbox(
                    'Covered',
                    value=bool(row['covered']),
                    key=f'fuels_covered_{index}',
                )
            emission_value: float | None = None
            if has_emission_column:
                with col_line[2]:
                    emission_value = float(
                        st.number_input(
                            'CO₂ tons/MMBtu',
                            min_value=0.0,
                            value=float(row.get('co2_ton_per_mmbtu', 0.0)),
                            step=0.01,
                            key=f'fuels_emission_{index}',
                        )
                    )

            record: dict[str, Any] = {'fuel': fuel_name, 'covered': bool(covered)}
            if has_emission_column:
                record['co2_ton_per_mmbtu'] = float(emission_value or 0.0)
            manual_records.append(record)

        manual_df = pd.DataFrame(manual_records)
        manual_note = f'Fuel coverage edited inline ({len(manual_records)} fuel(s)).'
    elif edit_inline:
        st.info('Upload a fuels CSV to edit inline.')

    uploaded = st.file_uploader('Upload fuels CSV', type='csv', key='fuels_csv')
    if uploaded is not None:
        upload_df = _read_uploaded_dataframe(uploaded)
        if upload_df is not None:
            if manual_df is not None:
                st.info('Uploaded fuels CSV overrides inline edits.')
                manual_df = None
                manual_note = None
            candidate, error = _validate_frame_override(frames_out, 'fuels', upload_df)
            if candidate is None:
                message = f'Fuels CSV invalid: {error}'
                st.error(message)
                errors.append(message)
            else:
                frames_out = candidate
                notes.append(f'Fuels loaded from {uploaded.name} ({len(upload_df)} row(s)).')

    if manual_df is not None:
        candidate, error = _validate_frame_override(frames_out, 'fuels', manual_df)
        if candidate is None:
            message = f'Fuels override invalid: {error}'
            st.error(message)
            errors.append(message)
        else:
            frames_out = candidate
            if manual_note:
                notes.append(manual_note)

    return frames_out, notes, errors


def _render_transmission_controls(
    frames_obj: FramesType,
) -> tuple[FramesType, list[str], list[str]]:  # pragma: no cover - UI helper
    _ensure_streamlit()

    notes: list[str] = []
    errors: list[str] = []
    frames_out = frames_obj

    transmission_default = frames_obj.transmission()
    if not transmission_default.empty:
        st.caption('Current transmission limits')
        st.dataframe(transmission_default, use_container_width=True)
    else:
        st.info('No transmission limits specified. Add entries below or upload a CSV.')

    manual_df: pd.DataFrame | None = None
    manual_note: str | None = None
    edit_inline = st.checkbox('Edit transmission limits inline', value=False, key='transmission_manual_toggle')
    if edit_inline:
        editable = transmission_default.copy()
        if editable.empty:
            editable = pd.DataFrame(columns=['from_region', 'to_region', 'limit_mw'])
        st.caption('Use the table to add or modify directional flow limits (MW).')
        edited = st.data_editor(
            editable,
            num_rows='dynamic',
            use_container_width=True,
            key='transmission_editor',
        )
        if isinstance(edited, pd.DataFrame):
            manual_df = edited.copy()
        else:
            manual_df = pd.DataFrame(edited)
        manual_df = manual_df.dropna(how='all')
        manual_df = manual_df.reindex(columns=['from_region', 'to_region', 'limit_mw'])
        manual_note = f'Transmission table edited inline ({len(manual_df)} record(s)).'

    uploaded = st.file_uploader('Upload transmission CSV', type='csv', key='transmission_csv')
    if uploaded is not None:
        upload_df = _read_uploaded_dataframe(uploaded)
        if upload_df is not None:
            if manual_df is not None:
                st.info('Uploaded transmission CSV overrides inline edits.')
                manual_df = None
                manual_note = None
            candidate, error = _validate_frame_override(frames_out, 'transmission', upload_df)
            if candidate is None:
                message = f'Transmission CSV invalid: {error}'
                st.error(message)
                errors.append(message)
            else:
                frames_out = candidate
                notes.append(
                    f'Transmission limits loaded from {uploaded.name} ({len(upload_df)} row(s)).'
                )

    if manual_df is not None:
        candidate, error = _validate_frame_override(frames_out, 'transmission', manual_df)
        if candidate is None:
            message = f'Transmission override invalid: {error}'
            st.error(message)
            errors.append(message)
        else:
            frames_out = candidate
            if manual_note:
                notes.append(manual_note)

    return frames_out, notes, errors


def run_policy_simulation(
    config_source: Any | None,
    *,
    start_year: int | None = None,
    end_year: int | None = None,
    carbon_policy_enabled: bool = True,
    enable_floor: bool = True,
    enable_ccr: bool = True,
    ccr1_enabled: bool = True,
    ccr2_enabled: bool = True,
    allowance_banking_enabled: bool = True,
    control_period_years: int | None = None,
    dispatch_use_network: bool = False,
    module_config: Mapping[str, Any] | None = None,
    frames: FramesType | Mapping[str, pd.DataFrame] | None = None,
    assumption_notes: Iterable[str] | None = None,
    progress_cb: Callable[[str, Mapping[str, object]], None] | None = None,
) -> dict[str, Any]:
    """Execute the allowance engine and return structured results.

    When provided ``progress_cb`` receives progress updates using the
    ``(stage, payload)`` convention emitted by :func:`engine.run_loop.run_end_to_end_from_frames`.
    """

    try:
        config = _load_config_data(config_source)
    except Exception as exc:  # pragma: no cover - defensive path
        return {'error': f'Unable to load configuration: {exc}'}

    modules_section = config.setdefault('modules', {})
    merged_modules: dict[str, dict[str, Any]] = {}
    if isinstance(modules_section, Mapping):
        for name, settings in modules_section.items():
            if isinstance(settings, Mapping):
                merged_modules[str(name)] = dict(settings)

    if isinstance(module_config, Mapping):
        for name, settings in module_config.items():
            if isinstance(settings, Mapping):
                merged_modules[str(name)] = dict(settings)
            else:
                merged_modules[str(name)] = {'value': settings}

    carbon_record = merged_modules.setdefault('carbon_policy', {})
    carbon_record.update(
        {
            'enabled': bool(carbon_policy_enabled),
            'enable_floor': bool(enable_floor),
            'enable_ccr': bool(enable_ccr),
            'ccr1_enabled': bool(ccr1_enabled) if enable_ccr else False,
            'ccr2_enabled': bool(ccr2_enabled) if enable_ccr else False,
            'allowance_banking_enabled': bool(allowance_banking_enabled),
            'control_period_years': control_period_years,
        }
    )
    if not enable_ccr:
        carbon_record['ccr1_enabled'] = False
        carbon_record['ccr2_enabled'] = False

    dispatch_record = merged_modules.setdefault('electricity_dispatch', {})
    dispatch_enabled = bool(dispatch_record.get('enabled')) or bool(dispatch_use_network)
    dispatch_record['enabled'] = dispatch_enabled
    dispatch_record['use_network'] = bool(dispatch_use_network)
    current_mode = str(dispatch_record.get('mode', 'network' if dispatch_use_network else 'single')).lower()
    dispatch_record['mode'] = 'network' if dispatch_use_network else (
        'network' if current_mode == 'network' else 'single'
    )

    try:
        base_years = _years_from_config(config)
        years = _select_years(base_years, start_year, end_year)
    except Exception as exc:
        return {'error': f'Invalid year selection: {exc}'}

    frames_cls = FramesType
    try:
        runner = _ensure_engine_runner()
    except ModuleNotFoundError as exc:
        return {'error': str(exc)}

    if not carbon_policy_enabled:
        enable_floor = False
        enable_ccr = False
        allowance_banking_enabled = False

    carbon_record['enabled'] = bool(carbon_policy_enabled)
    carbon_record['enable_floor'] = bool(enable_floor)
    carbon_record['enable_ccr'] = bool(enable_ccr)
    carbon_record['ccr1_enabled'] = bool(ccr1_enabled) if enable_ccr else False
    carbon_record['ccr2_enabled'] = bool(ccr2_enabled) if enable_ccr else False
    carbon_record['allowance_banking_enabled'] = bool(allowance_banking_enabled)
    carbon_record['control_period_years'] = control_period_years
    if not enable_ccr:
        carbon_record['ccr1_enabled'] = False
        carbon_record['ccr2_enabled'] = False

    try:
        frames_obj = (
            frames_cls.coerce(
                frames,
                carbon_policy_enabled=carbon_policy_enabled,
                banking_enabled=allowance_banking_enabled,
            )
            if frames is not None
            else _build_default_frames(
                years,
                carbon_policy_enabled=carbon_policy_enabled,
                banking_enabled=allowance_banking_enabled,
            )
        )
        frames_obj = _ensure_years_in_demand(frames_obj, years)
        policy_frame = _build_policy_frame(
            config,
            years,
            carbon_policy_enabled,
            ccr1_enabled=ccr1_enabled,
            ccr2_enabled=ccr2_enabled,
            control_period_years=control_period_years,
            banking_enabled=allowance_banking_enabled,
        )
        frames_obj = frames_obj.with_frame('policy', policy_frame)

        outputs = runner(
            frames_obj,
            years=years,
            price_initial=0.0,
            enable_floor=bool(enable_floor),
            enable_ccr=bool(enable_ccr),
            use_network=bool(dispatch_use_network),
            progress_cb=progress_cb,
        )
        temp_dir, csv_files = _write_outputs_to_temp(outputs)

        overrides = [str(note) for note in assumption_notes] if assumption_notes else []

        config['modules'] = copy.deepcopy(merged_modules)

        result = {
            'annual': outputs.annual.copy(),
            'emissions_by_region': outputs.emissions_by_region.copy(),
            'price_by_region': outputs.price_by_region.copy(),
            'flows': outputs.flows.copy(),
            'csv_files': csv_files,
            'temp_dir': temp_dir,
            'years': years,
            'documentation': {'assumption_overrides': overrides},
            'module_config': copy.deepcopy(merged_modules),
            'run_config': copy.deepcopy(config),
        }
        return result
    except Exception as exc:  # pragma: no cover - defensive path
        LOGGER.exception('Policy simulation failed')
        return {'error': str(exc)}


def _cleanup_session_temp_dirs() -> None:
    _ensure_streamlit()
    temp_dirs = st.session_state.get('temp_dirs', [])
    for path_str in temp_dirs:
        try:
            shutil.rmtree(path_str, ignore_errors=True)
        except Exception:  # pragma: no cover - best effort cleanup
            continue
    st.session_state['temp_dirs'] = []


def _build_run_summary(settings: Mapping[str, Any], *, config_label: str) -> list[tuple[str, str]]:
    """Return human-readable configuration details for confirmation dialogs."""

    def _as_int(value: Any) -> int | None:
        if value is None:
            return None
        try:
            return int(value)
        except (TypeError, ValueError):
            return None

    def _bool_label(value: bool) -> str:
        return 'Yes' if value else 'No'

    start_year = _as_int(settings.get('start_year'))
    end_year = _as_int(settings.get('end_year'))

    if start_year is None and end_year is None:
        year_display = 'Not specified'
    else:
        if start_year is None:
            start_year = end_year
        if end_year is None:
            end_year = start_year
        if start_year == end_year:
            year_display = f'{start_year}'
        else:
            year_display = f'{start_year} – {end_year}'

    carbon_enabled = bool(settings.get('carbon_policy_enabled', True))
    enable_floor = bool(settings.get('enable_floor', False)) if carbon_enabled else False
    enable_ccr = bool(settings.get('enable_ccr', False)) if carbon_enabled else False
    ccr1_enabled = bool(settings.get('ccr1_enabled', False)) if enable_ccr else False
    ccr2_enabled = bool(settings.get('ccr2_enabled', False)) if enable_ccr else False
    banking_enabled = (
        bool(settings.get('allowance_banking_enabled', False)) if carbon_enabled else False
    )

    control_period = settings.get('control_period_years') if carbon_enabled else None

    modules = settings.get('module_config')
    if isinstance(modules, Mapping):
        carbon_cfg = modules.get('carbon_policy')
        if isinstance(carbon_cfg, Mapping):
            carbon_enabled = bool(carbon_cfg.get('enabled', carbon_enabled))
            enable_floor = bool(carbon_cfg.get('enable_floor', enable_floor)) if carbon_enabled else False
            enable_ccr = bool(carbon_cfg.get('enable_ccr', enable_ccr)) if carbon_enabled else False
            ccr1_enabled = bool(carbon_cfg.get('ccr1_enabled', ccr1_enabled)) if enable_ccr else False
            ccr2_enabled = bool(carbon_cfg.get('ccr2_enabled', ccr2_enabled)) if enable_ccr else False
            banking_enabled = (
                bool(carbon_cfg.get('allowance_banking_enabled', banking_enabled))
                if carbon_enabled
                else False
            )
            control_period = carbon_cfg.get('control_period_years') if carbon_enabled else control_period

        dispatch_cfg = modules.get('electricity_dispatch')
        incentives_cfg = modules.get('incentives')
        outputs_cfg = modules.get('outputs')
    else:
        dispatch_cfg = None
        incentives_cfg = None
        outputs_cfg = None
    if not carbon_enabled:
        control_display = 'Not applicable'
    elif control_period is None:
        control_display = 'Automatic'
    else:
        control_display = str(control_period)

    summary: list[tuple[str, str]] = [
        ('Configuration', config_label),
        ('Simulation years', year_display),
        ('Carbon cap enabled', _bool_label(carbon_enabled)),
        ('Minimum reserve price', _bool_label(enable_floor)),
        ('CCR enabled', _bool_label(enable_ccr)),
        ('CCR tranche 1', _bool_label(ccr1_enabled)),
        ('CCR tranche 2', _bool_label(ccr2_enabled)),
        ('Allowance banking enabled', _bool_label(banking_enabled)),
        ('Control period length', control_display),
    ]

    dispatch_enabled = False
    dispatch_network = bool(settings.get('dispatch_use_network', False))
    dispatch_mode_label = 'Single region'
    capacity_expansion = False
    reserve_margins = False
    if isinstance(dispatch_cfg, Mapping):
        dispatch_enabled = bool(dispatch_cfg.get('enabled', dispatch_enabled))
        dispatch_network = bool(dispatch_cfg.get('use_network', dispatch_network))
        dispatch_mode = str(dispatch_cfg.get('mode', 'network' if dispatch_network else 'single')).lower()
        dispatch_mode_label = 'Networked' if dispatch_network or dispatch_mode == 'network' else 'Single region'
        capacity_expansion = bool(dispatch_cfg.get('capacity_expansion', capacity_expansion))
        reserve_margins = bool(dispatch_cfg.get('reserve_margins', reserve_margins))

    summary.append(('Electricity dispatch module', _bool_label(dispatch_enabled)))
    if dispatch_enabled or dispatch_network:
        summary.append(('Dispatch mode', dispatch_mode_label))
        summary.append(('Capacity expansion', _bool_label(capacity_expansion)))
        summary.append(('Reserve margins', _bool_label(reserve_margins)))

    incentives_enabled = False
    production_entries: list[Mapping[str, Any]] = []
    investment_entries: list[Mapping[str, Any]] = []
    if isinstance(incentives_cfg, Mapping):
        incentives_enabled = bool(incentives_cfg.get('enabled', incentives_enabled))

        def _extract_entries(raw: Any) -> list[Mapping[str, Any]]:
            if isinstance(raw, Mapping):
                candidates = [raw]
            elif isinstance(raw, Iterable) and not isinstance(raw, (str, bytes)):
                candidates = [entry for entry in raw if isinstance(entry, Mapping)]
            else:
                candidates = []
            normalised: list[Mapping[str, Any]] = []
            for entry in candidates:
                tech_label = str(entry.get('technology', '')).strip()
                try:
                    year_val = int(entry.get('year'))
                except (TypeError, ValueError):
                    continue
                record: dict[str, Any] = {'technology': tech_label, 'year': year_val}
                normalised.append(record)
            return normalised

        production_entries = _extract_entries(incentives_cfg.get('production'))
        investment_entries = _extract_entries(incentives_cfg.get('investment'))

    summary.append(('Incentives module', _bool_label(incentives_enabled)))
    if incentives_enabled:
        summary.append(('Production tax credit entries', str(len(production_entries))))
        if production_entries:
            ptc_technologies = sorted(
                {
                    str(entry.get('technology')).strip()
                    for entry in production_entries
                    if str(entry.get('technology')).strip()
                }
            )
            if ptc_technologies:
                summary.append(('PTC technologies', ', '.join(ptc_technologies)))
        summary.append(('Investment tax credit entries', str(len(investment_entries))))
        if investment_entries:
            itc_technologies = sorted(
                {
                    str(entry.get('technology')).strip()
                    for entry in investment_entries
                    if str(entry.get('technology')).strip()
                }
            )
            if itc_technologies:
                summary.append(('ITC technologies', ', '.join(itc_technologies)))

    outputs_enabled = True
    output_directory = settings.get('output_name', 'outputs')
    show_sidebar_downloads = False
    if isinstance(outputs_cfg, Mapping):
        outputs_enabled = bool(outputs_cfg.get('enabled', outputs_enabled))
        output_directory = outputs_cfg.get('directory', output_directory)
        show_sidebar_downloads = bool(outputs_cfg.get('show_csv_downloads', show_sidebar_downloads))

    summary.append(('Outputs module', _bool_label(outputs_enabled)))
    summary.append(('Output directory', str(output_directory)))
    if outputs_enabled:
        summary.append(('Sidebar CSV downloads', _bool_label(show_sidebar_downloads)))

    return summary


def _render_results(result: dict[str, Any]) -> None:  # pragma: no cover - UI rendering
    _ensure_streamlit()
    if 'error' in result:
        st.error(result['error'])
        return

    annual = result['annual']
    if not annual.empty:
        chart_data = annual.set_index('year')
        st.subheader('Allowance market results')
        col_price, col_emissions, col_bank = st.columns(3)
        with col_price:
            st.markdown('**Allowance price ($/ton)**')
            st.line_chart(chart_data[['p_co2']])
        with col_emissions:
            st.markdown('**Emissions (tons)**')
            st.line_chart(chart_data[['emissions_tons']])
        with col_bank:
            st.markdown('**Bank balance (tons)**')
            st.line_chart(chart_data[['bank']])

        st.markdown('---')
        st.dataframe(annual, use_container_width=True)
    else:
        st.info('No annual results to display.')

    documentation = result.get('documentation')
    overrides: list[str] = []
    if isinstance(documentation, Mapping):
        overrides = [str(entry) for entry in documentation.get('assumption_overrides', [])]

    st.subheader('Assumption overrides')
    if overrides:
        for note in overrides:
            st.markdown(f'- {note}')
    else:
        st.caption('No assumption overrides were applied in this run.')

    st.subheader('Download outputs')
    for filename, content in sorted(result['csv_files'].items()):
        st.download_button(
            label=f'Download {filename}',
            data=content,
            file_name=filename,
            mime='text/csv',
        )

    temp_dir = result.get('temp_dir')
    if temp_dir:
        st.caption(f'Temporary files saved to {temp_dir}')


def main() -> None:  # pragma: no cover - Streamlit entry point
    _ensure_streamlit()
    st.set_page_config(page_title='BlueSky Policy Simulator', layout='wide')
    st.title('BlueSky Policy Simulator')
    st.write('Upload a run configuration and execute the annual allowance market engine.')

    st.session_state.setdefault('last_result', None)
    st.session_state.setdefault('temp_dirs', [])

    module_errors: list[str] = []
    assumption_notes: list[str] = []
    assumption_errors: list[str] = []

    try:
        default_config_data = _load_config_data(DEFAULT_CONFIG_PATH)
    except Exception as exc:  # pragma: no cover - defensive UI path
        default_config_data = {}
        st.warning(f'Unable to load default configuration: {exc}')

    run_config: dict[str, Any] = copy.deepcopy(default_config_data) if default_config_data else {}
    config_label = DEFAULT_CONFIG_PATH.name
    selected_years: list[int] = []
    frames_for_run: FramesType | None = None
    start_year_val = int(run_config.get('start_year', 2025)) if run_config else 2025
    end_year_val = int(run_config.get('end_year', start_year_val)) if run_config else start_year_val

    with st.sidebar:
        st.markdown(SIDEBAR_STYLE, unsafe_allow_html=True)

        general_label, general_expanded = SIDEBAR_SECTIONS[0]
        general_expander = st.expander(general_label, expanded=general_expanded)
        general_result = _render_general_config_section(
            general_expander,
            default_source=DEFAULT_CONFIG_PATH,
            default_label=DEFAULT_CONFIG_PATH.name,
            default_config=default_config_data,
        )
        run_config = general_result.run_config
        config_label = general_result.config_label
        candidate_years = general_result.candidate_years
        start_year_val = general_result.start_year
        end_year_val = general_result.end_year
        selected_years = general_result.selected_years

        carbon_label, carbon_expanded = SIDEBAR_SECTIONS[1]
        carbon_expander = st.expander(carbon_label, expanded=carbon_expanded)
        carbon_settings = _render_carbon_policy_section(carbon_expander, run_config)
        module_errors.extend(carbon_settings.errors)

        try:
            frames_for_run = _build_default_frames(
                selected_years or [start_year_val],
                carbon_policy_enabled=carbon_settings.enabled,
                banking_enabled=carbon_settings.banking_enabled,
            )
        except Exception as exc:  # pragma: no cover - defensive UI path
            frames_for_run = None
            st.warning(f'Unable to prepare default assumption tables: {exc}')

        dispatch_label, dispatch_expanded = SIDEBAR_SECTIONS[2]
        dispatch_expander = st.expander(dispatch_label, expanded=dispatch_expanded)
        dispatch_settings = _render_dispatch_section(dispatch_expander, run_config, frames_for_run)
        module_errors.extend(dispatch_settings.errors)

        incentives_label, incentives_expanded = SIDEBAR_SECTIONS[3]
        incentives_expander = st.expander(incentives_label, expanded=incentives_expanded)
        incentives_settings = _render_incentives_section(incentives_expander, run_config, frames_for_run)
        module_errors.extend(incentives_settings.errors)

        outputs_label, outputs_expanded = SIDEBAR_SECTIONS[4]
        outputs_expander = st.expander(outputs_label, expanded=outputs_expanded)
        last_result_mapping = st.session_state.get('last_result')
        if not isinstance(last_result_mapping, Mapping):
            last_result_mapping = None
        outputs_settings = _render_outputs_section(
            outputs_expander,
            run_config,
            last_result_mapping,
        )
        module_errors.extend(outputs_settings.errors)

        run_clicked = st.button('Run Model', type='primary', use_container_width=True)

    try:
        selected_years = _select_years(candidate_years, start_year_val, end_year_val)
    except Exception:
        selected_years = selected_years or []
    if not selected_years:
        step = 1 if end_year_val >= start_year_val else -1
        selected_years = list(range(start_year_val, end_year_val + step, step))

    if frames_for_run is None:
        try:
            frames_for_run = _build_default_frames(
                selected_years or [start_year_val],
                carbon_policy_enabled=bool(carbon_settings.enabled),
                banking_enabled=bool(carbon_settings.banking_enabled),
            )
        except Exception as exc:  # pragma: no cover - defensive UI path
            frames_for_run = None
            st.warning(f'Unable to prepare default assumption tables: {exc}')

    if module_errors:
        st.warning('Resolve the module configuration issues highlighted in the sidebar before running the simulation.')

    if frames_for_run is not None:
        st.subheader('Assumption overrides')
        st.caption('Adjust core assumption tables or upload CSV files to override the defaults.')
        demand_tab, units_tab, fuels_tab, transmission_tab = st.tabs(
            ['Demand', 'Units', 'Fuels', 'Transmission']
        )
        with demand_tab:
            frames_for_run, notes, errors = _render_demand_controls(frames_for_run, selected_years)
            assumption_notes.extend(notes)
            assumption_errors.extend(errors)
        with units_tab:
            frames_for_run, notes, errors = _render_units_controls(frames_for_run)
            assumption_notes.extend(notes)
            assumption_errors.extend(errors)
        with fuels_tab:
            frames_for_run, notes, errors = _render_fuels_controls(frames_for_run)
            assumption_notes.extend(notes)
            assumption_errors.extend(errors)
        with transmission_tab:
            frames_for_run, notes, errors = _render_transmission_controls(frames_for_run)
            assumption_notes.extend(notes)
            assumption_errors.extend(errors)

        if assumption_errors:
            st.warning('Resolve the highlighted assumption issues before running the simulation.')
    else:
        st.info(
            'Default assumption tables are unavailable due to a previous error. '
            'Resolve the issue above to edit inputs through the GUI.'
        )

    execute_run = False
    run_inputs: dict[str, Any] | None = None
    pending_run = st.session_state.get('pending_run')

    if run_clicked:
        if assumption_errors or module_errors:
            st.error('Resolve the configuration issues above before running the simulation.')
        else:
            run_inputs_payload = {
                'config_source': copy.deepcopy(run_config),
                'start_year': int(start_year_val),
                'end_year': int(end_year_val),
                'carbon_policy_enabled': bool(carbon_settings.enabled),
                'enable_floor': bool(carbon_settings.enable_floor),
                'enable_ccr': bool(carbon_settings.enable_ccr),
                'ccr1_enabled': bool(carbon_settings.ccr1_enabled),
                'ccr2_enabled': bool(carbon_settings.ccr2_enabled),
                'allowance_banking_enabled': bool(carbon_settings.banking_enabled),
                'control_period_years': carbon_settings.control_period_years,
                'dispatch_use_network': bool(
                    dispatch_settings.enabled and dispatch_settings.mode == 'network'
                ),
                'module_config': copy.deepcopy(run_config.get('modules', {})),
            }
            st.session_state['pending_run'] = {
                'params': run_inputs_payload,
                'summary': _build_run_summary(run_inputs_payload, config_label=config_label),
            }
            pending_run = st.session_state['pending_run']

    if isinstance(pending_run, Mapping):
        confirmation_box = st.warning(
            'You are about to run the model with the following configuration:'
        )
        summary_details = pending_run.get('summary', [])
        if isinstance(summary_details, list) and summary_details:
            summary_lines = '\n'.join(
                f'- **{label}:** {value}' for label, value in summary_details
            )
            confirmation_box.markdown(summary_lines)
        else:
            confirmation_box.markdown('*No configuration details available.*')
        confirmation_box.markdown('**Do you want to continue and run the model?**')
        confirm_col, cancel_col = confirmation_box.columns(2)
        confirm_clicked = confirm_col.button('Confirm Run', type='primary', key='confirm_run')
        cancel_clicked = cancel_col.button('Cancel', key='cancel_run')

        if cancel_clicked:
            st.session_state.pop('pending_run', None)
            pending_run = None
        elif confirm_clicked:
            pending_params = pending_run.get('params')
            if isinstance(pending_params, Mapping):
                run_inputs = dict(pending_params)
                execute_run = True
            st.session_state.pop('pending_run', None)
            pending_run = None

    dispatch_use_network = bool(
        dispatch_settings.enabled and dispatch_settings.mode == 'network'
    )

    if run_inputs is not None:
        run_config = copy.deepcopy(run_inputs.get('config_source', run_config))
        start_year_val = int(run_inputs.get('start_year', start_year_val))
        end_year_val = int(run_inputs.get('end_year', end_year_val))
        dispatch_use_network = bool(
            run_inputs.get('dispatch_use_network', dispatch_use_network)
        )

    result = st.session_state.get('last_result')

    if execute_run:
        _cleanup_session_temp_dirs()
        progress_text = st.empty()
        progress_bar = st.progress(0)
        progress_state: dict[str, Any] = {
            'total_years': 1,
            'current_index': -1,
            'current_year': None,
        }

        def _update_progress(stage: str, payload: Mapping[str, object]) -> None:
            def _as_int(value: object, default: int = 0) -> int:
                try:
                    return int(value)  # type: ignore[arg-type]
                except (TypeError, ValueError):
                    return default

            def _as_float(value: object) -> float | None:
                try:
                    if value is None:
                        return None
                    return float(value)  # type: ignore[arg-type]
                except (TypeError, ValueError):
                    return None

            if stage == 'run_start':
                total = _as_int(payload.get('total_years'), 0)
                if total <= 0:
                    total = 1
                progress_state['total_years'] = total
                progress_state['current_index'] = -1
                progress_state['current_year'] = None
                progress_bar.progress(0)
                progress_text.text(f'Preparing simulation for {total} year(s)...')
                return

            if stage == 'year_start':
                index = _as_int(payload.get('index'), 0)
                year_val = payload.get('year')
                total = max(progress_state.get('total_years', 1), 1)
                progress_state['current_index'] = index
                progress_state['current_year'] = year_val
                completed_fraction = max(0.0, min(1.0, index / total))
                progress_bar.progress(int(completed_fraction * 100))
                year_display = str(year_val) if year_val is not None else 'N/A'
                progress_text.text(f'Simulating year {year_display} ({index + 1} of {total})')
                return

            if stage == 'iteration':
                year_val = payload.get('year', progress_state.get('current_year'))
                iteration = _as_int(payload.get('iteration'), 0)
                price_val = _as_float(payload.get('price'))
                year_display = str(year_val) if year_val is not None else 'N/A'
                if price_val is not None:
                    progress_text.text(
                        f'Year {year_display}: iteration {iteration} (price ≈ {price_val:,.2f})'
                    )
                else:
                    progress_text.text(f'Year {year_display}: iteration {iteration}')
                return

            if stage == 'year_complete':
                index = _as_int(payload.get('index'), progress_state.get('current_index', -1))
                total = max(progress_state.get('total_years', 1), 1)
                progress_state['current_index'] = index
                year_val = payload.get('year', progress_state.get('current_year'))
                progress_state['current_year'] = year_val
                completed_fraction = max(0.0, min(1.0, (index + 1) / total))
                progress_bar.progress(min(100, int(completed_fraction * 100)))
                price_val = _as_float(payload.get('price'))
                year_display = str(year_val) if year_val is not None else str(index + 1)
                if price_val is not None:
                    progress_text.text(
                        f'Completed year {year_display} of {total} (price {price_val:,.2f})'
                    )
                else:
                    progress_text.text(f'Completed year {year_display} of {total}')
                return

        inputs_for_run = run_inputs or {}
        try:
            result = run_policy_simulation(
                inputs_for_run.get('config_source', run_config),
                start_year=inputs_for_run.get('start_year', start_year_val),
                end_year=inputs_for_run.get('end_year', end_year_val),
                carbon_policy_enabled=bool(
                    inputs_for_run.get('carbon_policy_enabled', carbon_settings.enabled)
                ),
                enable_floor=bool(
                    inputs_for_run.get('enable_floor', carbon_settings.enable_floor)
                ),
                enable_ccr=bool(inputs_for_run.get('enable_ccr', carbon_settings.enable_ccr)),
                ccr1_enabled=bool(
                    inputs_for_run.get('ccr1_enabled', carbon_settings.ccr1_enabled)
                ),
                ccr2_enabled=bool(
                    inputs_for_run.get('ccr2_enabled', carbon_settings.ccr2_enabled)
                ),
                allowance_banking_enabled=bool(
                    inputs_for_run.get('allowance_banking_enabled', carbon_settings.banking_enabled)
                ),
                control_period_years=inputs_for_run.get(
                    'control_period_years', carbon_settings.control_period_years
                ),
                dispatch_use_network=bool(
                    inputs_for_run.get('dispatch_use_network', dispatch_use_network)
                ),
                module_config=inputs_for_run.get(
                    'module_config', run_config.get('modules', {})
                ),
                frames=frames_for_run,
                assumption_notes=assumption_notes,
                progress_cb=_update_progress,
            )
        except Exception as exc:  # pragma: no cover - defensive guard
            LOGGER.exception('Policy simulation failed during execution')
            result = {'error': str(exc)}
        finally:
            progress_bar.empty()
            progress_text.empty()
        if 'temp_dir' in result:
            st.session_state['temp_dirs'] = [str(result['temp_dir'])]
        st.session_state['last_result'] = result

    if result:
        _render_results(result)
    else:
        st.info('Use the sidebar to configure and run the simulation.')


if __name__ == '__main__':  # pragma: no cover - exercised via streamlit runtime
    main()<|MERGE_RESOLUTION|>--- conflicted
+++ resolved
@@ -415,60 +415,18 @@
 
         if st.session_state.get(config_state_key) != config_label or st.session_state.get(bounds_state_key) != slider_bounds:
             st.session_state[config_state_key] = config_label
-<<<<<<< HEAD
-            st.session_state[bounds_state_key] = slider_bounds
-            st.session_state[slider_key] = (slider_min_value, slider_max_value)
-            st.session_state.pop('general_regions', None)
-
-        slider_state = st.session_state.get(slider_key, (slider_min_value, slider_max_value))
-        if not isinstance(slider_state, (tuple, list)) or len(slider_state) != 2:
-            slider_state = (slider_min_value, slider_max_value)
-
-        try:
-            slider_min_value, slider_max_value = (int(slider_state[0]), int(slider_state[1]))
-        except Exception:
-            slider_min_value, slider_max_value = int(slider_min_value), int(slider_max_value)
-
-        slider_min_value = max(slider_min_default, min(slider_max_default, slider_min_value))
-        slider_max_value = max(slider_min_default, min(slider_max_default, slider_max_value))
-        if slider_min_value > slider_max_value:
-            slider_min_value, slider_max_value = slider_max_value, slider_min_value
-
-        sanitized_slider_state = (slider_min_value, slider_max_value)
-        if tuple(slider_state) != sanitized_slider_state:
-            st.session_state[slider_key] = sanitized_slider_state
-
-        slider_kwargs: dict[str, Any] = {'min_value': slider_min_default, 'max_value': slider_max_default, 'value': sanitized_slider_state, 'step': 1, 'format': '%d', 'key': slider_key}
-    else:
-        sanitized_slider_state = (slider_min_value, slider_max_value)
-        slider_kwargs = {
-            'min_value': slider_min_default,
-            'max_value': slider_max_default,
-            'value': sanitized_slider_state,
-            'step': 1,
-            'format': '%d',
-        }
-
-    slider_min_value, slider_max_value = sanitized_slider_state
-    slider_widgets_available = hasattr(container, 'slider')
-    if slider_widgets_available:
-        slider_value = container.slider('Run years', **slider_kwargs)
-        if isinstance(slider_value, tuple):
-            slider_min_value, slider_max_value = slider_value
-        else:  # pragma: no cover - slider fallback when tuple unsupported
-            slider_min_value = slider_value
-            slider_max_value = slider_value
-=======
-            for reset_key in (
-                'general_year_range_min_text',
-                'general_year_range_max_text',
-                'general_year_range_min_numeric',
-                'general_year_range_max_numeric',
-                'general_year_range_slider',
-                'general_regions',
-            ):
-                st.session_state.pop(reset_key, None)
-
+        # Reset stale session state keys
+        for reset_key in (
+            'general_year_range_min_text',
+            'general_year_range_max_text',
+            'general_year_range_min_numeric',
+            'general_year_range_max_numeric',
+            'general_year_range_slider',
+            'general_regions',
+        ):
+            st.session_state.pop(reset_key, None)
+
+        # Ensure numeric/text defaults
         min_numeric_key = 'general_year_range_min_numeric'
         max_numeric_key = 'general_year_range_max_numeric'
         st.session_state.setdefault(min_numeric_key, int(slider_min_default))
@@ -476,6 +434,7 @@
         st.session_state.setdefault('general_year_range_min_text', str(st.session_state[min_numeric_key]))
         st.session_state.setdefault('general_year_range_max_text', str(st.session_state[max_numeric_key]))
 
+        # Parse values from text inputs or fallback to numeric defaults
         slider_min_value = _coerce_year(
             st.session_state.get('general_year_range_min_text'),
             st.session_state[min_numeric_key],
@@ -484,7 +443,37 @@
             st.session_state.get('general_year_range_max_text'),
             st.session_state[max_numeric_key],
         )
->>>>>>> c141253d
+
+        # Clamp within defaults
+        slider_min_value = max(slider_min_default, min(slider_max_default, int(slider_min_value)))
+        slider_max_value = max(slider_min_default, min(slider_max_default, int(slider_max_value)))
+        if slider_min_value > slider_max_value:
+            slider_min_value, slider_max_value = slider_max_value, slider_min_value
+
+        sanitized_slider_state = (slider_min_value, slider_max_value)
+        st.session_state[min_numeric_key] = slider_min_value
+        st.session_state[max_numeric_key] = slider_max_value
+        st.session_state['general_year_range_min_text'] = str(slider_min_value)
+        st.session_state['general_year_range_max_text'] = str(slider_max_value)
+
+        # Build slider kwargs
+        slider_kwargs: dict[str, Any] = {
+            'min_value': slider_min_default,
+            'max_value': slider_max_default,
+            'value': sanitized_slider_state,
+            'step': 1,
+            'format': '%d',
+            'key': 'general_year_range_slider',
+        }
+
+        slider_widgets_available = hasattr(container, 'slider')
+        if slider_widgets_available:
+            slider_value = container.slider('Run years', **slider_kwargs)
+            if isinstance(slider_value, tuple):
+                slider_min_value, slider_max_value = slider_value
+            else:  # Fallback for single-year sliders
+                slider_min_value = slider_value
+                slider_max_value = slider_value
 
         slider_min_value = int(slider_min_value)
         slider_max_value = int(slider_max_value)
