--- conflicted
+++ resolved
@@ -420,151 +420,19 @@
     slider_min_default = int(min(2025, year_min, start_default, end_default))
     slider_max_default = int(max(2030, year_max, start_default, end_default))
 
-    def _sanitize_year_range(
-        raw_min: Any,
-        raw_max: Any,
-        *,
-        fallback: tuple[int, int],
-    ) -> tuple[int, int]:
+    def _sanitize_year_range(raw_min: Any, raw_max: Any, *, fallback: tuple[int, int]) -> tuple[int, int]:
         fallback_min, fallback_max = fallback
         candidate_min = _coerce_year(raw_min, fallback_min)
         candidate_max = _coerce_year(raw_max, fallback_max)
-        candidate_min = int(candidate_min)
-        candidate_max = int(candidate_max)
         candidate_min = max(slider_min_default, min(slider_max_default, candidate_min))
         candidate_max = max(slider_min_default, min(slider_max_default, candidate_max))
         if candidate_min > candidate_max:
             candidate_min, candidate_max = candidate_max, candidate_min
-        return candidate_min, candidate_max
-
-    slider_min_value = int(start_default)
-    slider_max_value = int(end_default)
-    sanitized_slider_state = _sanitize_year_range(
-        slider_min_value,
-        slider_max_value,
-        fallback=(slider_min_value, slider_max_value),
-    )
-    slider_min_value, slider_max_value = sanitized_slider_state
+        return int(candidate_min), int(candidate_max)
+
+    slider_min_value = start_default
+    slider_max_value = end_default
     slider_bounds = (slider_min_default, slider_max_default)
-
-<<<<<<< HEAD
-    if st is not None:
-        slider_key = 'general_year_range_slider'
-        config_state_key = 'general_config_active_label'
-        bounds_state_key = 'general_year_range_slider_bounds'
-        min_numeric_key = 'general_year_range_min_numeric'
-        max_numeric_key = 'general_year_range_max_numeric'
-        min_text_key = 'general_year_range_min_text'
-        max_text_key = 'general_year_range_max_text'
-
-        if (
-            st.session_state.get(config_state_key) != config_label
-            or st.session_state.get(bounds_state_key) != slider_bounds
-        ):
-            st.session_state[config_state_key] = config_label
-            # Reset stale session state keys when the active configuration
-            # changes or when the slider bounds shift.
-            for reset_key in (
-                min_text_key,
-                max_text_key,
-                min_numeric_key,
-                max_numeric_key,
-                'general_regions',
-                _GENERAL_REGIONS_NORMALIZED_KEY,
-                slider_key,
-                bounds_state_key,
-            ):
-                st.session_state.pop(reset_key, None)
-
-        st.session_state[bounds_state_key] = slider_bounds
-
-        slider_range = sanitized_slider_state
-        st.session_state.setdefault(min_numeric_key, slider_range[0])
-        st.session_state.setdefault(max_numeric_key, slider_range[1])
-        st.session_state.setdefault(min_text_key, str(slider_range[0]))
-        st.session_state.setdefault(max_text_key, str(slider_range[1]))
-
-        slider_range = _sanitize_year_range(
-            st.session_state.get(min_text_key),
-            st.session_state.get(max_text_key),
-            fallback=slider_range,
-        )
-
-        st.session_state[min_numeric_key], st.session_state[max_numeric_key] = slider_range
-        st.session_state[min_text_key] = str(slider_range[0])
-        st.session_state[max_text_key] = str(slider_range[1])
-
-        slider_kwargs: dict[str, Any] = {
-            'min_value': slider_min_default,
-            'max_value': slider_max_default,
-            'value': slider_range,
-            'step': 1,
-            'format': '%d',
-            'key': slider_key,
-        }
-
-        slider_widgets_available = hasattr(container, 'slider')
-        if slider_widgets_available:
-            slider_value = container.slider('Run years', **slider_kwargs)
-            if isinstance(slider_value, tuple):
-                slider_candidate = slider_value
-            else:  # pragma: no cover - fallback for single-year sliders
-                slider_candidate = (slider_value, slider_value)
-            slider_range = _sanitize_year_range(
-                slider_candidate[0],
-                slider_candidate[1],
-                fallback=slider_range,
-            )
-
-        if slider_widgets_available:
-            try:
-                start_col, end_col = container.columns(2)
-            except Exception:
-                start_col = container
-                end_col = container
-        else:
-            start_col = container
-            end_col = container
-
-        if hasattr(start_col, 'text_input'):
-            start_text = start_col.text_input(
-                'Start year',
-                value=str(slider_range[0]),
-                key=min_text_key,
-            )
-        else:  # pragma: no cover - fallback for non-streamlit containers
-            start_text = st.session_state[min_text_key]
-
-        if hasattr(end_col, 'text_input'):
-            end_text = end_col.text_input(
-                'End year',
-                value=str(slider_range[1]),
-                key=max_text_key,
-            )
-        else:  # pragma: no cover - fallback for non-streamlit containers
-            end_text = st.session_state[max_text_key]
-
-        slider_range = _sanitize_year_range(
-            start_text,
-            end_text,
-            fallback=slider_range,
-        )
-
-        st.session_state[min_numeric_key], st.session_state[max_numeric_key] = slider_range
-        st.session_state[min_text_key] = str(slider_range[0])
-        st.session_state[max_text_key] = str(slider_range[1])
-        st.session_state[slider_key] = slider_range
-
-        sanitized_slider_state = slider_range
-        slider_min_value, slider_max_value = slider_range
-
-    slider_min_value, slider_max_value = _sanitize_year_range(
-        slider_min_value,
-        slider_max_value,
-        fallback=sanitized_slider_state,
-    )
-    sanitized_slider_state = (slider_min_value, slider_max_value)
-=======
     slider_key = 'general_year_range_slider'
     bounds_state_key = 'general_year_range_slider_bounds'
     min_numeric_key = 'general_year_range_min_numeric'
@@ -572,13 +440,6 @@
     start_input_key = 'general_year_range_min_text'
     end_input_key = 'general_year_range_max_text'
     slider_default_state = (slider_min_value, slider_max_value)
-
-    if slider_min_value > slider_max_value:
-        slider_min_value, slider_max_value = slider_max_value, slider_min_value
-
-    slider_state = slider_default_state
-    start_text_default = str(slider_state[0])
-    end_text_default = str(slider_state[1])
 
     if st is not None:
         config_state_key = 'general_config_active_label'
@@ -603,40 +464,31 @@
         raw_slider_state = st.session_state.get(slider_key, slider_default_state)
         if isinstance(raw_slider_state, (tuple, list)) and len(raw_slider_state) == 2:
             slider_state = (int(raw_slider_state[0]), int(raw_slider_state[1]))
-        start_text_default = str(
-            st.session_state.get(start_input_key, slider_state[0])
-        )
-        end_text_default = str(
-            st.session_state.get(end_input_key, slider_state[1])
-        )
-
-    text_inputs_available = hasattr(container, 'text_input')
-    if text_inputs_available:
+        else:
+            slider_state = slider_default_state
+        start_text_default = str(st.session_state.get(start_input_key, slider_state[0]))
+        end_text_default = str(st.session_state.get(end_input_key, slider_state[1]))
+    else:
+        slider_state = slider_default_state
+        start_text_default = str(slider_state[0])
+        end_text_default = str(slider_state[1])
+
+    if hasattr(container, 'text_input'):
         if hasattr(container, 'columns'):
             start_col, end_col = container.columns(2)
-        else:  # pragma: no cover - non-Streamlit fallback
+        else:
             start_col = container
             end_col = container
-
-        start_input_kwargs: dict[str, Any] = {'value': start_text_default}
-        end_input_kwargs: dict[str, Any] = {'value': end_text_default}
-        if st is not None:
-            start_input_kwargs['key'] = start_input_key
-            end_input_kwargs['key'] = end_input_key
-        start_text_raw = start_col.text_input('Start year', **start_input_kwargs)
-        end_text_raw = end_col.text_input('End year', **end_input_kwargs)
+        start_text_raw = start_col.text_input('Start year', value=start_text_default, key=start_input_key if st else None)
+        end_text_raw = end_col.text_input('End year', value=end_text_default, key=end_input_key if st else None)
     else:
         start_text_raw = start_text_default
         end_text_raw = end_text_default
 
     start_numeric = _coerce_year(start_text_raw, slider_state[0])
     end_numeric = _coerce_year(end_text_raw, slider_state[1])
-    start_numeric = max(slider_min_default, min(slider_max_default, start_numeric))
-    end_numeric = max(slider_min_default, min(slider_max_default, end_numeric))
-    if start_numeric > end_numeric:
-        start_numeric, end_numeric = end_numeric, start_numeric
-
-    slider_state = (int(start_numeric), int(end_numeric))
+    start_numeric, end_numeric = _sanitize_year_range(start_numeric, end_numeric, fallback=slider_state)
+    slider_state = (start_numeric, end_numeric)
 
     slider_kwargs: dict[str, Any] = {
         'min_value': slider_min_default,
@@ -652,26 +504,16 @@
         slider_value = container.slider('Run years', **slider_kwargs)
         if isinstance(slider_value, tuple):
             slider_min_value, slider_max_value = slider_value
-        else:  # pragma: no cover - slider fallback when tuple unsupported
+        else:
             slider_min_value = slider_value
             slider_max_value = slider_value
     else:
         slider_min_value, slider_max_value = slider_state
 
-    slider_min_value = int(slider_min_value)
-    slider_max_value = int(slider_max_value)
-    slider_min_value = max(slider_min_default, min(slider_max_default, slider_min_value))
-    slider_max_value = max(slider_min_default, min(slider_max_default, slider_max_value))
-    if slider_min_value > slider_max_value:
-        slider_min_value, slider_max_value = slider_max_value, slider_min_value
->>>>>>> 021626fc
-
+    slider_min_value, slider_max_value = _sanitize_year_range(slider_min_value, slider_max_value, fallback=slider_state)
     final_slider_state = (slider_min_value, slider_max_value)
 
     if st is not None:
-<<<<<<< HEAD
-        st.session_state['general_year_range_slider'] = sanitized_slider_state
-=======
         if st.session_state.get(slider_key) != final_slider_state:
             st.session_state[slider_key] = final_slider_state
         st.session_state[bounds_state_key] = slider_bounds
@@ -679,12 +521,12 @@
         st.session_state[max_numeric_key] = slider_max_value
         st.session_state[start_input_key] = str(slider_min_value)
         st.session_state[end_input_key] = str(slider_max_value)
->>>>>>> 021626fc
 
     start_year = slider_min_value
     end_year = slider_max_value
 
-    region_options = _regions_from_config(base_config)
+
+      region_options = _regions_from_config(base_config)
     default_region_values = list(range(1, 26))
     available_region_values: list[int | str] = []
     seen_region_labels: set[str] = set()
@@ -710,6 +552,7 @@
         if label
     ]
     default_selection = default_region_labels or ['All']
+
     if st is not None:  # pragma: no branch - streamlit only when available
         st.session_state.setdefault(
             _GENERAL_REGIONS_NORMALIZED_KEY, list(default_selection)
@@ -727,6 +570,7 @@
             previous_clean_selection = ()
     else:
         previous_clean_selection = tuple(default_selection)
+
     selected_regions_raw = list(
         container.multiselect(
             'Regions',
@@ -739,22 +583,20 @@
     normalized_selection = _normalize_region_labels(
         selected_regions_raw, previous_clean_selection
     )
-    if normalized_selection != selected_regions_raw and st is not None:  # pragma: no branch - streamlit only when available
+    if normalized_selection != selected_regions_raw and st is not None:
         st.session_state['general_regions'] = normalized_selection
     selected_regions_raw = normalized_selection
-    if st is not None:  # pragma: no branch - streamlit only when available
+
+    if st is not None:
         st.session_state[_GENERAL_REGIONS_NORMALIZED_KEY] = list(selected_regions_raw)
 
-<<<<<<< HEAD
+    # Track if "All" was selected explicitly
     all_selected = 'All' in selected_regions_raw
 
-=======
->>>>>>> 021626fc
     label_to_value: dict[str, int | str] = {
         str(value): value for value in available_region_values
     }
-    selected_regions: list[int | str]
-    if 'All' in selected_regions_raw or not selected_regions_raw:
+    if all_selected or not selected_regions_raw:
         selected_regions = list(available_region_values)
     else:
         selected_regions = []
@@ -772,6 +614,7 @@
                     value = text
             if value not in selected_regions:
                 selected_regions.append(value)
+
     if not selected_regions:
         selected_regions = list(available_region_values)
 
