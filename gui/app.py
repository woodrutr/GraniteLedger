--- conflicted
+++ resolved
@@ -903,7 +903,6 @@
     region_options: Iterable[int | str] | None = None,
 ) -> CarbonModuleSettings:
     """Render the carbon policy section wrapper."""
-    # You can decide whether to call render_carbon_module_controls here
     return render_carbon_module_controls(
         run_config,
         container,
@@ -923,20 +922,21 @@
     defaults = modules.get("carbon_policy", {})
     price_defaults = modules.get("carbon_price", {})
 
+    # -------------------------
+    # Defaults
+    # -------------------------
     enabled_default = bool(defaults.get("enabled", True))
     enable_floor_default = bool(defaults.get("enable_floor", True))
     enable_ccr_default = bool(defaults.get("enable_ccr", True))
     ccr1_default = bool(defaults.get("ccr1_enabled", True))
     ccr2_default = bool(defaults.get("ccr2_enabled", True))
     banking_default = bool(defaults.get("allowance_banking_enabled", True))
-<<<<<<< HEAD
-    bank_default = _coerce_float(defaults.get("initial_allowance_bank", 0.0), default=0.0)
-=======
-    bank_default = _coerce_float(defaults.get("bank0"), default=0.0)
->>>>>>> 27078631
+    bank_default = _coerce_float(defaults.get("bank0", 0.0), default=0.0)
+
     coverage_default = _normalize_coverage_selection(
         defaults.get("coverage_regions", ["All"])
     )
+
     control_default_raw = defaults.get("control_period_years")
     try:
         control_default = int(control_default_raw)
@@ -945,11 +945,17 @@
     control_override_default = control_default_raw is not None
 
     price_enabled_default = bool(price_defaults.get("enabled", False))
-    price_value_raw = price_defaults.get("price_per_ton", price_defaults.get("price", 0.0))
+    price_value_raw = price_defaults.get(
+        "price_per_ton", price_defaults.get("price", 0.0)
+    )
     price_default = _coerce_float(price_value_raw, default=0.0)
-    price_schedule_default = _normalize_price_schedule(price_defaults.get("price_schedule"))
-    price_schedule_value = dict(price_schedule_default)
-
+    price_schedule_default = _normalize_price_schedule(
+        price_defaults.get("price_schedule")
+    )
+
+    # -------------------------
+    # Coverage / Regions
+    # -------------------------
     region_labels: list[str] = []
     if region_options is not None:
         for entry in region_options:
@@ -967,89 +973,35 @@
     else:
         coverage_default_display = [
             label for label in coverage_default if label in coverage_choices
-        ]
-        if not coverage_default_display:
-            coverage_default_display = [_ALL_REGIONS_LABEL]
-
-<<<<<<< HEAD
-    raw_region_values = run_config.get("regions", [])
-    available_region_values = [
-        value for value in raw_region_values if value not in (None, "")
-    ]
-    region_option_map = {str(value): value for value in available_region_values}
-    default_region_candidates = defaults.get("regions")
-    if isinstance(default_region_candidates, Mapping):
-        default_region_candidates = list(default_region_candidates.values())
-    if isinstance(default_region_candidates, (str, bytes)):
-        default_region_candidates = [default_region_candidates]
-    if not isinstance(default_region_candidates, Iterable) or isinstance(
-        default_region_candidates, (bytes, str)
-    ):
-        default_region_candidates = []
-    normalized_defaults = {
-        str(candidate)
-        for candidate in default_region_candidates
-        if candidate not in (None, "")
-    }
-    if not normalized_defaults and available_region_values:
-        normalized_defaults = {str(value) for value in available_region_values}
-=======
-def build_carbon_policy_ui(
-    container,
-    run_config,
-    defaults,
-    enabled_default: bool,
-    price_defaults: dict[str, Any],
-    enable_floor_default: bool,
-    enable_ccr_default: bool,
-    ccr1_default: bool,
-    ccr2_default: bool,
-    banking_default: bool,
-    bank_default: float,
-    control_override_default: bool,
-    control_default: int,
-    coverage_choices: list[str],
-    coverage_default_display: list[str],
-    price_schedule_default: dict[int, float],
-) -> CarbonModuleSettings:
-    """Construct the Carbon Policy section of the UI and return selected settings."""
+        ] or [_ALL_REGIONS_LABEL]
 
     # -------------------------
-    # Carbon price defaults
+    # Session State Sync
     # -------------------------
-    price_enabled_default = bool(price_defaults.get("enabled", False))
-    price_value_raw = price_defaults.get("price_per_ton", price_defaults.get("price", 0.0))
-    price_default = _coerce_float(price_value_raw, default=0.0)
-    price_schedule_default = _normalize_price_schedule(price_defaults.get("price_schedule"))
->>>>>>> 27078631
-
     bank_value_default = bank_default
-    if st is not None:  # pragma: no cover - UI path
-        bank_value_default = float(st.session_state.setdefault("carbon_bank0", bank_default))
+    if st is not None:
+        bank_value_default = float(
+            st.session_state.setdefault("carbon_bank0", bank_default)
+        )
 
     def _mark_last_changed(key: str) -> None:
         try:
             _ensure_streamlit()
-        except ModuleNotFoundError:  # pragma: no cover
+        except ModuleNotFoundError:
             return
         st.session_state["carbon_module_last_changed"] = key
 
     session_enabled_default = enabled_default
     session_price_default = price_enabled_default
     last_changed = None
-    if st is not None:  # pragma: no cover - UI path
+    if st is not None:
         last_changed = st.session_state.get("carbon_module_last_changed")
-<<<<<<< HEAD
         session_enabled_default = bool(
             st.session_state.get("carbon_enable", enabled_default)
         )
         session_price_default = bool(
             st.session_state.get("carbon_price_enable", price_enabled_default)
         )
-=======
-        session_enabled_default = bool(st.session_state.get("carbon_enable", enabled_default))
-        session_price_default = bool(st.session_state.get("carbon_price_enable", price_enabled_default))
->>>>>>> 27078631
         if session_enabled_default and session_price_default:
             if last_changed == "cap":
                 session_price_default = False
@@ -1058,12 +1010,9 @@
             st.session_state["carbon_enable"] = session_enabled_default
             st.session_state["carbon_price_enable"] = session_price_default
 
-<<<<<<< HEAD
-=======
     # -------------------------
     # Cap vs Price mutual exclusion toggles
     # -------------------------
->>>>>>> 27078631
     enabled = container.toggle(
         "Enable carbon cap",
         value=session_enabled_default,
@@ -1083,24 +1032,12 @@
         else:
             enabled = False
 
-<<<<<<< HEAD
-    selected_cap_regions: list[Any] = []
-    coverage_selection_raw: list[str] | tuple[str, ...] | None = None
-    control_period_value = control_default
-    control_override = control_override_default
-    bank0_value = float(bank_default)
-
-    with _sidebar_panel(container, enabled) as panel:
-        enable_floor = panel.checkbox(
-            "Enable minimum reserve price",
-=======
     # -------------------------
     # Carbon Cap Panel
     # -------------------------
     with _sidebar_panel(container, enabled) as cap_panel:
         enable_floor = cap_panel.toggle(
             "Enable price floor",
->>>>>>> 27078631
             value=enable_floor_default,
             key="carbon_floor",
             disabled=not enabled,
@@ -1129,17 +1066,6 @@
             key="carbon_banking",
             disabled=not enabled,
         )
-<<<<<<< HEAD
-        bank0_value = float(
-            panel.number_input(
-                "Initial allowance bank (tons)",
-                min_value=0.0,
-                value=float(bank_default),
-                step=1000.0,
-                format="%f",
-                key="carbon_bank0",
-                disabled=not (enabled and banking_enabled),
-=======
         initial_bank = (
             float(
                 cap_panel.number_input(
@@ -1151,7 +1077,6 @@
                     key="carbon_bank0",
                     disabled=not (enabled and banking_enabled),
                 )
->>>>>>> 27078631
             )
             if banking_enabled
             else 0.0
@@ -1184,40 +1109,18 @@
             default=coverage_default_display,
             disabled=not enabled,
             key="carbon_coverage_regions",
-            help="Select the regions subject to the cap. Choose “All regions” to apply the carbon policy across every region.",
+            help=(
+                "Select the regions subject to the cap. Choose “All regions” to apply "
+                "the carbon policy across every region."
+            ),
         )
         coverage_regions = _normalize_coverage_selection(
             coverage_selection_raw or coverage_default_display
         )
-<<<<<<< HEAD
-        region_options_list = list(region_option_map)
-        if region_options_list:
-            default_labels = [
-                label for label in region_options_list if label in normalized_defaults
-            ]
-            selected_region_labels = panel.multiselect(
-                "Cap-covered regions",
-                options=region_options_list,
-                default=default_labels,
-                disabled=not enabled,
-                key="carbon_regions",
-            )
-        else:
-            selected_region_labels = []
-        selected_cap_regions = [
-            region_option_map[label]
-            for label in selected_region_labels
-            if label in region_option_map
-        ]
-        if enabled and not selected_cap_regions:
-            selected_cap_regions = list(available_region_values)
-
-=======
 
     # -------------------------
     # Carbon Price Panel
     # -------------------------
->>>>>>> 27078631
     with _sidebar_panel(container, price_enabled) as price_panel:
         price_per_ton_value = price_panel.number_input(
             "Carbon price ($/ton)",
@@ -1228,52 +1131,11 @@
             key="carbon_price_value",
             disabled=not price_enabled,
         )
-<<<<<<< HEAD
-
-    control_period_years = int(control_period_value) if enabled and control_override else None
-    coverage_selection = coverage_selection_raw or coverage_default_display
-    coverage_regions = _normalize_coverage_selection(coverage_selection)
-
-    if not enabled:
-        enable_floor = False
-        enable_ccr = False
-        ccr1_enabled = False
-        ccr2_enabled = False
-        banking_enabled = False
-        control_period_years = None
-        selected_cap_regions = []
-        bank0_value = 0.0
-
-    if not price_enabled:
-        price_per_ton_value = 0.0
-        price_schedule_value = {}
-
-    modules["carbon_policy"] = {
-        "enabled": bool(enabled),
-        "enable_floor": bool(enable_floor),
-        "enable_ccr": bool(enable_ccr),
-        "ccr1_enabled": bool(ccr1_enabled),
-        "ccr2_enabled": bool(ccr2_enabled),
-        "allowance_banking_enabled": bool(banking_enabled),
-        "initial_allowance_bank": float(bank0_value) if banking_enabled else 0.0,
-        "coverage_regions": coverage_regions,
-        "control_period_years": control_period_years,
-        "regions": list(selected_cap_regions),
-    }
-
-    modules["carbon_price"] = {
-        "enabled": bool(price_enabled),
-        "price_per_ton": float(price_per_ton_value),
-        "price_schedule": dict(price_schedule_value),
-    }
-
-=======
         price_schedule = dict(price_schedule_default) if price_enabled else {}
 
     # -------------------------
     # Errors and Return
     # -------------------------
->>>>>>> 27078631
     errors: list[str] = []
     if enabled and price_enabled:
         errors.append("Cannot enable both carbon cap and carbon price simultaneously.")
@@ -1289,21 +1151,11 @@
         coverage_regions=coverage_regions,
         control_period_years=control_period_years,
         price_per_ton=float(price_per_ton_value),
-<<<<<<< HEAD
-        cap_regions=list(selected_cap_regions),
-        price_schedule=dict(price_schedule_value),
-        errors=errors,
-    )
-
-=======
         initial_bank=initial_bank,
         price_schedule=price_schedule,
         errors=errors,
     )
 
-
-
->>>>>>> 27078631
 # -------------------------
 # Dispatch UI
 # -------------------------
@@ -4178,27 +4030,31 @@
                 confirm_clicked, cancel_clicked = _render_confirm_modal()
 
         if cancel_clicked:
-            st.session_state.pop('pending_run', None)
-            st.session_state.pop('show_confirm_modal', None)
-            st.session_state['run_in_progress'] = False
+            st.session_state.pop("pending_run", None)
+            st.session_state.pop("show_confirm_modal", None)
+            st.session_state["run_in_progress"] = False
             _clear_confirmation_button_state()
             pending_run = None
             show_confirm_modal = False
+
         elif confirm_clicked:
-            pending_params = pending_run.get('params')
+            pending_params = pending_run.get("params")
             if isinstance(pending_params, Mapping):
-<<<<<<< HEAD
-                st.session_state['confirmed_run_params'] = dict(pending_params)
-=======
+                # Save confirmed params in session for downstream logic
+                st.session_state["confirmed_run_params"] = dict(pending_params)
+
+                # Also set local flags for immediate run execution
                 run_inputs = dict(pending_params)
                 execute_run = True
->>>>>>> 27078631
-                st.session_state['run_in_progress'] = True
-            st.session_state.pop('pending_run', None)
-            st.session_state.pop('show_confirm_modal', None)
+
+                st.session_state["run_in_progress"] = True
+
+            st.session_state.pop("pending_run", None)
+            st.session_state.pop("show_confirm_modal", None)
             _clear_confirmation_button_state()
             pending_run = None
             show_confirm_modal = False
+
 
     if isinstance(pending_run, Mapping) and not show_confirm_modal and not run_in_progress:
         show_confirm_modal = True
