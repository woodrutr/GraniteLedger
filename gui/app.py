--- conflicted
+++ resolved
@@ -4035,37 +4035,33 @@
     if isinstance(pending_run, Mapping) and not show_confirm_modal:
         show_confirm_modal = True
         st.session_state['show_confirm_modal'] = True
-
     if run_clicked:
         if assumption_errors or module_errors:
             st.error('Resolve the configuration issues above before running the simulation.')
         else:
-<<<<<<< HEAD
             run_inputs_payload = copy.deepcopy(current_run_payload)
-=======
-            run_inputs_payload = {
-                'config_source': copy.deepcopy(run_config),
-                'start_year': int(start_year_val),
-                'end_year': int(end_year_val),
-                'carbon_policy_enabled': bool(carbon_settings.enabled),
-                'enable_floor': bool(carbon_settings.enable_floor),
-                'enable_ccr': bool(carbon_settings.enable_ccr),
-                'ccr1_enabled': bool(carbon_settings.ccr1_enabled),
-                'ccr2_enabled': bool(carbon_settings.ccr2_enabled),
-                'allowance_banking_enabled': bool(carbon_settings.banking_enabled),
-                'coverage_regions': list(carbon_settings.coverage_regions),
-                'control_period_years': carbon_settings.control_period_years,
-                'cap_regions': list(carbon_settings.cap_regions),
-                'carbon_price_enabled': bool(carbon_settings.price_enabled),
-                'carbon_price_value': float(carbon_settings.price_per_ton),
-                'carbon_price_schedule': dict(carbon_settings.price_schedule),
-                'dispatch_use_network': bool(
-                    dispatch_settings.enabled and dispatch_settings.mode == 'network'
-                ),
-                'module_config': copy.deepcopy(run_config.get('modules', {})),
-            }
-
->>>>>>> a5d4f620
+            if not run_inputs_payload:
+                run_inputs_payload = {
+                    'config_source': copy.deepcopy(run_config),
+                    'start_year': int(start_year_val),
+                    'end_year': int(end_year_val),
+                    'carbon_policy_enabled': bool(carbon_settings.enabled),
+                    'enable_floor': bool(carbon_settings.enable_floor),
+                    'enable_ccr': bool(carbon_settings.enable_ccr),
+                    'ccr1_enabled': bool(carbon_settings.ccr1_enabled),
+                    'ccr2_enabled': bool(carbon_settings.ccr2_enabled),
+                    'allowance_banking_enabled': bool(carbon_settings.banking_enabled),
+                    'coverage_regions': list(carbon_settings.coverage_regions),
+                    'control_period_years': carbon_settings.control_period_years,
+                    'carbon_price_enabled': bool(carbon_settings.price_enabled),
+                    'carbon_price_value': float(carbon_settings.price_per_ton),
+                    'carbon_price_schedule': dict(carbon_settings.price_schedule),
+                    'dispatch_use_network': bool(
+                        dispatch_settings.enabled and dispatch_settings.mode == 'network'
+                    ),
+                    'module_config': copy.deepcopy(run_config.get('modules', {})),
+                }
+
             summary_builder = globals().get('_build_run_summary')
             summary_details: list[tuple[str, str]]
             if callable(summary_builder):
@@ -4080,9 +4076,11 @@
             pending_run = st.session_state['pending_run']
             st.session_state['show_confirm_modal'] = True
             show_confirm_modal = True
+
     dispatch_use_network = bool(
         dispatch_settings.enabled and dispatch_settings.mode == 'network'
     )
+
 
     if run_inputs is not None:
         run_config = copy.deepcopy(run_inputs.get('config_source', run_config))
