--- conflicted
+++ resolved
@@ -4,24 +4,15 @@
 
 from dataclasses import dataclass
 from itertools import combinations, product
-<<<<<<< HEAD
-from typing import Any, Dict, Iterable, List, Mapping, Sequence, Tuple, TYPE_CHECKING
-
-try:  # pragma: no cover - optional dependency
-    import pandas as _PANDAS_MODULE  # type: ignore[import-not-found]
-except ModuleNotFoundError:  # pragma: no cover - optional dependency
-    _PANDAS_MODULE = None
-
-if TYPE_CHECKING:  # pragma: no cover - typing only
-    import pandas as pd
-=======
-from typing import Any, Dict, Iterable, List, Mapping, Sequence, Tuple, cast
+from typing import Any, Dict, Iterable, List, Mapping, Sequence, Tuple, TYPE_CHECKING, cast
 
 try:  # pragma: no cover - optional dependency guard
     import pandas as pd
 except ImportError:  # pragma: no cover - optional dependency
     pd = cast(Any, None)
->>>>>>> c82770ac
+
+if TYPE_CHECKING:  # pragma: no cover - typing only
+    import pandas as pd
 
 from io_loader import Frames
 
@@ -30,15 +21,7 @@
 
 _TOL = 1e-9
 
-PANDAS_REQUIRED_MESSAGE = 'pandas is required to operate the network dispatch engine.'
-
-
-def _ensure_pandas() -> Any:
-    """Return the pandas module or raise an informative error."""
-
-    if _PANDAS_MODULE is None:  # pragma: no cover - exercised via tests
-        raise ModuleNotFoundError(PANDAS_REQUIRED_MESSAGE)
-    return _PANDAS_MODULE
+PANDAS_REQUIRED_MESSAGE = "pandas is required to operate the network dispatch engine."
 
 
 def _ensure_pandas() -> None:
@@ -79,21 +62,21 @@
 
     for regions, limit in items:
         if len(regions) != 2:
-            raise ValueError('Interface keys must contain exactly two regions.')
+            raise ValueError("Interface keys must contain exactly two regions.")
 
         region_a, region_b = regions
         if region_a == region_b:
-            raise ValueError('Interfaces must connect two distinct regions.')
+            raise ValueError("Interfaces must connect two distinct regions.")
 
         limit = float(limit)
         if limit < 0.0:
-            raise ValueError('Transfer capability must be non-negative.')
+            raise ValueError("Transfer capability must be non-negative.")
 
         key = tuple(sorted((region_a, region_b)))
         if key in normalized:
             if abs(normalized[key] - limit) > _TOL:
                 raise ValueError(
-                    f'Conflicting limits specified for interface between {region_a} and {region_b}.',
+                    f"Conflicting limits specified for interface between {region_a} and {region_b}.",
                 )
         else:
             normalized[key] = limit
@@ -231,12 +214,12 @@
     num_vars = len(costs)
     if num_vars == 0:
         if any(abs(value) > tol for value in rhs):
-            raise RuntimeError('No decision variables available to satisfy the load balance.')
+            raise RuntimeError("No decision variables available to satisfy the load balance.")
         return [], 0.0
 
     rank = _matrix_rank(matrix, tol=tol)
     if rank == 0:
-        raise RuntimeError('Dispatch problem must include at least one balance constraint.')
+        raise RuntimeError("Dispatch problem must include at least one balance constraint.")
 
     indices = list(range(num_vars))
     best_solution: List[float] | None = None
@@ -299,7 +282,7 @@
                 best_solution = candidate
 
     if best_solution is None or best_objective is None:
-        raise RuntimeError('Unable to find feasible dispatch solution.')
+        raise RuntimeError("Unable to find feasible dispatch solution.")
 
     return best_solution, best_objective
 
@@ -314,7 +297,7 @@
     """Solve the economic dispatch problem with transmission interfaces."""
 
     if not generators and not load_by_region:
-        raise ValueError('At least one generator or load is required to solve the dispatch problem.')
+        raise ValueError("At least one generator or load is required to solve the dispatch problem.")
 
     normalized_interfaces = _normalize_interfaces(interfaces)
 
@@ -331,7 +314,7 @@
         regions.add(region_b)
 
     if not regions:
-        raise ValueError('No regions supplied for dispatch problem.')
+        raise ValueError("No regions supplied for dispatch problem.")
 
     region_list = sorted(regions)
     region_index = {region: idx for idx, region in enumerate(region_list)}
@@ -348,7 +331,7 @@
 
     for generator in generators:
         if generator.region not in region_index:
-            raise ValueError(f'Region {generator.region} is not defined in the load data.')
+            raise ValueError(f"Region {generator.region} is not defined in the load data.")
         column = [0.0] * len(region_list)
         column[region_index[generator.region]] = 1.0
         matrix_columns.append(column)
@@ -382,12 +365,10 @@
 
     gen_by_fuel: Dict[str, float] = {}
     emissions_tons = 0.0
-    # initialize accumulators
     emissions_by_region_totals: Dict[str, float] = {region: 0.0 for region in region_list}
     generation_by_region: Dict[str, float] = {region: 0.0 for region in region_list}
     generation_by_coverage: Dict[str, float] = {"covered": 0.0, "non_covered": 0.0}
 
-    # loop over generators
     for idx in generator_indices:
         generator = generator_refs[idx]
         assert generator is not None
@@ -400,7 +381,6 @@
         coverage_key = "covered" if generator.covered else "non_covered"
         generation_by_coverage[coverage_key] += output
 
-    # compute coverage flags and trade flows
     region_coverage_result: Dict[str, bool] = {}
     imports_to_covered = 0.0
     exports_from_covered = 0.0
@@ -420,7 +400,6 @@
             elif net_import < -_TOL:
                 exports_from_covered += -net_import
 
-    # region marginal prices
     delta = 1e-4
     region_prices: Dict[str, float] = {}
     for region, row_idx in region_index.items():
@@ -463,21 +442,13 @@
 
 
 def solve_from_frames(
-<<<<<<< HEAD
-    frames: Frames | Mapping[str, 'pd.DataFrame'],
-=======
     frames: Frames | Mapping[str, pd.DataFrame],
->>>>>>> c82770ac
     year: int,
     allowance_cost: float,
 ) -> DispatchResult:
     """Solve the dispatch problem using frame-based inputs."""
 
-<<<<<<< HEAD
-    pd = _ensure_pandas()
-=======
     _ensure_pandas()
->>>>>>> c82770ac
 
     frames_obj = Frames.coerce(frames)
 
@@ -493,21 +464,11 @@
     }
     coverage_by_region = frames_obj.coverage_for_year(year)
 
-<<<<<<< HEAD
-    generators: list[GeneratorSpec] = []
-    for row in units.itertuples(index=False):
-        region_raw = row.region
-        region = (
-            str(region_raw)
-            if region_raw is not None and not pd.isna(region_raw)
-            else 'default'
-=======
     generators: List[GeneratorSpec] = []
     for row in units.itertuples(index=False):
         region_raw = row.region
         region = (
-            str(region_raw) if region_raw is not None and not pd.isna(region_raw) else 'default'
->>>>>>> c82770ac
+            str(region_raw) if region_raw is not None and not pd.isna(region_raw) else "default"
         )
         fuel = str(row.fuel)
         if coverage_by_region:
@@ -532,11 +493,7 @@
             )
         )
 
-<<<<<<< HEAD
-    interfaces: dict[tuple[str, str], float] = {}
-=======
     interfaces: Dict[Tuple[str, str], float] = {}
->>>>>>> c82770ac
     for row in frames_obj.transmission().itertuples(index=False):
         limit = float(row.limit_mw) * HOURS_PER_YEAR
         interfaces[(str(row.from_region), str(row.to_region))] = limit
@@ -550,8 +507,4 @@
     )
 
 
-<<<<<<< HEAD
-__all__ = ['GeneratorSpec', 'solve', 'solve_from_frames']
-=======
-__all__ = ["GeneratorSpec", "solve", "solve_from_frames"]
->>>>>>> c82770ac
+__all__ = ["GeneratorSpec", "solve", "solve_from_frames"]