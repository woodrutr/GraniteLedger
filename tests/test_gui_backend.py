import importlib
import io
import shutil
from collections.abc import Mapping
from pathlib import Path

import pytest

pd = pytest.importorskip("pandas")

from tests.fixtures.dispatch_single_minimal import baseline_frames
from gui.app import run_policy_simulation

streamlit = pytest.importorskip("streamlit")


def _baseline_config() -> dict:
    return {
        "years": [2025, 2026],
        "regions": [1],
        "allowance_market": {
            "cap": {"2025": 500_000.0, "2026": 450_000.0},
            "floor": 5.0,
            "ccr1_trigger": 10.0,
            "ccr1_qty": 0.0,
            "ccr2_trigger": 20.0,
            "ccr2_qty": 0.0,
            "cp_id": "CP1",
            "bank0": 50_000.0,
            "annual_surrender_frac": 1.0,
            "carry_pct": 1.0,
            "full_compliance_years": [2026],
            "control_period_years": 2,
            "resolution": "annual",
        },
    }


def _frames_for_years(years: list[int]) -> object:
    base = baseline_frames(year=years[0])
    load = float(base.demand()["demand_mwh"].iloc[0])
    demand = pd.DataFrame(
        [{"year": year, "region": "default", "demand_mwh": load} for year in years]
    )
    return base.with_frame("demand", demand)


def _cleanup_temp_dir(result: dict) -> None:
    temp_dir = result.get("temp_dir")
    if temp_dir:
        shutil.rmtree(temp_dir, ignore_errors=True)


def test_write_outputs_to_temp_falls_back_when_default_unwritable(monkeypatch):
    from gui import app as gui_app

    class DummyOutputs:
        def __init__(self) -> None:
            self.saved_to: Path | None = None

        def to_csv(self, target: Path) -> None:
            self.saved_to = Path(target)
            csv_path = self.saved_to / "dummy.csv"
            csv_path.write_text("value")

    fallback_base = Path.cwd() / ".graniteledger" / "tmp"

    monkeypatch.delenv("GRANITELEDGER_TMPDIR", raising=False)
    monkeypatch.setattr(gui_app.tempfile, "gettempdir", lambda: "/unwritable")

    def fake_mkdtemp(prefix: str, dir: str | None = None) -> str:
        if dir == "/unwritable":
            raise PermissionError("read-only filesystem")
        assert dir == str(fallback_base)
        target_dir = Path(dir) / "fallback"
        target_dir.mkdir(parents=True, exist_ok=False)
        return str(target_dir)

    monkeypatch.setattr(gui_app.tempfile, "mkdtemp", fake_mkdtemp)

    outputs = DummyOutputs()
    temp_dir, csv_files = gui_app._write_outputs_to_temp(outputs)

    try:
        assert outputs.saved_to == temp_dir
        assert temp_dir == fallback_base / "fallback"
        assert csv_files == {"dummy.csv": b"value"}
    finally:
        shutil.rmtree(temp_dir, ignore_errors=True)
        shutil.rmtree(fallback_base, ignore_errors=True)


def test_backend_generates_outputs(tmp_path):
    config = _baseline_config()
    frames = _frames_for_years([2025, 2026])
    result = run_policy_simulation(
        config,
        start_year=2025,
        end_year=2026,
        cap_regions=[1],
        frames=frames,
    )

    assert "error" not in result
    annual = result["annual"]
    assert not annual.empty
    assert {"p_co2", "emissions_tons", "bank"}.issubset(annual.columns)

    csv_files = result["csv_files"]
    assert {
        "annual.csv",
        "emissions_by_region.csv",
        "price_by_region.csv",
        "flows.csv",
    } <= set(csv_files)
    for content in csv_files.values():
        assert isinstance(content, (bytes, bytearray))

    _cleanup_temp_dir(result)


def test_backend_policy_toggle_affects_price():
    config = _baseline_config()
    frames = _frames_for_years([2025])

    enabled = run_policy_simulation(
        config,
        start_year=2025,
        end_year=2025,
        cap_regions=[1],
        frames=frames,
        carbon_policy_enabled=True,
    )
    disabled = run_policy_simulation(
        config,
        start_year=2025,
        end_year=2025,
        cap_regions=[1],
        frames=frames,
        carbon_policy_enabled=False,
    )

    assert "error" not in enabled
    assert "error" not in disabled

    price_enabled = float(
        enabled["annual"].loc[enabled["annual"]["year"] == 2025, "p_co2"].iloc[0]
    )
    price_disabled = float(
        disabled["annual"].loc[disabled["annual"]["year"] == 2025, "p_co2"].iloc[0]
    )

    assert price_enabled >= 0.0
    assert price_disabled == pytest.approx(0.0)
    assert price_enabled >= price_disabled

    _cleanup_temp_dir(enabled)
    _cleanup_temp_dir(disabled)


def test_dispatch_capacity_toggle_updates_config():
    config = _baseline_config()
    frames = _frames_for_years([2025])
    module_config = {
        "electricity_dispatch": {"enabled": True, "capacity_expansion": True}
    }

    disabled = run_policy_simulation(
        config,
        start_year=2025,
        end_year=2025,
        cap_regions=[1],
        frames=frames,
        dispatch_capacity_expansion=False,
        module_config=module_config,
    )

    assert "error" not in disabled
    assert disabled["config"].get("sw_expansion") == 0
    dispatch_cfg = disabled["module_config"]["electricity_dispatch"]
    assert dispatch_cfg["capacity_expansion"] is False

    enabled = run_policy_simulation(
        config,
        start_year=2025,
        end_year=2025,
        cap_regions=[1],
        frames=frames,
        dispatch_capacity_expansion=True,
        module_config=module_config,
    )

    assert "error" not in enabled
    assert enabled["config"].get("sw_expansion") == 1
    assert enabled["module_config"]["electricity_dispatch"]["capacity_expansion"] is True

    _cleanup_temp_dir(disabled)
    _cleanup_temp_dir(enabled)


def test_backend_handles_renamed_engine_outputs(monkeypatch):
    config = _baseline_config()
    frames = _frames_for_years([2025])

    annual = pd.DataFrame([{"year": 2025, "p_co2": 12.0}])
    emissions = pd.DataFrame([{"year": 2025, "region": "default", "emissions_tons": 1.0}])
    prices = pd.DataFrame([{"year": 2025, "region": "default", "price": 45.0}])
    flows = pd.DataFrame(
        [{"year": 2025, "from_region": "A", "to_region": "B", "flow_mwh": 10.0}]
    )

    class FakeOutputs:
        def __init__(self) -> None:
            self.annual_results = annual
            self.emissions = emissions
            self.dispatch_price_by_region = prices
            self.network_flows = flows

        def to_csv(self, outdir):
            outdir = Path(outdir)
            outdir.mkdir(parents=True, exist_ok=True)
            self.annual_results.to_csv(outdir / "annual.csv", index=False)
            self.emissions.to_csv(outdir / "emissions_by_region.csv", index=False)
            self.dispatch_price_by_region.to_csv(outdir / "price_by_region.csv", index=False)
            self.network_flows.to_csv(outdir / "flows.csv", index=False)

    def fake_runner(*args, **kwargs):
        return FakeOutputs()

    monkeypatch.setattr("gui.app._ensure_engine_runner", lambda: fake_runner)

    result = run_policy_simulation(
        config,
        start_year=2025,
        end_year=2025,
        frames=frames,
    )

    pd.testing.assert_frame_equal(result["annual"], annual)
    pd.testing.assert_frame_equal(result["emissions_by_region"], emissions)
    pd.testing.assert_frame_equal(result["price_by_region"], prices)
    pd.testing.assert_frame_equal(result["flows"], flows)

    _cleanup_temp_dir(result)


def test_backend_disabled_toggle_propagates_flags(monkeypatch):
    real_runner = importlib.import_module("engine.run_loop").run_end_to_end_from_frames
    captured: dict[str, object] = {}

    def capturing_runner(frames, **kwargs):
        policy = frames.policy().to_policy()
        captured["enabled"] = policy.enabled
        captured["ccr1"] = policy.ccr1_enabled
        captured["ccr2"] = policy.ccr2_enabled
        captured["control"] = policy.control_period_length
        captured["banking"] = policy.banking_enabled
        return real_runner(frames, **kwargs)

    monkeypatch.setattr("gui.app._ensure_engine_runner", lambda: capturing_runner)

    config = _baseline_config()
    frames = _frames_for_years([2025])

    result = run_policy_simulation(
        config,
        start_year=2025,
        end_year=2025,
        frames=frames,
        carbon_policy_enabled=False,
        ccr1_enabled=False,
        ccr2_enabled=False,
        allowance_banking_enabled=False,
        control_period_years=4,
    )

    assert "error" not in result
    assert captured.get("enabled") is False
    assert captured.get("ccr1") is False
    assert captured.get("ccr2") is False
    assert captured.get("control") is None
    assert captured.get("banking") is False

    _cleanup_temp_dir(result)


def test_backend_control_period_defaults_to_config(monkeypatch):
    real_runner = importlib.import_module("engine.run_loop").run_end_to_end_from_frames
    captured: dict[str, object] = {}

    def capturing_runner(frames, **kwargs):
        policy = frames.policy().to_policy()
        captured["control"] = policy.control_period_length
        return real_runner(frames, **kwargs)

    monkeypatch.setattr("gui.app._ensure_engine_runner", lambda: capturing_runner)

    config = _baseline_config()
    frames = _frames_for_years([2025, 2026])

    result = run_policy_simulation(
        config,
        start_year=2025,
        end_year=2026,
        frames=frames,
        control_period_years=None,
    )

    assert "error" not in result
    assert captured.get("control") == 2
    carbon_cfg = result["module_config"]["carbon_policy"]
    assert carbon_cfg.get("control_period_years") is None

    _cleanup_temp_dir(result)


def test_backend_control_period_override_applies(monkeypatch):
    real_runner = importlib.import_module("engine.run_loop").run_end_to_end_from_frames
    captured: dict[str, object] = {}

    def capturing_runner(frames, **kwargs):
        policy = frames.policy().to_policy()
        captured["control"] = policy.control_period_length
        return real_runner(frames, **kwargs)

    monkeypatch.setattr("gui.app._ensure_engine_runner", lambda: capturing_runner)

    config = _baseline_config()
    frames = _frames_for_years([2025, 2026])

    result = run_policy_simulation(
        config,
        start_year=2025,
        end_year=2026,
        frames=frames,
        control_period_years=4,
    )

    assert "error" not in result
    assert captured.get("control") == 4
    carbon_cfg = result["module_config"]["carbon_policy"]
    assert carbon_cfg.get("control_period_years") == 4

    _cleanup_temp_dir(result)


def test_backend_errors_when_demand_years_do_not_overlap():
    config = _baseline_config()
    frames = _frames_for_years([2030, 2031])

    result = run_policy_simulation(config, frames=frames)

    assert "error" in result
    assert "Demand data covers years" in result["error"]


def test_backend_dispatch_and_carbon_modules(monkeypatch):
    real_runner = importlib.import_module("engine.run_loop").run_end_to_end_from_frames
    captured: dict[str, object] = {}

    def capturing_runner(frames, **kwargs):
        policy = frames.policy().to_policy()
        captured["carbon_enabled"] = policy.enabled
        captured["use_network"] = kwargs.get("use_network")
        captured["deep_carbon_pricing"] = kwargs.get("deep_carbon_pricing")
        return real_runner(frames, **kwargs)

    monkeypatch.setattr("gui.app._ensure_engine_runner", lambda: capturing_runner)

    config = _baseline_config()
    frames = _frames_for_years([2025])

    module_config = {
        "carbon_policy": {"enabled": True, "allowance_banking_enabled": True},
        "electricity_dispatch": {
            "enabled": True,
            "mode": "network",
            "capacity_expansion": True,
            "reserve_margins": True,
        },
    }

    result = run_policy_simulation(
        config,
        start_year=2025,
        end_year=2025,
        cap_regions=[1],
        frames=frames,
        carbon_policy_enabled=True,
        dispatch_use_network=True,
        module_config=module_config,
    )

    assert "error" not in result
    assert captured.get("carbon_enabled") is True
    assert captured.get("use_network") is True
    assert captured.get("deep_carbon_pricing") is False
    dispatch_cfg = result["module_config"]["electricity_dispatch"]
    assert dispatch_cfg["enabled"] is True
    assert dispatch_cfg["use_network"] is True
    assert dispatch_cfg.get("deep_carbon_pricing") is False
    carbon_cfg = result["module_config"]["carbon_policy"]
    assert carbon_cfg.get("regions") == [1]

    _cleanup_temp_dir(result)


def test_backend_mutual_exclusion_without_deep():
    config = _baseline_config()
    frames = _frames_for_years([2025])

    result = run_policy_simulation(
        config,
        start_year=2025,
        end_year=2025,
        frames=frames,
        carbon_policy_enabled=True,
        cap_regions=[1],
        carbon_price_enabled=True,
        carbon_price_value=25.0,
        deep_carbon_pricing=False,
    )

    assert result.get("error") == "Cannot enable both carbon cap and carbon price simultaneously."


def test_backend_deep_carbon_combines_prices(monkeypatch):
    real_runner = importlib.import_module("engine.run_loop").run_end_to_end_from_frames
    captured: dict[str, object] = {}

    def capturing_runner(frames, **kwargs):
        captured["deep_carbon_pricing"] = kwargs.get("deep_carbon_pricing")
        return real_runner(frames, **kwargs)

    monkeypatch.setattr("gui.app._ensure_engine_runner", lambda: capturing_runner)

    config = _baseline_config()
    frames = _frames_for_years([2025])

    result = run_policy_simulation(
        config,
        start_year=2025,
        end_year=2025,
        frames=frames,
        carbon_policy_enabled=True,
        cap_regions=[1],
        carbon_price_enabled=True,
        carbon_price_value=15.0,
        deep_carbon_pricing=True,
    )

    assert "error" not in result
    assert captured.get("deep_carbon_pricing") is True

    annual = result["annual"]
    row = annual.loc[annual["year"] == 2025].iloc[0]
    allowance_price = float(row["p_co2_allowance"])
    exogenous_price = float(row["p_co2_exogenous"])
    effective_price = float(row["p_co2_effective"])

    assert row["p_co2"] == pytest.approx(allowance_price)
    assert exogenous_price == pytest.approx(15.0)
    assert effective_price == pytest.approx(allowance_price + exogenous_price)

    dispatch_cfg = result["module_config"].get("electricity_dispatch", {})
    assert dispatch_cfg.get("deep_carbon_pricing") is True

    _cleanup_temp_dir(result)


<<<<<<< HEAD
def test_backend_reports_missing_deep_support(monkeypatch):
    def legacy_runner(
        frames,
        *,
        years=None,
        price_initial=0.0,
        tol=1e-3,
        max_iter=25,
        relaxation=0.5,
        enable_floor=True,
        enable_ccr=True,
        price_cap=1000.0,
        use_network=False,
        carbon_price_schedule=None,
        progress_cb=None,
    ):
        raise AssertionError("legacy runner should not be invoked when unsupported")

    monkeypatch.setattr("gui.app._ensure_engine_runner", lambda: legacy_runner)

    config = _baseline_config()
    frames = _frames_for_years([2025])

    result = run_policy_simulation(
        config,
        start_year=2025,
        end_year=2025,
        frames=frames,
        carbon_policy_enabled=True,
        cap_regions=[1],
        carbon_price_enabled=True,
        carbon_price_value=20.0,
        deep_carbon_pricing=True,
    )

    assert result.get("error") == (
        "Deep carbon pricing requires an updated engine. "
        "Please upgrade engine.run_loop.run_end_to_end_from_frames."
    )


=======
>>>>>>> 2611077b
def test_backend_carbon_price_disables_cap(monkeypatch):
    real_runner = importlib.import_module("engine.run_loop").run_end_to_end_from_frames
    captured: dict[str, object] = {}

    def capturing_runner(frames, **kwargs):
        policy = frames.policy().to_policy()
        captured["carbon_enabled"] = policy.enabled
        captured["control"] = policy.control_period_length
        captured["price_schedule"] = kwargs.get("carbon_price_schedule")
        return real_runner(frames, **kwargs)

    monkeypatch.setattr("gui.app._ensure_engine_runner", lambda: capturing_runner)

    config = _baseline_config()
    frames = _frames_for_years([2026])

    module_config = {"carbon_price": {"enabled": True, "price_per_ton": 37.0}}

    result = run_policy_simulation(
        config,
        start_year=2026,
        end_year=2026,
        frames=frames,
        carbon_policy_enabled=False,
        carbon_price_enabled=True,
        carbon_price_value=37.0,
        module_config=module_config,
    )

    assert "error" not in result
    assert captured.get("carbon_enabled") is False
    assert captured.get("control") is None
    schedule = captured.get("price_schedule")
    assert isinstance(schedule, Mapping)
    assert schedule.get(2026) == pytest.approx(37.0)

    carbon_cfg = result["module_config"].get("carbon_policy", {})
    assert carbon_cfg.get("enabled") is False
    assert carbon_cfg.get("control_period_years") is None
    price_cfg = result["module_config"].get("carbon_price", {})
    assert price_cfg.get("enabled") is True
    assert price_cfg.get("price_per_ton") == pytest.approx(37.0)

    _cleanup_temp_dir(result)


def test_backend_banking_toggle_disables_bank(tmp_path):
    config = _baseline_config()
    frames = _frames_for_years([2025, 2026])

    result = run_policy_simulation(
        config,
        start_year=2025,
        end_year=2026,
        cap_regions=[1],
        frames=frames,
        allowance_banking_enabled=False,
    )

    assert "error" not in result
    annual = result["annual"]
    assert annual["bank"].eq(0.0).all()

    _cleanup_temp_dir(result)


def test_backend_returns_error_for_invalid_frames():
    config = _baseline_config()
    result = run_policy_simulation(
        config,
        start_year=2025,
        end_year=2025,
        cap_regions=[1],
        frames={"demand": pd.DataFrame()},
    )

    assert "error" in result


def test_backend_preserves_explicit_coverage_overrides(monkeypatch):
    real_runner = importlib.import_module("engine.run_loop").run_end_to_end_from_frames
    captured: dict[str, pd.DataFrame] = {}

    def capturing_runner(frames, **kwargs):
        captured["coverage"] = frames.coverage()
        return real_runner(frames, **kwargs)

    monkeypatch.setattr("gui.app._ensure_engine_runner", lambda: capturing_runner)

    config = _baseline_config()
    frames = _frames_for_years([2025])
    coverage = pd.DataFrame(
        [
            {"region": "default", "year": 2025, "covered": False},
            {"region": "other", "year": -1, "covered": True},
        ]
    )
    frames = frames.with_frame("coverage", coverage)

    result = run_policy_simulation(
        config,
        start_year=2025,
        end_year=2025,
        cap_regions=["default"],
        frames=frames,
    )

    assert "error" not in result
    coverage_frame = captured.get("coverage")
    assert coverage_frame is not None
    default_rows = coverage_frame[coverage_frame["region"].astype(str) == "default"]
    assert set(default_rows["year"].astype(int)) == {-1, 2025}
    explicit_value = default_rows.loc[default_rows["year"] == 2025, "covered"].iloc[0]
    default_value = default_rows.loc[default_rows["year"] == -1, "covered"].iloc[0]
    assert bool(explicit_value) is False
    assert bool(default_value) is True

    _cleanup_temp_dir(result)


def test_backend_builds_default_frames(tmp_path):
    config = _baseline_config()
    result = run_policy_simulation(
        config,
        start_year=2025,
        end_year=2025,
        cap_regions=[1],
    )

    assert "error" not in result
    assert not result["annual"].empty

    _cleanup_temp_dir(result)


def test_backend_coverage_selection_builds_frame(monkeypatch):
    real_runner = importlib.import_module("engine.run_loop").run_end_to_end_from_frames
    captured: dict[str, object] = {}

    def capturing_runner(frames, **kwargs):
        captured["coverage_df"] = frames.coverage()
        captured["coverage_map"] = frames.coverage_for_year(2025)
        return real_runner(frames, **kwargs)

    monkeypatch.setattr("gui.app._ensure_engine_runner", lambda: capturing_runner)

    config = _baseline_config()
    frames = baseline_frames(year=2025)
    units = frames.units()
    units.loc[units["unit_id"] == "coal-1", "region"] = "north"
    units.loc[units["unit_id"] == "gas-1", "region"] = "south"
    units.loc[units["unit_id"] == "wind-1", "region"] = "north"
    frames = frames.with_frame("units", units)
    demand = pd.DataFrame(
        [
            {"year": 2025, "region": "north", "demand_mwh": 250_000.0},
            {"year": 2025, "region": "south", "demand_mwh": 250_000.0},
        ]
    )
    frames = frames.with_frame("demand", demand)

    result = run_policy_simulation(
        config,
        start_year=2025,
        end_year=2025,
        frames=frames,
        coverage_regions=["north"],
        dispatch_use_network=True,
    )

    assert "error" not in result
    coverage_df = captured.get("coverage_df")
    assert isinstance(coverage_df, pd.DataFrame)
    assert {"north", "south"}.issubset(set(coverage_df["region"]))
    north_flag = bool(
        coverage_df.loc[coverage_df["region"] == "north", "covered"].iloc[0]
    )
    south_flag = bool(
        coverage_df.loc[coverage_df["region"] == "south", "covered"].iloc[0]
    )
    assert north_flag is True
    assert south_flag is False
    carbon_cfg = result["module_config"].get("carbon_policy", {})
    assert carbon_cfg.get("regions") == ["north"]

    _cleanup_temp_dir(result)


def test_build_policy_frame_control_override():
    from gui.app import _build_policy_frame

    config = _baseline_config()
    years = [2025, 2026, 2027]
    frame = _build_policy_frame(
        config,
        years,
        carbon_policy_enabled=True,
        control_period_years=2,
    )

    assert set(frame["year"]) == set(years)
    assert frame["policy_enabled"].all()
    assert frame["control_period_years"].dropna().unique().tolist() == [2]
    assert frame["bank_enabled"].all()


def test_build_policy_frame_disabled_defaults():
    from gui.app import _build_policy_frame

    config = _baseline_config()
    years = [2025]
    frame = _build_policy_frame(config, years, carbon_policy_enabled=False)

    assert not frame["policy_enabled"].any()
    assert frame["cap_tons"].iloc[0] > 0.0
    assert bool(frame["ccr1_enabled"].iloc[0]) is False
    assert frame["bank_enabled"].eq(False).all()


def test_load_config_data_accepts_various_sources(tmp_path):
    from gui.app import _load_config_data

    mapping = {"a": 1}
    assert _load_config_data(mapping) == mapping

    toml_text = "value = 1\n"
    assert _load_config_data(toml_text.encode("utf-8"))["value"] == 1

    temp_file = tmp_path / "config.toml"
    temp_file.write_text("value = 2\n", encoding="utf-8")
    assert _load_config_data(str(temp_file))["value"] == 2

    stream = io.StringIO("value = 3\n")
    assert _load_config_data(stream)["value"] == 3

    with pytest.raises(TypeError):
        _load_config_data(object())


def test_year_and_selection_helpers_cover_branches():
    from gui.app import _years_from_config, _select_years

    config = {"years": [{"year": 2025}, 2026]}
    years = _years_from_config(config)
    assert years == [2025, 2026]

    fallback = {"start_year": 2024, "end_year": 2022}
    fallback_years = _years_from_config(fallback)
    assert fallback_years == [2022, 2023, 2024]

    selected = _select_years(fallback_years, start_year=2023, end_year=2024)
    assert selected == [2023, 2024]

    sparse_years = [2025, 2030]
    expanded = _select_years(sparse_years, start_year=2025, end_year=2030)
    assert expanded == [2025, 2026, 2027, 2028, 2029, 2030]

    with pytest.raises(ValueError):
        _select_years(years, start_year=2026, end_year=2024)<|MERGE_RESOLUTION|>--- conflicted
+++ resolved
@@ -467,8 +467,6 @@
 
     _cleanup_temp_dir(result)
 
-
-<<<<<<< HEAD
 def test_backend_reports_missing_deep_support(monkeypatch):
     def legacy_runner(
         frames,
@@ -509,9 +507,6 @@
         "Please upgrade engine.run_loop.run_end_to_end_from_frames."
     )
 
-
-=======
->>>>>>> 2611077b
 def test_backend_carbon_price_disables_cap(monkeypatch):
     real_runner = importlib.import_module("engine.run_loop").run_end_to_end_from_frames
     captured: dict[str, object] = {}
