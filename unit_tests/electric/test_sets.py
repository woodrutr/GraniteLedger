--- conflicted
+++ resolved
@@ -66,7 +66,6 @@
     assert tot_load_d4h1 == tot_load_d8h12, 'some diff in hours sets'
 
 
-<<<<<<< HEAD
 def test_default_allowance_override_applies_to_remaining_groups():
     """Ensure default overrides update every group without an explicit override."""
 
@@ -96,7 +95,8 @@
     assert allowance_value('rggi', 2025) == pytest.approx(7.0)
     assert allowance_value('non_rggi', 2025) == pytest.approx(3.0)
     assert allowance_value('non_rggi', 2030) == pytest.approx(4.0)
-=======
+
+
 def test_carbon_cap_group_tables():
     config_path = Path(PROJECT_ROOT, 'src/common', 'run_config.toml')
     settings = config_setup.Config_settings(config_path, test=True)
@@ -157,4 +157,3 @@
     indexed_membership = setin.cap_group_membership.reset_index()
     assert set(indexed_membership['region']) == {7}
     assert set(setin.cap_groups) == {'national'}
->>>>>>> d32b938a
