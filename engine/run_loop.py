"""Annual fixed-point integration between dispatch and allowance market."""
from __future__ import annotations

import logging
from collections import defaultdict
import logging
from typing import Any, Callable, Iterable, Mapping, Sequence, cast

try:  # pragma: no cover - optional dependency guard
    import pandas as pd
except ImportError:  # pragma: no cover - optional dependency
    pd = cast(object, None)

from dispatch.interface import DispatchResult
from dispatch.lp_network import solve_from_frames as solve_network_from_frames
from dispatch.lp_single import solve as solve_single
from engine.outputs import EngineOutputs
from policy.allowance_annual import (
    RGGIPolicyAnnual,
    allowance_initial_state,
    clear_year as allowance_clear_year,
    finalize_period_if_needed as allowance_finalize_period,
)
from policy.allowance_supply import AllowanceSupply

from io_loader import Frames


LOGGER = logging.getLogger(__name__)

<<<<<<< HEAD
=======

>>>>>>> 02e0d8fa
ProgressCallback = Callable[[str, Mapping[str, object]], None]


def _ensure_pandas() -> None:
    """Ensure :mod:`pandas` is available before running the engine."""

    if pd is None:  # pragma: no cover - helper exercised indirectly
        raise ImportError(
            "pandas is required for engine.run_loop; install it with `pip install pandas`."
        )


def effective_carbon_price(
    allowance_price: float, exogenous_price: float, deep: bool
) -> float:
    """Return the effective marginal carbon price based on configuration."""

    try:
        allowance_component = float(allowance_price)
    except (TypeError, ValueError):
        allowance_component = 0.0
    try:
        exogenous_component = float(exogenous_price)
    except (TypeError, ValueError):
        exogenous_component = 0.0

    if deep:
        return allowance_component + exogenous_component
    return max(allowance_component, exogenous_component)


def _coerce_years(policy: Any, years: Iterable[int] | None) -> list[Any]:
    if years is None:
        series_index = getattr(policy.cap, 'index', [])
        return list(series_index) if series_index is not None else []

    requested = list(years)
    index_obj = getattr(policy.cap, 'index', None)
    series_index = list(index_obj) if index_obj is not None else []
    index_set = set(series_index)

    mapper = getattr(policy, 'compliance_year_for', None)
    selected: list[Any] = []

    for entry in requested:
        if entry in index_set:
            selected.append(entry)
            continue
        target_year = None
        if callable(mapper):
            try:
                target_year = mapper(entry)
            except Exception:  # pragma: no cover - defensive guard
                target_year = None
        if target_year is None:
            try:
                target_year = int(entry)
            except (TypeError, ValueError):
                target_year = None
        if target_year is None:
            continue
        for label in series_index:
            if callable(mapper):
                try:
                    label_year = mapper(label)
                except Exception:  # pragma: no cover - defensive guard
                    continue
            else:
                try:
                    label_year = int(label)
                except (TypeError, ValueError):
                    continue
            if label_year == target_year:
                selected.append(label)

    if not selected:
        return []

    seen: set[Any] = set()
    ordered: list[Any] = []
    for label in selected:
        if label not in seen:
            seen.add(label)
            ordered.append(label)
    return ordered


def _normalize_progress_year(value: object) -> object:
    try:
        return int(value)
    except (TypeError, ValueError):
        return str(value)


def _compute_period_weights(policy: Any, periods: Sequence[Any]) -> dict[object, float]:
    """Return fractional weights for ``periods`` grouped by compliance year."""

    mapper = getattr(policy, "compliance_year_for", None)
    counts: defaultdict[int, int] = defaultdict(int)
    period_to_year: dict[Any, int] = {}

    for period in periods:
        calendar_year: int | None = None
        if callable(mapper):
            try:
                mapped = mapper(period)
            except Exception:  # pragma: no cover - defensive guard
                mapped = None
            if mapped is not None:
                try:
                    calendar_year = int(mapped)
                except (TypeError, ValueError):
                    calendar_year = None
        if calendar_year is None:
            try:
                calendar_year = int(period)
            except (TypeError, ValueError):
                calendar_year = None
        if calendar_year is None:
            continue
        period_to_year[period] = calendar_year
        counts[calendar_year] += 1

    weights: dict[object, float] = {}
    for period in periods:
        calendar_year = period_to_year.get(period)
        if calendar_year is None:
            weight = 1.0
        else:
            count = counts.get(calendar_year, 1)
            weight = 1.0 / count if count > 0 else 1.0
        weights[period] = weight
        normalized = _normalize_progress_year(period)
        weights[normalized] = weight
        if calendar_year is not None:
            weights[calendar_year] = weight

    return weights


def _initial_price_for_year(price_initial: float | Mapping[int, float], year: int, fallback: float) -> float:
    if isinstance(price_initial, Mapping):
        if year in price_initial:
            return float(price_initial[year])
        if price_initial:
            return float(next(iter(price_initial.values())))
        return float(fallback)
    return float(price_initial)


def _extract_emissions(dispatch_output: object) -> float:
    """Return the emissions ton value from a dispatch output."""

    attr = getattr(dispatch_output, 'emissions_tons', None)
    if attr is not None:
        return float(attr)
    if isinstance(dispatch_output, Mapping) and 'emissions_tons' in dispatch_output:
        return float(dispatch_output['emissions_tons'])
    return float(dispatch_output)


def _policy_value(series: Any, year: int, default: float = 0.0) -> float:
    """Return the policy value for ``year`` falling back to ``default``."""

    if series is None:
        return float(default)
    getter = getattr(series, 'get', None)
    if callable(getter):
        raw = getter(year, default)
    else:
        try:
            raw = series.loc[year]  # type: ignore[index]
        except Exception:  # pragma: no cover - defensive guard
            raw = default
    if raw is None:
        return float(default)
    if pd is not None:
        try:
            if pd.isna(raw):  # type: ignore[arg-type]
                return float(default)
        except AttributeError:  # pragma: no cover - defensive guard
            pass
    try:
        return float(raw)
    except (TypeError, ValueError):  # pragma: no cover - defensive guard
        return float(default)


def _policy_record_for_year(policy: Any, year: int) -> dict[str, float | bool]:
    """Return a mapping of scalar policy values for ``year``."""

    record = {
        'cap': _policy_value(getattr(policy, 'cap', None), year),
        'floor': _policy_value(getattr(policy, 'floor', None), year),
        'ccr1_trigger': _policy_value(getattr(policy, 'ccr1_trigger', None), year),
        'ccr1_qty': _policy_value(getattr(policy, 'ccr1_qty', None), year),
        'ccr2_trigger': _policy_value(getattr(policy, 'ccr2_trigger', None), year),
        'ccr2_qty': _policy_value(getattr(policy, 'ccr2_qty', None), year),
        'enabled': bool(getattr(policy, 'enabled', True)),
        'ccr1_enabled': bool(getattr(policy, 'ccr1_enabled', True)),
        'ccr2_enabled': bool(getattr(policy, 'ccr2_enabled', True)),
    }

    cp_series = getattr(policy, 'cp_id', None)
    cp_value: str | None = None
    if cp_series is not None:
        getter = getattr(cp_series, 'get', None)
        if callable(getter):
            cp_value = getter(year, None)
        else:
            try:
                cp_value = cp_series.loc[year]  # type: ignore[index]
            except Exception:  # pragma: no cover - defensive
                cp_value = None
    record['cp_id'] = str(cp_value) if cp_value is not None else 'NoPolicy'

    surrender_frac = getattr(policy, 'annual_surrender_frac', 0.5)
    try:
        record['annual_surrender_frac'] = float(surrender_frac)
    except (TypeError, ValueError):  # pragma: no cover - defensive
        record['annual_surrender_frac'] = 0.5

    carry_pct = getattr(policy, 'carry_pct', 1.0)
    try:
        record['carry_pct'] = float(carry_pct)
    except (TypeError, ValueError):  # pragma: no cover - defensive
        record['carry_pct'] = 1.0

    record['bank_enabled'] = bool(getattr(policy, 'banking_enabled', True))

    full_compliance_years = set(getattr(policy, 'full_compliance_years', set()))
    if year in full_compliance_years:
        record['full_compliance'] = True
    else:
        try:
            numeric_year = int(year)
        except (TypeError, ValueError):
            numeric_year = None
        if numeric_year is not None and numeric_year in full_compliance_years:
            record['full_compliance'] = True
        else:
            mapper = getattr(policy, 'compliance_year_for', None)
            if callable(mapper):
                try:
                    compliance_year = mapper(year)
                except Exception:  # pragma: no cover - defensive guard
                    compliance_year = None
                record['full_compliance'] = bool(
                    compliance_year is not None and compliance_year in full_compliance_years
                )
            else:
                record['full_compliance'] = False
    return record


def _build_allowance_supply(
    policy: Any,
    year: int,
    *,
    enable_floor: bool,
    enable_ccr: bool,
) -> tuple[AllowanceSupply, dict[str, float | bool]]:
    """Construct :class:`AllowanceSupply` for ``year`` along with the raw record."""

    record = _policy_record_for_year(policy, year)
    ccr1_enabled = bool(record.get('ccr1_enabled', True))
    ccr2_enabled = bool(record.get('ccr2_enabled', True))
    ccr1_qty = float(record.get('ccr1_qty', 0.0)) if ccr1_enabled else 0.0
    ccr2_qty = float(record.get('ccr2_qty', 0.0)) if ccr2_enabled else 0.0
    supply = AllowanceSupply(
        cap=float(record.get('cap', 0.0)),
        floor=float(record.get('floor', 0.0)),
        ccr1_trigger=float(record.get('ccr1_trigger', 0.0)),
        ccr1_qty=ccr1_qty,
        ccr2_trigger=float(record.get('ccr2_trigger', 0.0)),
        ccr2_qty=ccr2_qty,
        enabled=bool(record.get('enabled', True)),
        enable_floor=enable_floor,
        enable_ccr=enable_ccr and (ccr1_qty > 0.0 or ccr2_qty > 0.0),
    )
    record['ccr1_qty'] = ccr1_qty
    record['ccr2_qty'] = ccr2_qty
    return supply, record


def _solve_allowance_market_year(
    dispatch_solver: Callable[[int, float, float], object],
    year: int,
    supply: AllowanceSupply,
    bank_prev: float,
    outstanding_prev: float,
    *,
    policy_enabled: bool,
    high_price: float,
    tol: float,
    max_iter: int,
    annual_surrender_frac: float,
    carry_pct: float,
    banking_enabled: bool,
    carbon_price: float = 0.0,
    progress_cb: ProgressCallback | None = None,
) -> dict[str, object]:
    """Solve for the allowance clearing price for ``year`` using bisection.

    When provided, ``progress_cb`` receives updates for each iteration using the
    signature ``progress_cb(stage, payload)`` where ``stage`` is the literal
    string ``"iteration"`` and ``payload`` includes the ``year``, current
    iteration number, and clearing price estimates.
    """

    tol = max(float(tol), 0.0)
    max_iter_int = max(int(max_iter), 0)
    high_price = float(high_price)

    banking_enabled = bool(banking_enabled)

    def _report_progress(
        stage: str,
        iteration: int,
        price: float | None,
        *,
        status: str,
        shortage: bool | None = None,
    ) -> None:
        if progress_cb is None:
            return
        payload: dict[str, object] = {
            "year": _normalize_progress_year(year),
            "iteration": int(iteration),
            "status": status,
        }
        if price is not None:
            payload["price"] = float(price)
        if shortage is not None:
            payload["shortage"] = bool(shortage)
        progress_cb(stage, payload)

    def _issued_quantities(price: float, allowances: float) -> tuple[float, float]:
        if not supply.enable_ccr or not supply.enabled:
            return 0.0, 0.0
        remaining = max(allowances - float(supply.cap), 0.0)
        if remaining <= 0.0:
            return 0.0, 0.0
        issued1 = 0.0
        issued2 = 0.0
        if price >= supply.ccr1_trigger and supply.ccr1_qty > 0.0:
            issued1 = min(float(supply.ccr1_qty), remaining)
            remaining -= issued1
        if price >= supply.ccr2_trigger and supply.ccr2_qty > 0.0:
            issued2 = min(float(supply.ccr2_qty), remaining)
        return issued1, issued2

    bank_prev = max(0.0, float(bank_prev))
    if not banking_enabled:
        bank_prev = 0.0
    outstanding_prev = max(0.0, float(outstanding_prev))
    carry_pct = max(0.0, float(carry_pct)) if banking_enabled else 0.0
    surrender_frac = max(0.0, min(1.0, float(annual_surrender_frac)))

    def _finalize(summary: dict[str, object]) -> dict[str, object]:
        if banking_enabled:
            return summary
        adjusted = dict(summary)
        adjusted['bank_prev'] = 0.0
        adjusted['bank_unadjusted'] = 0.0
        adjusted['bank_new'] = 0.0
        allowances_total = adjusted.get('allowances_total')
        if allowances_total is None:
            allowances_total = adjusted.get('available_allowances', 0.0)
        adjusted['allowances_total'] = float(allowances_total)
        finalize_section = dict(adjusted.get('finalize', {}))
        finalize_section['bank_final'] = 0.0
        adjusted['finalize'] = finalize_section
        return adjusted

    if not policy_enabled or not supply.enabled:
        clearing_price = 0.0
        dispatch_result = dispatch_solver(
            year, clearing_price, carbon_price=carbon_price
        )
        emissions = _extract_emissions(dispatch_result)
        allowances = max(supply.available_allowances(clearing_price), emissions)
        ccr1_issued, ccr2_issued = _issued_quantities(clearing_price, allowances)
        minted_allowances = float(max(allowances, emissions))
        total_allowances = minted_allowances  # bank is zero when policy disabled
        _report_progress(
            "iteration",
            0,
            clearing_price,
            status="policy-disabled",
            shortage=False,
        )
        return {
            'year': year,
            'p_co2': float(clearing_price),
            'available_allowances': minted_allowances,
            'allowances_total': total_allowances,
            'bank_prev': 0.0,
            'bank_unadjusted': 0.0,
            'bank_new': 0.0,
            'surrendered': 0.0,
            'obligation_new': 0.0,
            'shortage_flag': False,
            'iterations': 0,
            'emissions': float(emissions),
            'ccr1_issued': float(ccr1_issued),
            'ccr2_issued': float(ccr2_issued),
            'finalize': {
                'finalized': False,
                'bank_final': 0.0,
                'remaining_obligation': 0.0,
                'surrendered_additional': 0.0,
            },
            '_dispatch_result': dispatch_result,
        }

    min_price = supply.floor if supply.enable_floor and supply.enabled else 0.0
    low = max(0.0, float(min_price))
    high = max(low, high_price if high_price > 0.0 else low)

    dispatch_low = dispatch_solver(year, low, carbon_price=carbon_price)
    emissions_low = _extract_emissions(dispatch_low)
    allowances_low = supply.available_allowances(low)

    total_allowances_low = bank_prev + allowances_low
    if total_allowances_low >= emissions_low:
        clearing_price = supply.enforce_floor(low)
        if clearing_price != low:
            dispatch_low = dispatch_solver(
                year, clearing_price, carbon_price=carbon_price
            )
            emissions_low = _extract_emissions(dispatch_low)
            allowances_low = supply.available_allowances(clearing_price)
            total_allowances_low = bank_prev + allowances_low
        surrendered = min(surrender_frac * emissions_low, total_allowances_low)
        bank_unadjusted = max(total_allowances_low - surrendered, 0.0)
        obligation = max(outstanding_prev + emissions_low - surrendered, 0.0)
        ccr1_issued, ccr2_issued = _issued_quantities(clearing_price, allowances_low)
        bank_carry = max(bank_unadjusted * carry_pct, 0.0)
        _report_progress(
            "iteration",
            0,
            clearing_price,
            status="surplus",
            shortage=False,
        )
        result = {
            'year': year,
            'p_co2': float(clearing_price),
            'available_allowances': float(allowances_low),
            'allowances_total': float(total_allowances_low),
            'bank_prev': float(bank_prev),
            'bank_unadjusted': float(bank_unadjusted),
            'bank_new': float(bank_carry),
            'surrendered': float(surrendered),
            'obligation_new': float(obligation),
            'shortage_flag': False,
            'iterations': 0,
            'emissions': float(emissions_low),
            'ccr1_issued': float(ccr1_issued),
            'ccr2_issued': float(ccr2_issued),
            'finalize': {
                'finalized': False,
                'bank_final': float(bank_carry),
                'remaining_obligation': float(obligation),
                'surrendered_additional': 0.0,
            },
            '_dispatch_result': dispatch_low,
        }
        return _finalize(result)

    dispatch_high = dispatch_solver(year, high, carbon_price=carbon_price)
    emissions_high = _extract_emissions(dispatch_high)
    allowances_high = supply.available_allowances(high)

    if bank_prev + allowances_high < emissions_high - tol:
        clearing_price = supply.enforce_floor(high)
        if clearing_price != high:
            dispatch_high = dispatch_solver(
                year, clearing_price, carbon_price=carbon_price
            )
            emissions_high = _extract_emissions(dispatch_high)
            allowances_high = supply.available_allowances(clearing_price)
        total_allowances_high = bank_prev + allowances_high
        surrendered = min(surrender_frac * emissions_high, total_allowances_high)
        bank_unadjusted = max(total_allowances_high - surrendered, 0.0)
        obligation = max(outstanding_prev + emissions_high - surrendered, 0.0)
        ccr1_issued, ccr2_issued = _issued_quantities(clearing_price, allowances_high)
        bank_carry = max(bank_unadjusted * carry_pct, 0.0)
        _report_progress(
            "iteration",
            max_iter_int,
            clearing_price,
            status="shortage",
            shortage=True,
        )
        result = {
            'year': year,
            'p_co2': float(clearing_price),
            'available_allowances': float(allowances_high),
            'allowances_total': float(total_allowances_high),
            'bank_prev': float(bank_prev),
            'bank_unadjusted': float(bank_unadjusted),
            'bank_new': float(bank_carry),
            'surrendered': float(surrendered),
            'obligation_new': float(obligation),
            'shortage_flag': True,
            'iterations': max_iter_int,
            'emissions': float(emissions_high),
            'ccr1_issued': float(ccr1_issued),
            'ccr2_issued': float(ccr2_issued),
            'finalize': {
                'finalized': False,
                'bank_final': float(bank_carry),
                'remaining_obligation': float(obligation),
                'surrendered_additional': 0.0,
            },
            '_dispatch_result': dispatch_high,
        }
        return _finalize(result)

    best_price = high
    best_allowances = allowances_high
    best_emissions = emissions_high
    best_dispatch = dispatch_high
    iteration_count = 0

    low_bound = low
    high_bound = high

    for iteration in range(1, max_iter_int + 1):
        mid = 0.5 * (low_bound + high_bound)
        dispatch_mid = dispatch_solver(year, mid, carbon_price=carbon_price)
        emissions_mid = _extract_emissions(dispatch_mid)
        allowances_mid = supply.available_allowances(mid)
        total_allowances_mid = bank_prev + allowances_mid
        iteration_count = iteration
        shortage_mid = total_allowances_mid < emissions_mid
        _report_progress(
            "iteration",
            iteration,
            mid,
            status="bisection",
            shortage=shortage_mid,
        )
        if total_allowances_mid >= emissions_mid:
            best_price = mid
            best_allowances = allowances_mid
            best_emissions = emissions_mid
            best_dispatch = dispatch_mid
            high_bound = mid
            if abs(allowances_mid - emissions_mid) <= tol:
                break
        else:
            low_bound = mid
        if abs(high_bound - low_bound) <= max(tol, 1e-6):
            break

    clearing_price = supply.enforce_floor(best_price)
    if clearing_price != best_price:
        best_dispatch = dispatch_solver(
            year, clearing_price, carbon_price=carbon_price
        )
        best_emissions = _extract_emissions(best_dispatch)
        best_allowances = supply.available_allowances(clearing_price)
    total_allowances = bank_prev + best_allowances

    surrendered = min(surrender_frac * best_emissions, total_allowances)
    bank_unadjusted = max(total_allowances - surrendered, 0.0)
    obligation = max(outstanding_prev + best_emissions - surrendered, 0.0)
    shortage_flag = best_emissions > total_allowances + tol
    ccr1_issued, ccr2_issued = _issued_quantities(clearing_price, best_allowances)
    bank_carry = max(bank_unadjusted * carry_pct, 0.0)

    _report_progress(
        "iteration",
        iteration_count,
        clearing_price,
        status="final",
        shortage=shortage_flag,
    )

    result = {
        'year': year,
        'p_co2': float(clearing_price),
        'available_allowances': float(best_allowances),
        'allowances_total': float(total_allowances),
        'bank_prev': float(bank_prev),
        'bank_unadjusted': float(bank_unadjusted),
        'bank_new': float(bank_carry),
        'surrendered': float(surrendered),
        'obligation_new': float(obligation),
        'shortage_flag': bool(shortage_flag),
        'iterations': iteration_count,
        'emissions': float(best_emissions),
        'ccr1_issued': float(ccr1_issued),
        'ccr2_issued': float(ccr2_issued),
        'finalize': {
            'finalized': False,
            'bank_final': float(bank_carry),
            'remaining_obligation': float(obligation),
            'surrendered_additional': 0.0,
        },
        '_dispatch_result': best_dispatch,
    }
    return _finalize(result)


def run_annual_fixed_point(
    policy: RGGIPolicyAnnual,
    dispatch_model: Callable[[int, float], float],
    *,
    years: Iterable[int] | None = None,
    price_initial: float | Mapping[int, float] = 0.0,
    tol: float = 1e-3,
    max_iter: int = 25,
    relaxation: float = 0.5,
) -> dict[int, dict]:
    """Iterate annually to find a fixed-point between dispatch and allowance cost."""

    _ensure_pandas()

    if not callable(dispatch_model):
        raise TypeError('dispatch_model must be callable with signature (year, price) -> emissions')

    years_sequence = _coerce_years(policy, years)
    if not getattr(policy, 'enabled', True):
        results: dict[int, dict] = {}
        for year in years_sequence:
            emissions = _extract_emissions(dispatch_model(year, 0.0))
            record = {
                'year': year,
                'bank_prev': 0.0,
                'available_allowances': emissions,
                'p_co2': 0.0,
                'ccr1_issued': 0.0,
                'ccr2_issued': 0.0,
                'surrendered': 0.0,
                'bank_new': 0.0,
                'obligation_new': 0.0,
                'shortage_flag': False,
                'iterations': 0,
                'emissions': emissions,
                'finalize': {'finalized': False, 'bank_final': 0.0},
            }
            results[year] = record
        return results

    allowance_state = allowance_initial_state()
    results: dict[int, dict] = {}

    banking_enabled = bool(getattr(policy, 'banking_enabled', True))
    bank = float(policy.bank0) if banking_enabled else 0.0
    previous_price = float(price_initial) if not isinstance(price_initial, Mapping) else 0.0

    for year in years_sequence:
        bank_start = bank if banking_enabled else 0.0
        price_guess = _initial_price_for_year(price_initial, year, previous_price)
        iteration_count = 0
        emissions = 0.0
        market_record: dict[str, float | bool | str] | None = None
        accepted_state = None
        base_state_for_year = allowance_state

        for iteration in range(1, max_iter + 1):
            iteration_count = iteration
            dispatch_output = dispatch_model(year, price_guess)
            emissions = _extract_emissions(dispatch_output)
            trial_record, trial_state = allowance_clear_year(
                policy,
                base_state_for_year,
                year,
                emissions_tons=emissions,
                bank_prev=bank_start,
                expected_price_guess=price_guess,
            )
            market_record = trial_record
            cleared_price = float(trial_record['p_co2'])
            if abs(cleared_price - price_guess) <= tol:
                price_guess = cleared_price
                accepted_state = trial_state
                break
            price_guess = price_guess + relaxation * (cleared_price - price_guess)
        else:  # pragma: no cover - defensive guard
            raise RuntimeError(f'Allowance price failed to converge for year {year}')

        assert market_record is not None  # for type checker
        assert accepted_state is not None  # for type checker
        allowance_state = accepted_state
        market_result = dict(market_record)
        market_result['iterations'] = iteration_count
        market_result['emissions'] = emissions

        bank = float(market_result['bank_new'])
        if not banking_enabled:
            bank = 0.0
        finalize_summary, allowance_state = allowance_finalize_period(policy, allowance_state, year)
        market_result['finalize'] = finalize_summary
        if finalize_summary.get('finalized'):
            bank = float(finalize_summary.get('bank_final', bank))
            if not banking_enabled:
                bank = 0.0

        results[year] = market_result
        previous_price = price_guess

    return results


def _dispatch_from_frames(
    frames: Frames | Mapping[str, pd.DataFrame],
    *,
    use_network: bool = False,
    period_weights: Mapping[Any, float] | None = None,
    carbon_price_schedule: Mapping[int, float]
    | Mapping[str, Any]
    | float
    | None = None,
    deep_carbon_pricing: bool = False,
) -> Callable[[Any, float, float], object]:

    """Build a dispatch callback that solves using the frame container."""

    _ensure_pandas()

    frames_obj = Frames.coerce(frames, carbon_price_schedule=carbon_price_schedule)

    weights: dict[object, float] = {}
    if period_weights:
        for period, raw_weight in period_weights.items():
            try:
                weight = float(raw_weight)
            except (TypeError, ValueError):
                continue
            if weight <= 0.0:
                continue
            weights[period] = weight
            normalized = _normalize_progress_year(period)
            weights[normalized] = weight

    schedule_lookup: dict[int | None, float] = {}

    def _ingest_schedule(payload: Mapping[Any, Any] | float | None) -> None:
        if payload is None:
            return
        if isinstance(payload, Mapping):
            for key, value in payload.items():
                try:
                    year = int(key) if key is not None else None
                except (TypeError, ValueError):
                    continue
                try:
                    schedule_lookup[year] = float(value)
                except (TypeError, ValueError):
                    continue
            return
        try:
            schedule_lookup[None] = float(payload)
        except (TypeError, ValueError):
            return

    if hasattr(frames_obj, "carbon_price_schedule"):
        _ingest_schedule(getattr(frames_obj, "carbon_price_schedule", None))
    _ingest_schedule(carbon_price_schedule)

    def _price_for(period: Any) -> float:
        if not schedule_lookup:
            return 0.0
        try:
            year_key = int(period)
        except (TypeError, ValueError):
            year_key = None
        if year_key is not None and year_key in schedule_lookup:
            return float(schedule_lookup[year_key])
        normalized = _normalize_progress_year(period)
        if isinstance(normalized, int) and normalized in schedule_lookup:
            return float(schedule_lookup[normalized])
        if None in schedule_lookup:
            return float(schedule_lookup[None])
        return 0.0

    def _weight_for(period: Any) -> float:
        weight = weights.get(period)
        if weight is not None:
            return weight
        normalized = _normalize_progress_year(period)
        return float(weights.get(normalized, 1.0))

    def _scaled_frames(period: Any, weight: float) -> Frames:
        if abs(weight - 1.0) <= 1e-12:
            return frames_obj
        try:
            normalized_year = int(period)
        except (TypeError, ValueError):
            normalized_year = period
        demand_df = frames_obj.demand()
        if 'year' not in demand_df.columns:
            return frames_obj
        mask = demand_df['year'] == normalized_year
        if not mask.any():
            return frames_obj
        adjusted = demand_df.copy()
        adjusted.loc[mask, 'demand_mwh'] = (
            adjusted.loc[mask, 'demand_mwh'].astype(float) / weight
        )
        return frames_obj.with_frame('demand', adjusted)

    def _scale_result(result: object, weight: float) -> object:
        if abs(weight - 1.0) <= 1e-12:
            return result
        if isinstance(result, DispatchResult):
            scale = float(weight)
            gen_by_fuel = {key: float(value) * scale for key, value in result.gen_by_fuel.items()}
            emissions_by_region = {
                key: float(value) * scale for key, value in result.emissions_by_region.items()
            }
            flows = {key: float(value) * scale for key, value in result.flows.items()}
            generation_by_region = {
                key: float(value) * scale for key, value in result.generation_by_region.items()
            }
            generation_by_coverage = {
                key: float(value) * scale for key, value in result.generation_by_coverage.items()
            }
            return DispatchResult(
                gen_by_fuel=gen_by_fuel,
                region_prices=dict(result.region_prices),
                emissions_tons=float(result.emissions_tons) * scale,
                emissions_by_region=emissions_by_region,
                flows=flows,
                generation_by_region=generation_by_region,
                generation_by_coverage=generation_by_coverage,
                imports_to_covered=float(result.imports_to_covered) * scale,
                exports_from_covered=float(result.exports_from_covered) * scale,
                region_coverage=dict(result.region_coverage),
            )
        return result

    def _normalize_extra_price(value: float | None) -> float:
        if value in (None, ""):
            return 0.0
        try:
            return float(value)
        except (TypeError, ValueError):
            return 0.0

    def dispatch(year: Any, allowance_cost: float, carbon_price: float | None = None):
        weight = _weight_for(year)
        frames_for_year = _scaled_frames(year, weight)
        schedule_price = _price_for(year)
        extra_price = _normalize_extra_price(carbon_price)
        allowance_component = float(allowance_cost)
        exogenous_component = schedule_price + extra_price

        if deep_carbon_pricing:
            dispatch_allowance_cost = allowance_component
            dispatch_carbon_price = exogenous_component
        else:
            dispatch_allowance_cost = effective_carbon_price(
                allowance_component, exogenous_component, deep=False
            )
            dispatch_carbon_price = 0.0

        if use_network:
            raw_result = solve_network_from_frames(
                frames_for_year,
                year,
                dispatch_allowance_cost,
                carbon_price=dispatch_carbon_price,
            )
        else:
            raw_result = solve_single(
                year,
                dispatch_allowance_cost,
                frames=frames_for_year,
                carbon_price=dispatch_carbon_price,
            )

        return _scale_result(raw_result, weight)

    return dispatch


def run_fixed_point_from_frames(
    frames: Frames | Mapping[str, pd.DataFrame],
    *,
    years: Iterable[int] | None = None,
    price_initial: float | Mapping[int, float] = 0.0,
    tol: float = 1e-3,
    max_iter: int = 25,
    relaxation: float = 0.5,
    use_network: bool = False,
    carbon_price_schedule: Mapping[int, float]
    | Mapping[str, Any]
    | float
    | None = None,
    deep_carbon_pricing: bool = False,
) -> dict[int, dict]:
    """Run the annual fixed-point integration using in-memory frames."""

    _ensure_pandas()

    frames_obj = Frames.coerce(frames, carbon_price_schedule=carbon_price_schedule)
    policy_spec = frames_obj.policy()
    policy = policy_spec.to_policy()
    years_sequence = _coerce_years(policy, years)
    period_weights = _compute_period_weights(policy, years_sequence)
    dispatch_kwargs = dict(
        use_network=use_network,
        period_weights=period_weights,
        carbon_price_schedule=carbon_price_schedule,
        deep_carbon_pricing=deep_carbon_pricing,
    )
    if deep_carbon_pricing:
        dispatch_kwargs["deep_carbon_pricing"] = bool(deep_carbon_pricing)
    dispatch_solver = _dispatch_from_frames(frames_obj, **dispatch_kwargs)

    def dispatch_model(year: int, allowance_cost: float) -> float:
        return _extract_emissions(
            dispatch_solver(year, allowance_cost, carbon_price=0.0)
        )

    return run_annual_fixed_point(
        policy,
        dispatch_model,
        years=years,
        price_initial=price_initial,
        tol=tol,
        max_iter=max_iter,
        relaxation=relaxation,
    )


def _build_engine_outputs(
    years: Sequence[Any],
    raw_results: Mapping[Any, Mapping[str, object]],
    dispatch_solver: Callable[..., object],
    policy: RGGIPolicyAnnual,
) -> EngineOutputs:
    """Convert fixed-point results into structured engine outputs."""

    _ensure_pandas()

    aggregated: dict[int, dict[str, object]] = {}

    for period in years:
        summary_raw = raw_results.get(period)
        if summary_raw is None:
            continue
        summary = dict(summary_raw)
        price = float(summary.get("p_co2", 0.0))
        exogenous_component = float(summary.get("p_co2_exogenous", 0.0))
        dispatch_result = summary.pop("_dispatch_result", None)
        if dispatch_result is None:
            dispatch_result = dispatch_solver(
                period, price, carbon_price=exogenous_component
            )
        emissions_total = float(summary.get("emissions", _extract_emissions(dispatch_result)))

        allowance_component = float(summary.get("p_co2_allowance", price))
        effective_component = float(summary.get("p_co2_effective", price))

        compliance_year = getattr(policy, "compliance_year_for", None)
        if callable(compliance_year):
            try:
                calendar_year = int(compliance_year(period))
            except Exception:  # pragma: no cover - defensive guard
                calendar_year = int(period)
        else:
            try:
                calendar_year = int(period)
            except (TypeError, ValueError):
                calendar_year = hash(period)

        entry = aggregated.setdefault(
            calendar_year,
            {
                "periods": [],
                "price_last": 0.0,
                "allowance_price_last": 0.0,
                "exogenous_price_last": 0.0,
                "effective_price_last": 0.0,
                "iterations_max": 0,
                "emissions_sum": 0.0,
                "available_allowances_sum": 0.0,
                "bank_prev_first": None,
                "bank_new_last": 0.0,
                "obligation_last": 0.0,
                "shortage_any": False,
                "finalize_last": {},
                "finalized": False,
                "bank_final": 0.0,
                "surrendered_sum": 0.0,
                "surrendered_extra": 0.0,
                "emissions_by_region": defaultdict(float),
                "price_by_region": {},
                "flows": defaultdict(float),
            },
        )

        entry["periods"].append(period)
        entry["price_last"] = price
<<<<<<< HEAD
        entry["allowance_price_last"] = allowance_component
        entry["exogenous_price_last"] = exogenous_component
        entry["effective_price_last"] = effective_component
=======
        allowance_price_last = float(summary.get("p_co2_allowance", price))
        exogenous_price_last = float(summary.get("p_co2_exogenous", 0.0))
        effective_price_last = float(summary.get("p_co2_effective", price))
        entry["allowance_price_last"] = allowance_price_last
        entry["exogenous_price_last"] = exogenous_price_last
        entry["effective_price_last"] = effective_price_last
>>>>>>> 02e0d8fa
        iterations_value = summary.get("iterations", 0)
        try:
            iterations_int = int(iterations_value)
        except (TypeError, ValueError):
            iterations_int = 0
        entry["iterations_max"] = max(entry["iterations_max"], iterations_int)
        entry["emissions_sum"] += emissions_total
        entry["available_allowances_sum"] += float(summary.get("available_allowances", 0.0))
        if entry["bank_prev_first"] is None:
            entry["bank_prev_first"] = float(summary.get("bank_prev", 0.0))
        entry["bank_new_last"] = float(summary.get("bank_new", 0.0))
        entry["obligation_last"] = float(summary.get("obligation_new", 0.0))
        entry["shortage_any"] = entry["shortage_any"] or bool(summary.get("shortage_flag", False))
        entry["surrendered_sum"] += float(summary.get("surrendered", 0.0))

        finalize_raw = dict(summary.get("finalize", {}))
        entry["finalize_last"] = finalize_raw
        if finalize_raw:
            entry["finalized"] = bool(finalize_raw.get("finalized", entry["finalized"]))
            entry["bank_final"] = float(finalize_raw.get("bank_final", entry["bank_new_last"]))
            entry["obligation_last"] = float(
                finalize_raw.get("remaining_obligation", entry["obligation_last"])
            )
            entry["shortage_any"] = entry["shortage_any"] or bool(
                finalize_raw.get("shortage_flag", False)
            )
            entry["surrendered_extra"] = float(
                finalize_raw.get("surrendered_additional", entry["surrendered_extra"])
            )
        else:
            entry["bank_final"] = entry.get("bank_final", entry["bank_new_last"])

        emissions_by_region = getattr(dispatch_result, "emissions_by_region", None)
        if isinstance(emissions_by_region, Mapping):
            for region, value in emissions_by_region.items():
                key = str(region)
                entry["emissions_by_region"][key] += float(value)
        else:
            entry["emissions_by_region"]["system"] += emissions_total

        region_prices = getattr(dispatch_result, "region_prices", {})
        if isinstance(region_prices, Mapping):
            price_map = entry["price_by_region"]
            for region, value in region_prices.items():
                price_map[str(region)] = float(value)

        flows = getattr(dispatch_result, "flows", {})
        if isinstance(flows, Mapping):
            flow_map = entry["flows"]
            for key, value in flows.items():
                if isinstance(key, tuple) and len(key) == 2:
                    key_norm = (str(key[0]), str(key[1]))
                    flow_map[key_norm] += float(value)

    annual_rows: list[dict[str, object]] = []
    emissions_rows: list[dict[str, object]] = []
    price_rows: list[dict[str, object]] = []
    flow_rows: list[dict[str, object]] = []

    for year in sorted(aggregated):
        entry = aggregated[year]
        minted = float(entry["available_allowances_sum"])
        bank_prev = float(entry.get("bank_prev_first") or 0.0)
        allowances_total = bank_prev + minted
        surrendered_total = float(entry["surrendered_sum"]) + float(entry.get("surrendered_extra", 0.0))
        bank_final = float(entry.get("bank_final", entry.get("bank_new_last", 0.0)))
        obligation_final = float(entry.get("obligation_last", 0.0))
        price_value = float(entry.get("price_last", 0.0))
        allowance_value = float(entry.get("allowance_price_last", price_value))
        exogenous_value = float(entry.get("exogenous_price_last", 0.0))
        effective_value = float(entry.get("effective_price_last", price_value))
        iterations_value = int(entry.get("iterations_max", 0))
        shortage_flag = bool(entry.get("shortage_any", False))
        finalized = bool(entry.get("finalized", False))

        annual_rows.append(
            {
                "year": year,
                "p_co2": price_value,
<<<<<<< HEAD
                "p_co2_allowance": float(entry.get("allowance_price_last", price_value)),
                "p_co2_exogenous": float(entry.get("exogenous_price_last", 0.0)),
                "p_co2_effective": float(entry.get("effective_price_last", price_value)),
=======
                "p_co2_allowance": allowance_value,
                "p_co2_exogenous": exogenous_value,
                "p_co2_effective": effective_value,
>>>>>>> 02e0d8fa
                "iterations": iterations_value,
                "emissions_tons": float(entry.get("emissions_sum", 0.0)),
                "available_allowances": minted,
                "allowances_total": allowances_total,
                "bank": bank_final,
                "surrendered": surrendered_total,
                "obligation": obligation_final,
                "finalized": finalized,
                "shortage_flag": shortage_flag,
            }
        )

        for region, value in entry["emissions_by_region"].items():
            emissions_rows.append({"year": year, "region": region, "emissions_tons": float(value)})

        for region, value in entry["price_by_region"].items():
            price_rows.append({"year": year, "region": region, "price": float(value)})

        for (region_a, region_b), value in entry["flows"].items():
            flow_value = float(value)
            if flow_value >= 0.0:
                flow_rows.append(
                    {
                        "year": year,
                        "from_region": region_a,
                        "to_region": region_b,
                        "flow_mwh": flow_value,
                    }
                )
            else:
                flow_rows.append(
                    {
                        "year": year,
                        "from_region": region_b,
                        "to_region": region_a,
                        "flow_mwh": -flow_value,
                    }
                )

    annual_df = pd.DataFrame(annual_rows)
    if not annual_df.empty:
        annual_df = annual_df.sort_values("year").reset_index(drop=True)

    emissions_df = pd.DataFrame(emissions_rows, columns=["year", "region", "emissions_tons"])
    if not emissions_df.empty:
        emissions_df = emissions_df.sort_values(["year", "region"]).reset_index(drop=True)

    price_df = pd.DataFrame(price_rows, columns=["year", "region", "price"])
    if not price_df.empty:
        price_df = price_df.sort_values(["year", "region"]).reset_index(drop=True)

    flows_columns = ["year", "from_region", "to_region", "flow_mwh"]
    flows_df = pd.DataFrame(flow_rows, columns=flows_columns)
    if not flows_df.empty:
        flows_df = flows_df.sort_values(flows_columns[:-1]).reset_index(drop=True)

    return EngineOutputs(
        annual=annual_df,
        emissions_by_region=emissions_df,
        price_by_region=price_df,
        flows=flows_df,
    )


def _coerce_price_schedule(
    schedule: Mapping[int, float] | Mapping[str, Any] | float | None,
) -> dict[int, float]:
    """Normalise ``schedule`` into a mapping keyed by integer years."""

    if schedule is None:
        return {}

    if isinstance(schedule, Mapping):
        normalised: dict[int, float] = {}
        for key, value in schedule.items():
            try:
                year = int(key)
            except (TypeError, ValueError):
                continue
            try:
                price = float(value)  # type: ignore[arg-type]
            except (TypeError, ValueError):
                continue
            normalised[year] = price
        return normalised

    try:
        value = float(schedule)
    except (TypeError, ValueError):
        return {}

    return {None: value}  # type: ignore[index]


def run_end_to_end_from_frames(
    frames: Frames | Mapping[str, pd.DataFrame],
    *,
    years: Iterable[int] | None = None,
    price_initial: float | Mapping[int, float] = 0.0,
    tol: float = 1e-3,
    max_iter: int = 25,
    relaxation: float = 0.5,
    enable_floor: bool = True,
    enable_ccr: bool = True,
    price_cap: float = 1000.0,
    use_network: bool = False,
    carbon_price_schedule: Mapping[int, float] | Mapping[str, Any] | float | None = None,
    deep_carbon_pricing: bool = False,
    progress_cb: ProgressCallback | None = None,
) -> EngineOutputs:
    """Run the integrated dispatch and allowance engine returning structured outputs.

    When ``progress_cb`` is provided the callable receives updates for the
    overall run as well as each simulated year using the ``(stage, payload)``
    convention described in :func:`_solve_allowance_market_year`.
    """

    _ensure_pandas()

    frames_obj = Frames.coerce(frames, carbon_price_schedule=carbon_price_schedule)
    policy_spec = frames_obj.policy()
    policy = policy_spec.to_policy()
    years_sequence = _coerce_years(policy, years)
    period_weights = _compute_period_weights(policy, years_sequence)
    dispatch_kwargs = dict(
        use_network=use_network,
        period_weights=period_weights,
        carbon_price_schedule=carbon_price_schedule,
        deep_carbon_pricing=deep_carbon_pricing,
    )
    if deep_carbon_pricing:
        dispatch_kwargs["deep_carbon_pricing"] = bool(deep_carbon_pricing)
    dispatch_solver = _dispatch_from_frames(frames_obj, **dispatch_kwargs)
    years_sequence = list(years_sequence)
    total_years = len(years_sequence)

    if progress_cb is not None:
        progress_cb(
            "run_start",
            {
                "total_years": total_years,
                "years": list(years_sequence),
            },
        )

    results: dict[Any, dict[str, object]] = {}
    policy_enabled_global = bool(getattr(policy, 'enabled', True))
    banking_enabled_global = bool(getattr(policy, 'banking_enabled', True))
    bank_prev = float(policy.bank0) if (policy_enabled_global and banking_enabled_global) else 0.0
    bank_prev = max(0.0, bank_prev)

    cp_track: dict[str, dict[str, float | list[int] | None]] = {}

    price_schedule = _coerce_price_schedule(carbon_price_schedule)

    def _price_for_year(period: Any) -> float:
        try:
            year_int = int(period)
        except (TypeError, ValueError):
            year_int = None
        if year_int is not None and year_int in price_schedule:
            return float(price_schedule[year_int])
        if None in price_schedule:
            return float(price_schedule[None])
        return 0.0

    for idx, year in enumerate(years_sequence):
        if progress_cb is not None:
            progress_cb(
                "year_start",
                {
                    "year": _normalize_progress_year(year),
                    "index": idx,
                    "total_years": total_years,
                },
            )

        carbon_price_value = _price_for_year(year)

        if not policy_enabled_global:
            dispatch_result = dispatch_solver(
                year, 0.0, carbon_price=0.0
            )
            emissions = _extract_emissions(dispatch_result)
            effective_price = effective_carbon_price(
                0.0, float(carbon_price_value), deep_carbon_pricing
            )
            summary_disabled: dict[str, object] = {
                'year': year,
                'p_co2': float(carbon_price_value),
                'p_co2_allowance': 0.0,
                'p_co2_exogenous': float(carbon_price_value),
<<<<<<< HEAD
                'p_co2_effective': effective_price,
=======
                'p_co2_effective': effective_carbon_price(
                    0.0, float(carbon_price_value), deep_carbon_pricing
                ),
>>>>>>> 02e0d8fa
                'available_allowances': float(emissions),
                'allowances_total': float(emissions),
                'bank_prev': 0.0,
                'bank_unadjusted': 0.0,
                'bank_new': 0.0,
                'surrendered': 0.0,
                'obligation_new': 0.0,
                'shortage_flag': False,
                'iterations': 0,
                'emissions': float(emissions),
                'ccr1_issued': 0.0,
                'ccr2_issued': 0.0,
                'finalize': {
                    'finalized': False,
                    'bank_final': 0.0,
                    'remaining_obligation': 0.0,
                    'surrendered_additional': 0.0,
                },
                '_dispatch_result': dispatch_result,
            }
            LOGGER.debug(
                "Year %s allowance price %.4f, exogenous price %.4f, effective price %.4f (deep=%s)",
                year,
                0.0,
                float(carbon_price_value),
                effective_price,
                deep_carbon_pricing,
            )
            results[year] = summary_disabled
            if progress_cb is not None:
                progress_cb(
                    "year_complete",
                    {
                        "year": int(year),
                        "index": idx,
                        "total_years": total_years,
                        "shortage": False,
                        "price": float(carbon_price_value),
                        "iterations": 0,
                    },
                )
            continue

        supply, record = _build_allowance_supply(
            policy,
            year,
            enable_floor=enable_floor,
            enable_ccr=enable_ccr,
        )

        policy_enabled_year = bool(supply.enabled) and policy_enabled_global
        cp_id = str(record.get('cp_id', 'NoPolicy'))
        surrender_frac = float(
            record.get('annual_surrender_frac', getattr(policy, 'annual_surrender_frac', 0.5))
        )
        carry_pct = float(record.get('carry_pct', getattr(policy, 'carry_pct', 1.0)))
        banking_enabled_year = banking_enabled_global and bool(
            record.get('bank_enabled', banking_enabled_global)
        )
        if not policy_enabled_year:
            banking_enabled_year = False
        if not banking_enabled_year:
            carry_pct = 0.0

        bank_prev_effective = bank_prev if (banking_enabled_year and policy_enabled_year) else 0.0

        state: dict[str, float | list[int] | None] | None = None
        outstanding_prev = 0.0
        if policy_enabled_year:
            state = cp_track.setdefault(
                cp_id,
                {
                    'emissions': 0.0,
                    'surrendered': 0.0,
                    'cap': 0.0,
                    'ccr1': 0.0,
                    'ccr2': 0.0,
                    'bank_start': bank_prev_effective,
                    'outstanding': 0.0,
                    'years': [],
                },
            )

            if state.get('bank_start') is None:
                state['bank_start'] = bank_prev_effective

            years_list = state.setdefault('years', [])
            if isinstance(years_list, list) and year not in years_list:
                years_list.append(year)

            outstanding_prev = float(state.get('outstanding', 0.0))

        summary = _solve_allowance_market_year(
            dispatch_solver,
            year,
            supply,
            bank_prev_effective,
            outstanding_prev,
            policy_enabled=policy_enabled_year,
            high_price=price_cap,
            tol=tol,
            max_iter=max_iter,
            annual_surrender_frac=surrender_frac,
            carry_pct=carry_pct,
            banking_enabled=banking_enabled_year,
            carbon_price=0.0,
            progress_cb=progress_cb,
        )

        try:
            allowance_price = float(summary.get('p_co2', 0.0))
        except (TypeError, ValueError):
            allowance_price = 0.0
        exogenous_price = float(carbon_price_value)
        effective_price = effective_carbon_price(
            allowance_price, exogenous_price, deep_carbon_pricing
        )
<<<<<<< HEAD
=======

>>>>>>> 02e0d8fa
        summary['p_co2_allowance'] = allowance_price
        summary['p_co2_exogenous'] = exogenous_price
        summary['p_co2_effective'] = effective_price

        LOGGER.debug(
            "Year %s allowance price %.4f, exogenous price %.4f, effective price %.4f (deep=%s)",
            year,
            allowance_price,
            exogenous_price,
            effective_price,
            deep_carbon_pricing,
        )

        emissions = float(summary.get('emissions', 0.0))
        surrendered = float(summary.get('surrendered', 0.0))
        bank_unadjusted = float(summary.get('bank_unadjusted', summary.get('bank_new', 0.0)))
        obligation = float(summary.get('obligation_new', 0.0))
        ccr1_issued = float(summary.get('ccr1_issued', 0.0))
        ccr2_issued = float(summary.get('ccr2_issued', 0.0))

        if state is not None:
            state['emissions'] = float(state.get('emissions', 0.0)) + emissions
            state['surrendered'] = float(state.get('surrendered', 0.0)) + surrendered
            state['cap'] = float(state.get('cap', 0.0)) + float(record.get('cap', 0.0))
            state['ccr1'] = float(state.get('ccr1', 0.0)) + ccr1_issued
            state['ccr2'] = float(state.get('ccr2', 0.0)) + ccr2_issued
            state['outstanding'] = obligation
            state['bank_last_unadjusted'] = bank_unadjusted
            state['bank_last_carried'] = float(summary.get('bank_new', 0.0))

        finalize_summary = dict(summary.get('finalize', {}))

        if not policy_enabled_year:
            finalize_summary.setdefault('finalized', False)
            finalize_summary.setdefault('bank_final', float(summary.get('bank_new', 0.0)))
            finalize_summary.setdefault('remaining_obligation', 0.0)
            finalize_summary.setdefault('surrendered_additional', 0.0)
            summary['finalize'] = finalize_summary
            results[year] = summary
            bank_prev = float(summary.get('bank_new', 0.0)) if banking_enabled_year else 0.0
            if state is not None:
                state['outstanding'] = 0.0
            if progress_cb is not None:
                payload: dict[str, object] = {
                    "year": _normalize_progress_year(year),
                    "index": idx,
                    "total_years": total_years,
                    "shortage": bool(summary.get('shortage_flag', False)),
                }
                price_value = summary.get('p_co2')
                try:
                    if price_value is not None:
                        payload['price'] = float(price_value)
                except (TypeError, ValueError):
                    pass
                iterations_value = summary.get('iterations')
                try:
                    payload['iterations'] = int(iterations_value)
                except (TypeError, ValueError):
                    payload['iterations'] = 0
                progress_cb('year_complete', payload)
            continue

        is_final_year = bool(record.get('full_compliance', False))
        if not is_final_year:
            if idx + 1 < len(years_sequence):
                next_year = years_sequence[idx + 1]
                next_record = _policy_record_for_year(policy, next_year)
                next_cp_id = str(next_record.get('cp_id', 'NoPolicy'))
                if next_cp_id != cp_id:
                    is_final_year = True
            else:
                is_final_year = True

        if is_final_year:
            outstanding_before = obligation
            surrender_additional = min(outstanding_before, bank_unadjusted)
            remaining_obligation = max(outstanding_before - surrender_additional, 0.0)
            bank_after_trueup = max(bank_unadjusted - surrender_additional, 0.0)
            bank_carry = max(bank_after_trueup * carry_pct, 0.0)

            summary['bank_unadjusted'] = bank_after_trueup
            summary['bank_new'] = bank_carry
            summary['obligation_new'] = remaining_obligation

            if state is not None:
                state['surrendered'] = float(state.get('surrendered', 0.0)) + surrender_additional
                state['bank_last_unadjusted'] = bank_after_trueup
                state['bank_last_carried'] = bank_carry
                state['outstanding'] = 0.0

            total_allowances = 0.0
            if state is not None:
                total_allowances = float(state.get('bank_start', 0.0)) + float(state.get('cap', 0.0))
                total_allowances += float(state.get('ccr1', 0.0)) + float(state.get('ccr2', 0.0))

            finalize_summary = {
                'finalized': True,
                'cp_id': cp_id,
                'bank_final': float(bank_carry),
                'remaining_obligation': float(remaining_obligation),
                'surrendered_additional': float(surrender_additional),
                'shortage_flag': bool(remaining_obligation > 1e-9),
                'cp_emissions': float(state.get('emissions', 0.0)) if state is not None else float(emissions),
                'cp_surrendered': float(state.get('surrendered', 0.0)) if state is not None else float(surrendered),
                'cp_cap': float(state.get('cap', 0.0)) if state is not None else float(record.get('cap', 0.0)),
                'cp_ccr1': float(state.get('ccr1', 0.0)) if state is not None else float(ccr1_issued),
                'cp_ccr2': float(state.get('ccr2', 0.0)) if state is not None else float(ccr2_issued),
                'bank_start': float(state.get('bank_start', 0.0)) if state is not None else 0.0,
                'cp_allowances_total': float(total_allowances),
            }

            bank_prev = bank_carry if banking_enabled_year else 0.0
        else:
            bank_carry = max(float(summary.get('bank_new', 0.0)), 0.0)
            finalize_summary = {
                'finalized': False,
                'bank_final': bank_carry,
                'remaining_obligation': float(obligation),
                'surrendered_additional': 0.0,
            }
            summary['bank_new'] = bank_carry
            summary['obligation_new'] = obligation
            bank_prev = bank_carry if banking_enabled_year else 0.0

        summary['finalize'] = finalize_summary
        results[year] = summary

        if progress_cb is not None:
            payload = {
                'year': _normalize_progress_year(year),
                'index': idx,
                'total_years': total_years,
                'shortage': bool(summary.get('shortage_flag', False)),
            }
            price_value = summary.get('p_co2')
            try:
                if price_value is not None:
                    payload['price'] = float(price_value)
            except (TypeError, ValueError):
                pass
            iterations_value = summary.get('iterations')
            try:
                payload['iterations'] = int(iterations_value)
            except (TypeError, ValueError):
                payload['iterations'] = 0
            progress_cb('year_complete', payload)

    ordered_years = [period for period in years_sequence if period in results]
    return _build_engine_outputs(ordered_years, results, dispatch_solver, policy)<|MERGE_RESOLUTION|>--- conflicted
+++ resolved
@@ -25,13 +25,11 @@
 
 from io_loader import Frames
 
+from io_loader import Frames
+
 
 LOGGER = logging.getLogger(__name__)
 
-<<<<<<< HEAD
-=======
-
->>>>>>> 02e0d8fa
 ProgressCallback = Callable[[str, Mapping[str, object]], None]
 
 
@@ -1033,19 +1031,11 @@
 
         entry["periods"].append(period)
         entry["price_last"] = price
-<<<<<<< HEAD
-        entry["allowance_price_last"] = allowance_component
-        entry["exogenous_price_last"] = exogenous_component
-        entry["effective_price_last"] = effective_component
-=======
-        allowance_price_last = float(summary.get("p_co2_allowance", price))
-        exogenous_price_last = float(summary.get("p_co2_exogenous", 0.0))
-        effective_price_last = float(summary.get("p_co2_effective", price))
-        entry["allowance_price_last"] = allowance_price_last
-        entry["exogenous_price_last"] = exogenous_price_last
-        entry["effective_price_last"] = effective_price_last
->>>>>>> 02e0d8fa
+        entry["allowance_price_last"] = float(summary.get("p_co2_allowance", price))
+        entry["exogenous_price_last"] = float(summary.get("p_co2_exogenous", 0.0))
+        entry["effective_price_last"] = float(summary.get("p_co2_effective", price))
         iterations_value = summary.get("iterations", 0)
+
         try:
             iterations_int = int(iterations_value)
         except (TypeError, ValueError):
@@ -1124,15 +1114,9 @@
             {
                 "year": year,
                 "p_co2": price_value,
-<<<<<<< HEAD
                 "p_co2_allowance": float(entry.get("allowance_price_last", price_value)),
                 "p_co2_exogenous": float(entry.get("exogenous_price_last", 0.0)),
                 "p_co2_effective": float(entry.get("effective_price_last", price_value)),
-=======
-                "p_co2_allowance": allowance_value,
-                "p_co2_exogenous": exogenous_value,
-                "p_co2_effective": effective_value,
->>>>>>> 02e0d8fa
                 "iterations": iterations_value,
                 "emissions_tons": float(entry.get("emissions_sum", 0.0)),
                 "available_allowances": minted,
@@ -1144,6 +1128,7 @@
                 "shortage_flag": shortage_flag,
             }
         )
+
 
         for region, value in entry["emissions_by_region"].items():
             emissions_rows.append({"year": year, "region": region, "emissions_tons": float(value)})
@@ -1321,37 +1306,34 @@
                 0.0, float(carbon_price_value), deep_carbon_pricing
             )
             summary_disabled: dict[str, object] = {
-                'year': year,
-                'p_co2': float(carbon_price_value),
-                'p_co2_allowance': 0.0,
-                'p_co2_exogenous': float(carbon_price_value),
-<<<<<<< HEAD
-                'p_co2_effective': effective_price,
-=======
-                'p_co2_effective': effective_carbon_price(
+                "year": year,
+                "p_co2": float(carbon_price_value),
+                "p_co2_allowance": 0.0,
+                "p_co2_exogenous": float(carbon_price_value),
+                "p_co2_effective": effective_carbon_price(
                     0.0, float(carbon_price_value), deep_carbon_pricing
                 ),
->>>>>>> 02e0d8fa
-                'available_allowances': float(emissions),
-                'allowances_total': float(emissions),
-                'bank_prev': 0.0,
-                'bank_unadjusted': 0.0,
-                'bank_new': 0.0,
-                'surrendered': 0.0,
-                'obligation_new': 0.0,
-                'shortage_flag': False,
-                'iterations': 0,
-                'emissions': float(emissions),
-                'ccr1_issued': 0.0,
-                'ccr2_issued': 0.0,
-                'finalize': {
-                    'finalized': False,
-                    'bank_final': 0.0,
-                    'remaining_obligation': 0.0,
-                    'surrendered_additional': 0.0,
+                "available_allowances": float(emissions),
+                "allowances_total": float(emissions),
+                "bank_prev": 0.0,
+                "bank_unadjusted": 0.0,
+                "bank_new": 0.0,
+                "surrendered": 0.0,
+                "obligation_new": 0.0,
+                "shortage_flag": False,
+                "iterations": 0,
+                "emissions": float(emissions),
+                "ccr1_issued": 0.0,
+                "ccr2_issued": 0.0,
+                "finalize": {
+                    "finalized": False,
+                    "bank_final": 0.0,
+                    "remaining_obligation": 0.0,
+                    "surrendered_additional": 0.0,
                 },
-                '_dispatch_result': dispatch_result,
+                "_dispatch_result": dispatch_result,
             }
+
             LOGGER.debug(
                 "Year %s allowance price %.4f, exogenous price %.4f, effective price %.4f (deep=%s)",
                 year,
@@ -1449,13 +1431,9 @@
         effective_price = effective_carbon_price(
             allowance_price, exogenous_price, deep_carbon_pricing
         )
-<<<<<<< HEAD
-=======
-
->>>>>>> 02e0d8fa
-        summary['p_co2_allowance'] = allowance_price
-        summary['p_co2_exogenous'] = exogenous_price
-        summary['p_co2_effective'] = effective_price
+        summary["p_co2_allowance"] = allowance_price
+        summary["p_co2_exogenous"] = exogenous_price
+        summary["p_co2_effective"] = effective_price
 
         LOGGER.debug(
             "Year %s allowance price %.4f, exogenous price %.4f, effective price %.4f (deep=%s)",
@@ -1465,6 +1443,7 @@
             effective_price,
             deep_carbon_pricing,
         )
+
 
         emissions = float(summary.get('emissions', 0.0))
         surrendered = float(summary.get('surrendered', 0.0))
