"""Fixtures supporting single-region dispatch tests."""

from __future__ import annotations

import pytest

<<<<<<< HEAD
pd = pytest.importorskip('pandas')
=======
pd = pytest.importorskip("pandas")
>>>>>>> c82770ac

from io_loader import Frames

HOURS_PER_YEAR = 8760.0


def baseline_units() -> pd.DataFrame:
    """Return a deterministic three-unit system used across the tests."""

    data = [
        {
            "unit_id": "wind-1",
            "fuel": "wind",
            "region": "default",
            "cap_mw": 50.0,
            "availability": 0.5,
            "hr_mmbtu_per_mwh": 0.0,
            "vom_per_mwh": 0.0,
            "fuel_price_per_mmbtu": 0.0,
            "ef_ton_per_mwh": 0.0,
        },
        {
            "unit_id": "coal-1",
            "fuel": "coal",
            "region": "default",
            "cap_mw": 80.0,
            "availability": 0.9,
            "hr_mmbtu_per_mwh": 9.0,
            "vom_per_mwh": 1.5,
            "fuel_price_per_mmbtu": 1.8,
            "ef_ton_per_mwh": 1.0,
        },
        {
            "unit_id": "gas-1",
            "fuel": "gas",
            "region": "default",
            "cap_mw": 70.0,
            "availability": 0.85,
            "hr_mmbtu_per_mwh": 7.0,
            "vom_per_mwh": 2.0,
            "fuel_price_per_mmbtu": 2.5,
            "ef_ton_per_mwh": 0.45,
        },
    ]

    return pd.DataFrame(data)


def baseline_frames(year: int = 2030, load_mwh: float = 1_000_000.0) -> Frames:
    """Construct frames with the baseline unit data and supplied load."""

    demand = pd.DataFrame([
        {"year": year, "region": "default", "demand_mwh": float(load_mwh)}
    ])
    fuels = pd.DataFrame(
        [
            {"fuel": "wind", "covered": False},
            {"fuel": "coal", "covered": True},
            {"fuel": "gas", "covered": True},
        ]
    )
    transmission = pd.DataFrame(columns=["from_region", "to_region", "limit_mw"])

    return Frames(
        {
            "units": baseline_units(),
            "demand": demand,
            "fuels": fuels,
            "transmission": transmission,
        }
    )


def infeasible_frames(year: int = 2030) -> Frames:
    """Frames with load exceeding the total available generation."""

    base = baseline_frames(year=year)
    units = base.units()
    total_cap = float((units["cap_mw"] * units["availability"] * HOURS_PER_YEAR).sum())
    demand = base.demand()
    demand.loc[demand["year"] == year, "demand_mwh"] = total_cap + 10_000.0

    return base.with_frame("demand", demand)
<|MERGE_RESOLUTION|>--- conflicted
+++ resolved
@@ -4,11 +4,7 @@
 
 import pytest
 
-<<<<<<< HEAD
-pd = pytest.importorskip('pandas')
-=======
 pd = pytest.importorskip("pandas")
->>>>>>> c82770ac
 
 from io_loader import Frames
 
@@ -60,9 +56,9 @@
 def baseline_frames(year: int = 2030, load_mwh: float = 1_000_000.0) -> Frames:
     """Construct frames with the baseline unit data and supplied load."""
 
-    demand = pd.DataFrame([
-        {"year": year, "region": "default", "demand_mwh": float(load_mwh)}
-    ])
+    demand = pd.DataFrame(
+        [{"year": year, "region": "default", "demand_mwh": float(load_mwh)}]
+    )
     fuels = pd.DataFrame(
         [
             {"fuel": "wind", "covered": False},
@@ -91,4 +87,4 @@
     demand = base.demand()
     demand.loc[demand["year"] == year, "demand_mwh"] = total_cap + 10_000.0
 
-    return base.with_frame("demand", demand)
+    return base.with_frame("demand", demand)