"""Interfaces for the simplified dispatch engine."""

from __future__ import annotations

<<<<<<< HEAD
from dataclasses import dataclass
from typing import Dict, Tuple
=======
from dataclasses import dataclass, field
from typing import Dict
>>>>>>> 76c20bed


@dataclass(frozen=True)
class DispatchResult:
    """Container for the outputs of a dispatch run.

    Attributes
    ----------
    gen_by_fuel:
        Mapping of fuel name to the dispatched generation in megawatt-hours.
    region_prices:
        Mapping of model region identifiers to their marginal energy prices in
        dollars per megawatt-hour.
    emissions_tons:
        Total carbon dioxide emissions from the dispatch solution measured in tons.
<<<<<<< HEAD
    emissions_by_region:
        Mapping of model region identifiers to their contribution to total
        emissions measured in tons.
    flows:
        Net energy transfers between regions measured in megawatt-hours. Keys
        are tuples ``(region_a, region_b)`` where positive values indicate a
        flow from ``region_a`` to ``region_b``.
=======
    generation_by_region:
        Mapping of regions to total generation produced within the region.
    generation_by_coverage:
        Aggregated generation grouped by coverage status with keys ``'covered'``
        and ``'non_covered'``.
    imports_to_covered:
        Total net imports flowing into covered regions in megawatt-hours.
    exports_from_covered:
        Total net exports flowing out of covered regions in megawatt-hours.
    region_coverage:
        Mapping of regions to the boolean coverage flag used in the solution.
>>>>>>> 76c20bed
    """

    gen_by_fuel: Dict[str, float]
    region_prices: Dict[str, float]
    emissions_tons: float
<<<<<<< HEAD
    emissions_by_region: Dict[str, float]
    flows: Dict[Tuple[str, str], float]
=======
    generation_by_region: Dict[str, float] = field(default_factory=dict)
    generation_by_coverage: Dict[str, float] = field(default_factory=dict)
    imports_to_covered: float = 0.0
    exports_from_covered: float = 0.0
    region_coverage: Dict[str, bool] = field(default_factory=dict)

    @property
    def total_generation(self) -> float:
        """Return the total dispatched generation in megawatt-hours."""

        return float(sum(self.gen_by_fuel.values()))

    @property
    def covered_generation(self) -> float:
        """Return total generation attributed to covered regions."""

        return float(self.generation_by_coverage.get('covered', 0.0))

    @property
    def non_covered_generation(self) -> float:
        """Return total generation attributed to non-covered regions."""

        return float(self.generation_by_coverage.get('non_covered', 0.0))

    def leakage_percent(self, baseline: 'DispatchResult') -> float:
        """Return leakage relative to ``baseline`` as a percentage.

        Leakage is defined as the ratio of the change in non-covered
        generation to the change in total generation between this result and
        ``baseline``. A positive value indicates that uncovered generation grew
        faster than total generation, signalling leakage.
        """

        delta_total = self.total_generation - baseline.total_generation
        if abs(delta_total) <= 1e-9:
            return 0.0

        delta_uncovered = (
            self.non_covered_generation - baseline.non_covered_generation
        )
        return 100.0 * delta_uncovered / delta_total
>>>>>>> 76c20bed
<|MERGE_RESOLUTION|>--- conflicted
+++ resolved
@@ -1,14 +1,8 @@
 """Interfaces for the simplified dispatch engine."""
 
 from __future__ import annotations
-
-<<<<<<< HEAD
-from dataclasses import dataclass
+from dataclasses import dataclass, field
 from typing import Dict, Tuple
-=======
-from dataclasses import dataclass, field
-from typing import Dict
->>>>>>> 76c20bed
 
 
 @dataclass(frozen=True)
@@ -24,7 +18,6 @@
         dollars per megawatt-hour.
     emissions_tons:
         Total carbon dioxide emissions from the dispatch solution measured in tons.
-<<<<<<< HEAD
     emissions_by_region:
         Mapping of model region identifiers to their contribution to total
         emissions measured in tons.
@@ -32,7 +25,6 @@
         Net energy transfers between regions measured in megawatt-hours. Keys
         are tuples ``(region_a, region_b)`` where positive values indicate a
         flow from ``region_a`` to ``region_b``.
-=======
     generation_by_region:
         Mapping of regions to total generation produced within the region.
     generation_by_coverage:
@@ -44,16 +36,13 @@
         Total net exports flowing out of covered regions in megawatt-hours.
     region_coverage:
         Mapping of regions to the boolean coverage flag used in the solution.
->>>>>>> 76c20bed
     """
 
     gen_by_fuel: Dict[str, float]
     region_prices: Dict[str, float]
     emissions_tons: float
-<<<<<<< HEAD
-    emissions_by_region: Dict[str, float]
-    flows: Dict[Tuple[str, str], float]
-=======
+    emissions_by_region: Dict[str, float] = field(default_factory=dict)
+    flows: Dict[Tuple[str, str], float] = field(default_factory=dict)
     generation_by_region: Dict[str, float] = field(default_factory=dict)
     generation_by_coverage: Dict[str, float] = field(default_factory=dict)
     imports_to_covered: float = 0.0
@@ -63,22 +52,19 @@
     @property
     def total_generation(self) -> float:
         """Return the total dispatched generation in megawatt-hours."""
-
         return float(sum(self.gen_by_fuel.values()))
 
     @property
     def covered_generation(self) -> float:
         """Return total generation attributed to covered regions."""
-
-        return float(self.generation_by_coverage.get('covered', 0.0))
+        return float(self.generation_by_coverage.get("covered", 0.0))
 
     @property
     def non_covered_generation(self) -> float:
         """Return total generation attributed to non-covered regions."""
+        return float(self.generation_by_coverage.get("non_covered", 0.0))
 
-        return float(self.generation_by_coverage.get('non_covered', 0.0))
-
-    def leakage_percent(self, baseline: 'DispatchResult') -> float:
+    def leakage_percent(self, baseline: "DispatchResult") -> float:
         """Return leakage relative to ``baseline`` as a percentage.
 
         Leakage is defined as the ratio of the change in non-covered
@@ -86,7 +72,6 @@
         ``baseline``. A positive value indicates that uncovered generation grew
         faster than total generation, signalling leakage.
         """
-
         delta_total = self.total_generation - baseline.total_generation
         if abs(delta_total) <= 1e-9:
             return 0.0
@@ -94,5 +79,4 @@
         delta_uncovered = (
             self.non_covered_generation - baseline.non_covered_generation
         )
-        return 100.0 * delta_uncovered / delta_total
->>>>>>> 76c20bed
+        return 100.0 * delta_uncovered / delta_total