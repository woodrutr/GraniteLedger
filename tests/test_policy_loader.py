--- conflicted
+++ resolved
@@ -1,91 +1,84 @@
 from __future__ import annotations
 
 import importlib
-
 import pytest
 
-<<<<<<< HEAD
-pd = pytest.importorskip('pandas')
-
-policy_loader = importlib.import_module('config.policy_loader')
-=======
 pd = pytest.importorskip("pandas")
 
 policy_loader = importlib.import_module("config.policy_loader")
->>>>>>> c82770ac
 load_annual_policy = policy_loader.load_annual_policy
 series_from_year_map = policy_loader.series_from_year_map
 
 
 def test_series_from_year_map_basic():
     cfg = {
-        'years': [2027, 2026, 2025],
-        'cap': {2025: 100, 2026: 90, 2027: 80},
+        "years": [2027, 2026, 2025],
+        "cap": {2025: 100, 2026: 90, 2027: 80},
     }
 
-    series = series_from_year_map(cfg, 'cap')
+    series = series_from_year_map(cfg, "cap")
 
     assert isinstance(series, pd.Series)
     assert list(series.index) == [2025, 2026, 2027]
     assert series.loc[2026] == pytest.approx(90.0)
-    assert not series.attrs.get('fill_forward', False)
+    assert not series.attrs.get("fill_forward", False)
 
 
 def test_series_from_year_map_fill_forward_floor():
     cfg = {
-        'years': [2025, 2026, 2027],
-        'floor': {'values': {2025: 4.0, 2027: 5.0}, 'fill': 'forward'},
+        "years": [2025, 2026, 2027],
+        "floor": {"values": {2025: 4.0, 2027: 5.0}, "fill": "forward"},
     }
 
-    series = series_from_year_map(cfg, 'floor')
+    series = series_from_year_map(cfg, "floor")
 
     assert list(series.index) == [2025, 2026, 2027]
     assert series.loc[2026] == pytest.approx(4.0)
     assert series.loc[2027] == pytest.approx(5.0)
-    assert series.attrs['fill_forward'] is True
+    assert series.attrs["fill_forward"] is True
 
 
 def test_series_from_year_map_fill_forward_not_allowed_for_other_keys():
     cfg = {
-        'years': [2025, 2026],
-        'ccr1_trigger': {'values': {2025: 7.0}, 'fill': 'forward'},
+        "years": [2025, 2026],
+        "ccr1_trigger": {"values": {2025: 7.0}, "fill": "forward"},
     }
 
     with pytest.raises(ValueError) as exc:
-        series_from_year_map(cfg, 'ccr1_trigger')
+        series_from_year_map(cfg, "ccr1_trigger")
 
-    assert 'ccr1_trigger' in str(exc.value)
-    assert 'Fill-forward' in str(exc.value)
+    assert "ccr1_trigger" in str(exc.value)
+    assert "Fill-forward" in str(exc.value)
 
 
 def test_series_from_year_map_reports_missing_years():
     cfg = {
-        'years': [2025, 2026, 2027],
-        'cap': {2025: 100.0, 2027: 80.0},
+        "years": [2025, 2026, 2027],
+        "cap": {2025: 100.0, 2027: 80.0},
     }
 
     with pytest.raises(ValueError) as exc:
-        series_from_year_map(cfg, 'cap')
+        series_from_year_map(cfg, "cap")
 
     message = str(exc.value)
-    assert 'cap' in message
-    assert '2026' in message
+    assert "cap" in message
+    assert "2026" in message
 
 
 def test_load_annual_policy_builds_series_and_validates_alignment():
     cfg = {
-        'years': [2025, 2026, 2027],
-        'cap': {2025: 100.0, 2026: 90.0, 2027: 95.0},
-        'floor': {'values': {2025: 4.0}, 'fill_forward': True},
-        'ccr1_trigger': {2025: 7.0, 2026: 7.0, 2027: 7.0},
-        'ccr1_qty': {2025: 30.0, 2026: 30.0, 2027: 30.0},
-        'ccr2_trigger': {2025: 13.0, 2026: 13.0, 2027: 13.0},
-        'ccr2_qty': {2025: 60.0, 2026: 60.0, 2027: 60.0},
-        'cp_id': {2025: 'CP1', 2026: 'CP1', 2027: 'CP1'},
-        'bank0': 15.0,
-        'full_compliance_years': [2027],
-        'annual_surrender_frac': 0.5,
-        'carry_pct': 1.0,
+        "years": [2025, 2026, 2027],
+        "cap": {2025: 100.0, 2026: 90.0, 2027: 95.0},
+        "floor": {"values": {2025: 4.0}, "fill_forward": True},
+        "ccr1_trigger": {2025: 7.0, 2026: 7.0, 2027: 7.0},
+        "ccr1_qty": {2025: 30.0, 2026: 30.0, 2027: 30.0},
+        "ccr2_trigger": {2025: 13.0, 2026: 13.0, 2027: 13.0},
+        "ccr2_qty": {2025: 60.0, 2026: 60.0, 2027: 60.0},
+        "cp_id": {2025: "CP1", 2026: "CP1", 2027: "CP1"},
+        "bank0": 15.0,
+        "full_compliance_years": [2027],
+        "annual_surrender_frac": 0.5,
+        "carry_pct": 1.0,
     }
 
     policy = load_annual_policy(cfg)
@@ -109,21 +102,20 @@
     assert policy.full_compliance_years == {2027}
 
 
-
 def test_load_annual_policy_flags_missing_series_years():
     cfg = {
-        'years': [2025, 2026, 2027],
-        'cap': {2025: 100.0, 2026: 90.0, 2027: 95.0},
-        'floor': {2025: 4.0, 2026: 4.0, 2027: 4.0},
-        'ccr1_trigger': {2025: 7.0, 2026: 7.0, 2027: 7.0},
-        'ccr1_qty': {2025: 30.0, 2026: 30.0, 2027: 30.0},
-        'ccr2_trigger': {2025: 13.0, 2026: 13.0, 2027: 13.0},
-        'ccr2_qty': {2025: 60.0, 2027: 60.0},
-        'cp_id': {2025: 'CP1', 2026: 'CP1', 2027: 'CP1'},
+        "years": [2025, 2026, 2027],
+        "cap": {2025: 100.0, 2026: 90.0, 2027: 95.0},
+        "floor": {2025: 4.0, 2026: 4.0, 2027: 4.0},
+        "ccr1_trigger": {2025: 7.0, 2026: 7.0, 2027: 7.0},
+        "ccr1_qty": {2025: 30.0, 2026: 30.0, 2027: 30.0},
+        "ccr2_trigger": {2025: 13.0, 2026: 13.0, 2027: 13.0},
+        "ccr2_qty": {2025: 60.0, 2027: 60.0},
+        "cp_id": {2025: "CP1", 2026: "CP1", 2027: "CP1"},
     }
 
     with pytest.raises(ValueError) as exc:
         load_annual_policy(cfg)
 
-    assert 'ccr2_qty' in str(exc.value)
-    assert '2026' in str(exc.value)+    assert "ccr2_qty" in str(exc.value)
+    assert "2026" in str(exc.value)