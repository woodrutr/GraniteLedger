"""
BlueSky Graphical User Interface.

Built using Dash - https://dash.plotly.com/.

Created on Wed Sept 19 2024 by Adam Heisey
"""

# Import packages
import csv
import dash
from dash import dash_table, dcc, html, Input, Output, State
from dash.exceptions import PreventUpdate
import dash_bootstrap_components as dbc
import ast
from collections.abc import Mapping
import logging
import subprocess
from pathlib import Path
import os
import tomli
import tomlkit
import sys

LOGGER = logging.getLogger(__name__)

# Import python modules
from main.definitions import PROJECT_ROOT
from main import app_main
<<<<<<< HEAD

try:  # pragma: no cover - compatibility shim for older installations
    from src.common.utilities import get_downloads_directory as _get_downloads_directory
except ImportError:  # pragma: no cover - compatibility fallback
    _get_downloads_directory = None

_download_directory_fallback_used = False


def _fallback_downloads_directory(app_subdir: str = 'GraniteLedger') -> Path:
    """Return a downloads directory path even when utilities helper is absent."""

    base_path = Path.home() / 'Downloads'
    if app_subdir:
        base_path = base_path / app_subdir
    base_path.mkdir(parents=True, exist_ok=True)
    return base_path


def get_downloads_directory(app_subdir: str = 'GraniteLedger') -> Path:
    """Resolve the downloads directory with a graceful fallback."""

    global _download_directory_fallback_used

    if _get_downloads_directory is not None:
        try:
            return _get_downloads_directory(app_subdir=app_subdir)
        except Exception:  # pragma: no cover - defensive guard for runtime issues
            LOGGER.warning('Falling back to home Downloads directory; helper raised an error.')
    if not _download_directory_fallback_used:
        LOGGER.warning('get_downloads_directory is unavailable; using ~/Downloads for model outputs.')
        _download_directory_fallback_used = True
    return _fallback_downloads_directory(app_subdir)
=======
from src.common.utilities import get_downloads_directory
>>>>>>> f3e43b3f
from src.models.electricity.scripts.technology_metadata import (
    get_technology_label,
    resolve_technology_key,
)
from src.models.electricity.scripts.incentives import TechnologyIncentives


ELECTRICITY_OVERRIDES_KEY = 'electricity_expansion_overrides'
ELECTRICITY_INCENTIVES_KEY = 'electricity_incentives'
SW_BUILDS_PATH = Path(PROJECT_ROOT, 'input', 'electricity', 'sw_builds.csv')

# Debugging must never be enabled in production deployments because Dash's
# debugger exposes a remote code execution surface. Developers can opt in
# locally by exporting the environment variable documented in the README.
DASH_DEBUG_ENV_VAR = 'BLUESKY_DASH_DEBUG'


def dash_debug_enabled() -> bool:
    """Return whether the Dash app should run in debug mode.

    Debug mode is only intended for local development and should never be
    enabled in production deployments because it exposes the werkzeug
    debugger and automatic reloader.
    """

    raw_value = os.getenv(DASH_DEBUG_ENV_VAR)

    if raw_value is None:
        return False

    return raw_value.strip().lower() in {'1', 'true', 't', 'yes', 'y', 'on'}


# Initialize the Dash app
app = dash.Dash(
    __name__,
    prevent_initial_callbacks=True,
    external_stylesheets=[dbc.themes.BOOTSTRAP],
    assets_folder='docs/images/',
)
app.title = 'BlueSky Model Runner'

docs_dir = os.path.abspath('docs/build/html')


def _launch_docs_server():
    """Start the HTML documentation server bound to localhost."""

    # Use the current Python interpreter to serve the built docs in the
    # background. Binding to 127.0.0.1 limits exposure to the local machine.
    with open(os.devnull, 'w') as devnull:
        process = subprocess.Popen(
            [
                sys.executable,
                '-m',
                'http.server',
                '8000',
                '--bind',
                '127.0.0.1',
                '--directory',
                docs_dir,
            ],
            stdout=devnull,
            stderr=devnull,
        )

    return process

# blusesky image in assets folder
image_src = app.get_asset_url('ProjectBlueSkywebheaderimageblack.jpg')

# Define layout
app.layout = dbc.Container(
    [
        dbc.Row(
            dbc.Col(
                dbc.Button(
                    'Code Documentation',
                    href='http://127.0.0.1:8000/index.html',
                    color='info',
                    className='mt-3',
                    target='_blank',
                ),
                width='auto',
                className='text-left',
            ),
            justify='start',
        ),
        html.H1('BlueSky Model Runner', className='text-center'),
        html.Img(src=image_src),
        html.H2(id='status', className='text-center', style={'color': 'red'}),
        html.H3(id='output-state'),
        dbc.Label('Select Mode to Run:'),
        dcc.RadioItems(
            id='mode-selector',
            options=[
                {'label': mode, 'value': mode}
                for mode in ['unified-combo', 'gs-combo', 'standalone']
            ],
            value='standalone',
        ),
        dbc.Button('Run', id='run-button', color='primary', className='mt-2'),
        dcc.Loading(dbc.Progress(id='progress', value=0, max=100, style={'height': '30px'})),
        # Section for uploading and editing TOML config file
        html.Hr(),
        html.H4('Edit Configuration Settings'),
        # dcc.Upload(id='upload-toml', children=html.Button('Upload TOML'), multiple=False),
        html.Div(id='config-editor'),
        dbc.Button('Save Changes', id='save-toml-button', className='mt-2', disabled=False),
    ],
    fluid=True,
)


# Auto load the template
@app.callback(
    Output('config-editor', 'children'),
    Output('save-toml-button', 'disabled'),
    Input('config-editor', 'id'),
    prevent_initial_call=False,
)
def auto_load_toml(selected_mode):
    """reads in the configuration settings into the app that are saved in the config template.

    Parameters
    ----------
    selected_mode :
        user selected run mode option, current options are 'unified-combo', 'gs-combo', 'standalone'

    Returns
    -------
        config default settings
    """
    config_template_path = Path('src/common', 'run_config_template.toml')
    config_file_path = Path('src/common', 'run_config.toml')

    config_source_path = config_file_path if config_file_path.exists() else config_template_path

    if not config_source_path.exists():
        return [], True

    with open(config_source_path, 'rb') as f:
        config_content = tomli.load(f)

    general_inputs = []

    for key, value in config_content.items():
        if key in {ELECTRICITY_OVERRIDES_KEY, ELECTRICITY_INCENTIVES_KEY}:
            continue
        general_inputs.append(
            html.Div(
                [
                    dbc.Label(f'{key}:'),
                    dbc.Input(
                        id={'type': 'config-input', 'index': key},
                        value=str(value),
                        debounce=True,
                    ),
                ],
                style={'margin-bottom': '10px'},
            )
        )

    electricity_tab = build_electricity_override_tab(
        config_content.get(ELECTRICITY_OVERRIDES_KEY, {}),
        config_content.get(ELECTRICITY_INCENTIVES_KEY, {}),
    )

    tabs = dcc.Tabs(
        [
            dcc.Tab(label='General', value='general', children=general_inputs),
            dcc.Tab(label='Electricity', value='electricity', children=electricity_tab),
        ],
        value='general',
    )

    return tabs, False


# Save the modified TOML file with comments
@app.callback(
    Output('output-state', 'children'),
    Input('save-toml-button', 'n_clicks'),
    State({'type': 'config-input', 'index': dash.ALL}, 'value'),
    State({'type': 'config-input', 'index': dash.ALL}, 'id'),
    State({'type': 'expansion-toggle', 'index': dash.ALL}, 'value'),
    State({'type': 'expansion-toggle', 'index': dash.ALL}, 'id'),
    State('incentives-table', 'data'),
    prevent_initial_call=True,
)
def save_toml(
    n_clicks,
    input_values,
    input_ids,
    toggle_values,
    toggle_ids,
    incentive_rows,
):
    """saves the configuration settings in the app to the config file.

    Parameters
    ----------
    n_clicks :
        click to save toml button
    input_values :
        config values associated with components specified in the web app
    input_ids :
        config components associated with values specified in the web app

    Returns
    -------
        empty string
    """
    config_template = os.path.join('src/common', 'run_config_template.toml')
    config_file_path = os.path.join('src/common', 'run_config.toml')

    if n_clicks:
        # Load the original file to preserve its structure and comments
        with open(config_template, 'r') as f:
            config_doc = tomlkit.parse(f.read())

        # Update the config_doc with new values
        for item, value in zip(input_ids, input_values):
            config_doc[item['index']] = convert_value(value)

        overrides_table = tomlkit.table()
        overrides = {}
        for item, value in zip(toggle_ids or [], toggle_values or []):
            tech_index = item.get('index')
            tech_id = resolve_technology_key(tech_index)
            if tech_id is None:
                continue
            overrides[int(tech_id)] = bool(value)
        if overrides:
            for tech_id in sorted(overrides):
                label = get_technology_label(tech_id)
                overrides_table[label] = overrides[tech_id]
            config_doc[ELECTRICITY_OVERRIDES_KEY] = overrides_table
        elif ELECTRICITY_OVERRIDES_KEY in config_doc:
            del config_doc[ELECTRICITY_OVERRIDES_KEY]

        incentives_obj = TechnologyIncentives.from_table_rows(incentive_rows)
        incentives_config = incentives_obj.to_config()
        if incentives_config:
            incentives_table = incentives_config_to_toml(incentives_config)
            if len(incentives_table) > 0:
                config_doc[ELECTRICITY_INCENTIVES_KEY] = incentives_table
        elif ELECTRICITY_INCENTIVES_KEY in config_doc:
            del config_doc[ELECTRICITY_INCENTIVES_KEY]

        # Write the updated content back, preserving comments
        with open(config_file_path, 'w') as f:
            f.write(tomlkit.dumps(config_doc))

        return "Configuration settings saved successfully as 'run_config.toml'."
    return ''


def build_electricity_override_tab(overrides_config, incentives_config):
    """Create the electricity tab content with technology toggles and incentives."""

    tech_overrides = normalize_override_config(overrides_config)
    available_techs = load_available_technologies()

    if not available_techs:
        return [html.Div('No electricity technologies found.')]

    switches = []
    for tech_id in available_techs:
        label = get_technology_label(tech_id)
        value = tech_overrides.get(tech_id, True)
        switches.append(
            dbc.Row(
                [
                    dbc.Col(
                        dbc.Switch(
                            id={'type': 'expansion-toggle', 'index': str(tech_id)},
                            label=label,
                            value=value,
                        ),
                        width='auto',
                    )
                ],
                className='mb-2',
            )
        )

    incentives_obj = TechnologyIncentives.from_config(incentives_config)
    incentive_rows = format_incentive_rows(
        incentives_obj.to_table_rows(), available_techs
    )

    incentives_section = build_incentives_editor(available_techs, incentive_rows)

    description = html.Div(
        [
            html.P(
                'Toggle capacity expansion eligibility for each electricity technology.',
                className='mb-1',
            ),
            html.P(
                'Disabling a technology prevents the optimizer from building new capacity.',
                className='text-muted',
            ),
        ]
    )

    return [description] + switches + [html.Hr(), incentives_section]


def build_incentives_editor(available_techs, incentive_rows):
    """Return a Dash component tree for editing technology incentives."""

    tech_options = [
        {'label': get_technology_label(tech_id), 'value': get_technology_label(tech_id)}
        for tech_id in available_techs
    ]
    if not tech_options:
        tech_options = [{'label': 'Select technology', 'value': ''}]

    table = dash_table.DataTable(
        id='incentives-table',
        columns=[
            {'name': 'Type', 'id': 'type', 'presentation': 'dropdown'},
            {'name': 'Technology', 'id': 'technology', 'presentation': 'dropdown'},
            {'name': 'Year', 'id': 'year', 'type': 'numeric'},
            {'name': 'Credit ($/unit)', 'id': 'credit_value', 'type': 'numeric'},
            {'name': 'Limit', 'id': 'limit_value', 'type': 'numeric'},
            {'name': 'Limit Units', 'id': 'limit_units', 'presentation': 'dropdown', 'editable': False},
        ],
        data=incentive_rows,
        editable=True,
        row_deletable=True,
        style_table={'overflowX': 'auto'},
        dropdown={
            'type': {
                'options': [
                    {'label': 'Production (credit $/MWh)', 'value': 'Production'},
                    {'label': 'Investment (credit $/MW)', 'value': 'Investment'},
                ]
            },
            'technology': {'options': tech_options},
            'limit_units': {
                'options': [
                    {'label': 'MWh', 'value': 'MWh'},
                    {'label': 'MW', 'value': 'MW'},
                ]
            },
        },
        css=[{'selector': '.dash-spreadsheet-menu', 'rule': 'display: none'}],
    )

    return html.Div(
        [
            html.H5('Technology Incentives'),
            html.P(
                'Specify optional production ($/MWh) or investment ($/MW) incentives by '
                'technology and year. Limits cap the eligible quantity of generation '
                'or capacity that can receive the credit.',
                className='text-muted',
            ),
            table,
            dbc.Button(
                'Add Incentive',
                id='add-incentive',
                color='secondary',
                className='mt-2',
            ),
        ],
        className='mt-3',
    )


def format_incentive_rows(raw_rows, available_techs):
    """Normalise incentive rows for display in the DataTable."""

    valid_labels = {get_technology_label(tech_id) for tech_id in available_techs}
    formatted = []
    for row in raw_rows or []:
        if not isinstance(row, Mapping):
            continue
        entry = {
            'type': row.get('type', 'Production'),
            'technology': row.get('technology', ''),
            'year': row.get('year'),
            'credit_value': row.get('credit_value'),
            'limit_value': row.get('limit_value'),
            'limit_units': row.get('limit_units', 'MWh'),
        }
        if entry['technology'] not in valid_labels:
            entry['technology'] = ''
        if entry['limit_value'] is None:
            entry['limit_value'] = ''
        formatted.append(entry)

    if not formatted:
        formatted = [default_incentive_row(available_techs)]

    return formatted


def default_incentive_row(available_techs):
    """Return a default incentive row for initial table population."""

    technology_label = get_technology_label(available_techs[0]) if available_techs else ''
    return {
        'type': 'Production',
        'technology': technology_label,
        'year': None,
        'credit_value': None,
        'limit_value': None,
        'limit_units': 'MWh',
    }


def incentives_config_to_toml(incentives_config):
    """Convert an incentives configuration mapping into a TOML table."""

    table = tomlkit.table()
    for key in ('production', 'investment'):
        entries = incentives_config.get(key, []) if isinstance(incentives_config, Mapping) else []
        if not entries:
            continue
        aot = tomlkit.aot()
        for record in entries:
            if not isinstance(record, Mapping):
                continue
            entry = tomlkit.table()
            for field, value in record.items():
                if value is None:
                    continue
                entry.add(field, value)
            aot.append(entry)
        if len(aot) > 0:
            table.add(key, aot)
    return table


@app.callback(
    Output('incentives-table', 'data'),
    Input('add-incentive', 'n_clicks'),
    Input('incentives-table', 'data_timestamp'),
    State('incentives-table', 'data'),
    prevent_initial_call=True,
)
def update_incentives_table(add_clicks, _timestamp, rows):
    """Handle add-row events and keep limit units aligned with credit type."""

    ctx = getattr(dash, 'callback_context', None)
    if ctx is None:
        ctx = getattr(dash, 'ctx', None)
    if ctx is None or not getattr(ctx, 'triggered', None):
        raise PreventUpdate

    trigger = ctx.triggered[0]['prop_id']
    rows = list(rows or [])

    if trigger.startswith('add-incentive'):
        available = load_available_technologies()
        rows.append(default_incentive_row(available))
        return rows

    if trigger.startswith('incentives-table'):
        if not rows:
            raise PreventUpdate
        changed = False
        updated_rows = []
        for row in rows:
            expected_unit = 'MWh'
            if str(row.get('type', '')).strip().lower().startswith('inv'):
                expected_unit = 'MW'
            if row.get('limit_units') != expected_unit:
                new_row = dict(row)
                new_row['limit_units'] = expected_unit
                updated_rows.append(new_row)
                changed = True
            else:
                updated_rows.append(row)
        if changed:
            return updated_rows

    raise PreventUpdate


def normalize_override_config(overrides_config):
    """Normalize override configuration values into a mapping."""

    normalized = {}
    if isinstance(overrides_config, dict):
        for key, value in overrides_config.items():
            tech_id = resolve_technology_key(key)
            if tech_id is None:
                continue
            normalized[tech_id] = bool(value)
    return normalized


def load_available_technologies():
    """Load the technology identifiers present in the build switches file."""

    if not SW_BUILDS_PATH.exists():
        return []

    tech_ids = set()
    with SW_BUILDS_PATH.open(newline='') as fh:
        reader = csv.DictReader(fh)
        for row in reader:
            tech_raw = row.get('tech')
            try:
                tech_id = int(tech_raw)
            except (TypeError, ValueError):
                continue
            tech_ids.add(tech_id)

    return sorted(tech_ids)


# Function to convert values back to original types
def convert_value(value):
    """Function to maintain the original type for config values"""
    # handle boolean speficially
    if isinstance(value, str):
        if value.lower() == 'true':
            return True
        elif value.lower() == 'false':
            return False
    # now other types
    try:
        return ast.literal_eval(value)
    except (ValueError, SyntaxError):
        return value


# Callback to handle run button click and show progress
@app.callback(
    Output('status', 'children'),
    Output('progress', 'value'),
    Input('run-button', 'n_clicks'),
    State('mode-selector', 'value'),
    prevent_initial_call=True,
)
def run_mode(n_clicks, selected_mode):
    """passes the selected mode to main.py and runs the script.

    Parameters
    ----------
    n_clicks :
        click to the run button
    selected_mode :
        user selected run mode option, current options are 'unified-combo', 'gs-combo', 'standalone'

    Returns
    -------
        message stating either: model has finished or there was an error and it wasn't able to run
    """
    # define modes allowed - sanitize user input
    modes_available = {'unified-combo', 'gs-combo', 'standalone'}

    if selected_mode not in modes_available:
        return f"Error: '{selected_mode}' is not a valid mode.", 0

    try:
        # run selected mode
        app_main(selected_mode)

        downloads_root = get_downloads_directory()
        return (
            f"{selected_mode} mode has finished running. See results in {downloads_root}.",
            100,
        )
    except Exception:
        error_msg = f'Error, not able to run {selected_mode}. Please check the log script/terminal, exit out of browser, and restart.'
        return error_msg, 0

# ... your callback definitions above ...

http_server_process = None
debug_mode = dash_debug_enabled()

if debug_mode:
    print(
        'Dash debug mode enabled via '
        f"{DASH_DEBUG_ENV_VAR}. Do not enable this in production environments."
    )

if __name__ == "__main__":
    try:
        # Only expose the documentation server when running this module directly.
        # Bind explicitly to loopback so it is not accessible externally.
        with open(os.devnull, "w") as devnull:
            http_server_process = subprocess.Popen(
                [
                    sys.executable,
                    "-m",
                    "http.server",
                    "--bind",
                    "127.0.0.1",
                    "8000",   # docs server port
                    "--directory",
                    docs_dir,
                ],
                stdout=devnull,
                stderr=devnull,
            )

        app.run_server(debug=debug_mode, host="127.0.0.1", port=8080)
    except Exception:
        if http_server_process:
            http_server_process.terminate()
        raise
    finally:
        if http_server_process:
            http_server_process.terminate()<|MERGE_RESOLUTION|>--- conflicted
+++ resolved
@@ -27,9 +27,12 @@
 # Import python modules
 from main.definitions import PROJECT_ROOT
 from main import app_main
-<<<<<<< HEAD
-
-try:  # pragma: no cover - compatibility shim for older installations
+from pathlib import Path
+import logging
+
+LOGGER = logging.getLogger(__name__)
+
+try:  # pragma: no cover - optional dependency shim
     from src.common.utilities import get_downloads_directory as _get_downloads_directory
 except ImportError:  # pragma: no cover - compatibility fallback
     _get_downloads_directory = None
@@ -38,8 +41,7 @@
 
 
 def _fallback_downloads_directory(app_subdir: str = 'GraniteLedger') -> Path:
-    """Return a downloads directory path even when utilities helper is absent."""
-
+    """Return a reasonable downloads location when utilities helper is unavailable."""
     base_path = Path.home() / 'Downloads'
     if app_subdir:
         base_path = base_path / app_subdir
@@ -48,22 +50,21 @@
 
 
 def get_downloads_directory(app_subdir: str = 'GraniteLedger') -> Path:
-    """Resolve the downloads directory with a graceful fallback."""
-
+    """Resolve the downloads directory, falling back to the user's home folder."""
     global _download_directory_fallback_used
 
     if _get_downloads_directory is not None:
         try:
             return _get_downloads_directory(app_subdir=app_subdir)
-        except Exception:  # pragma: no cover - defensive guard for runtime issues
+        except Exception:  # pragma: no cover - defensive: ensure GUI still loads
             LOGGER.warning('Falling back to home Downloads directory; helper raised an error.')
     if not _download_directory_fallback_used:
-        LOGGER.warning('get_downloads_directory is unavailable; using ~/Downloads for model outputs.')
+        LOGGER.warning(
+            'get_downloads_directory is unavailable; using ~/Downloads for model outputs.'
+        )
         _download_directory_fallback_used = True
     return _fallback_downloads_directory(app_subdir)
-=======
-from src.common.utilities import get_downloads_directory
->>>>>>> f3e43b3f
+
 from src.models.electricity.scripts.technology_metadata import (
     get_technology_label,
     resolve_technology_key,
