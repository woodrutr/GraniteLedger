"""Streamlit interface for running BlueSky policy simulations.

The GUI assumes that core dependencies such as :mod:`pandas` are installed.
"""

from __future__ import annotations

import copy
import io
import importlib.util
import logging
import re
import shutil
import sys
import tempfile
from collections.abc import Iterable, Mapping
from contextlib import contextmanager
from dataclasses import dataclass, field
from pathlib import Path
from typing import Any, Callable, Sequence, TypeVar


import pandas as pd

# -------------------------
# Optional imports / shims
# -------------------------
try:
    import tomllib
except ModuleNotFoundError:  # Python < 3.11 fallback
    try:
        import tomli as tomllib  # type: ignore[import-not-found]
    except ModuleNotFoundError as exc:
        raise ModuleNotFoundError(
            "Python 3.11+ or the tomli package is required to read TOML configuration files."
        ) from exc

try:
    from main.definitions import PROJECT_ROOT
except ModuleNotFoundError:  # fallback for packaged app execution
    PROJECT_ROOT = Path(__file__).resolve().parents[1]

try:
    from gui.module_settings import (
        CarbonModuleSettings,
        DispatchModuleSettings,
        GeneralConfigResult,
        IncentivesModuleSettings,
        OutputsModuleSettings,
    )
except ModuleNotFoundError:  # pragma: no cover - compatibility fallback
    from module_settings import (  # type: ignore[import-not-found]
        CarbonModuleSettings,
        DispatchModuleSettings,
        GeneralConfigResult,
        IncentivesModuleSettings,
        OutputsModuleSettings,
    )

# Region metadata helpers (robust to running as a script)
try:
    from gui.region_metadata import (
        DEFAULT_REGION_METADATA,
        canonical_region_label,
        canonical_region_value,
        region_alias_map,
        region_display_label,
    )
except ModuleNotFoundError:
    try:
        from region_metadata import (  # type: ignore[import-not-found]
            DEFAULT_REGION_METADATA,
            canonical_region_label,
            canonical_region_value,
            region_alias_map,
            region_display_label,
        )
    except ModuleNotFoundError:
        # Safe no-op fallbacks so the UI can still render
        DEFAULT_REGION_METADATA = {}
        region_alias_map = {}

        def canonical_region_label(x: object) -> str:
            return str(x)

        def canonical_region_value(x: object):
            return x

        def region_display_label(x: object) -> str:
            return str(x)


if importlib.util.find_spec("streamlit") is not None:  # pragma: no cover - optional dependency
    import streamlit as st  # type: ignore[import-not-found]
else:  # pragma: no cover - optional dependency
    st = None  # type: ignore[assignment]

try:  # pragma: no cover - optional dependency
    from engine.run_loop import run_end_to_end_from_frames as _RUN_END_TO_END
except ModuleNotFoundError:  # pragma: no cover - optional dependency
    _RUN_END_TO_END = None

try:
    from io_loader import Frames
except ModuleNotFoundError:  # pragma: no cover - fallback when root not on sys.path
    sys.path.append(str(PROJECT_ROOT))
    from io_loader import Frames

FramesType = Frames

LOGGER = logging.getLogger(__name__)
logging.basicConfig(level=logging.INFO)

try:  # pragma: no cover - optional dependency shim
    from src.common.utilities import get_downloads_directory as _get_downloads_directory
except ImportError:  # pragma: no cover - compatibility fallback
    _get_downloads_directory = None

# Tech metadata
try:
    from src.models.electricity.scripts.technology_metadata import (
        TECH_ID_TO_LABEL,
        get_technology_label,
        resolve_technology_key,
    )
except ModuleNotFoundError:
    TECH_ID_TO_LABEL = {}
    def get_technology_label(x: Any) -> str: return str(x)
    def resolve_technology_key(x: Any) -> int | None:
        try:
            return int(x)
        except Exception:
            return None

# -------------------------
# Constants
# -------------------------
STREAMLIT_REQUIRED_MESSAGE = (
    "streamlit is required to run the policy simulator UI. Install streamlit to continue."
)
ENGINE_RUNNER_REQUIRED_MESSAGE = (
    "engine.run_loop.run_end_to_end_from_frames is required to run the policy simulator UI."
)


def _ensure_engine_runner():
    """Return the network runner callable used to solve the market model."""

    if _RUN_END_TO_END is None:
        raise ModuleNotFoundError(ENGINE_RUNNER_REQUIRED_MESSAGE)
    return _RUN_END_TO_END


def _ensure_streamlit() -> None:
    """Raise an informative error when the GUI stack is unavailable."""

    if st is None:
        raise ModuleNotFoundError(STREAMLIT_REQUIRED_MESSAGE)


DEFAULT_CONFIG_PATH = Path(PROJECT_ROOT, "src", "common", "run_config.toml")
_DEFAULT_LOAD_MWH = 1_000_000.0
_LARGE_ALLOWANCE_SUPPLY = 1e12
_GENERAL_REGIONS_NORMALIZED_KEY = "general_regions_normalized_selection"
_ALL_REGIONS_LABEL = "All regions"
_T = TypeVar("_T")


SIDEBAR_SECTIONS: list[tuple[str, bool]] = [
    ("General config", False),
    ("Carbon policy", False),
    ("Electricity dispatch", False),
    ("Incentives / credits", False),
    ("Outputs", False),
]

SIDEBAR_STYLE = """
<style>
.sidebar-module {
    border: 1px solid var(--secondary-background-color);
    border-radius: 0.5rem;
    padding: 0.5rem 0.75rem;
    margin-bottom: 0.75rem;
}
.sidebar-module.disabled {
    opacity: 0.5;
}
</style>
"""

_download_directory_fallback_used = False

@dataclass
<<<<<<< HEAD
class GeneralConfigResult:
    """Container for user-selected general configuration settings."""

    config_label: str
    config_source: Any
    run_config: dict[str, Any]
    candidate_years: list[int]
    start_year: int
    end_year: int
    selected_years: list[int]
    regions: list[int | str]


@dataclass
class CarbonModuleSettings:
    """Record of carbon policy sidebar selections."""

    enabled: bool
    price_enabled: bool
    enable_floor: bool
    enable_ccr: bool
    ccr1_enabled: bool
    ccr2_enabled: bool
    ccr1_price: float | None
    ccr2_price: float | None
    ccr1_escalator_pct: float
    ccr2_escalator_pct: float
    banking_enabled: bool
    coverage_regions: list[str]
    control_period_years: int | None
    price_per_ton: float
    initial_bank: float = 0.0
    cap_regions: list[Any] = field(default_factory=list)
    price_schedule: dict[int, float] = field(default_factory=dict)
    errors: list[str] = field(default_factory=list)


@dataclass
=======
>>>>>>> 696a7c92
class CarbonPolicyConfig:
    """Normalized carbon allowance policy configuration for engine runs."""

    enabled: bool = True
    enable_floor: bool = True
    enable_ccr: bool = True
    ccr1_enabled: bool = True
    ccr2_enabled: bool = True
    ccr1_price: float | None = None
    ccr2_price: float | None = None
    ccr1_escalator_pct: float = 0.0
    ccr2_escalator_pct: float = 0.0
    allowance_banking_enabled: bool = True
    control_period_years: int | None = None

    @classmethod
    def from_mapping(
        cls,
        mapping: Mapping[str, Any] | None,
        *,
        enabled: bool | None = None,
        enable_floor: bool | None = None,
        enable_ccr: bool | None = None,
        ccr1_enabled: bool | None = None,
        ccr2_enabled: bool | None = None,
        allowance_banking_enabled: bool | None = None,
        control_period_years: int | None = None,
        ccr1_price: float | None = None,
        ccr2_price: float | None = None,
        ccr1_escalator_pct: float | None = None,
        ccr2_escalator_pct: float | None = None,
    ) -> "CarbonPolicyConfig":
        record = dict(mapping) if isinstance(mapping, Mapping) else {}

        def _coerce_bool(value: Any, default: bool) -> bool:
            return bool(value) if value is not None else default

        enabled_val = _coerce_bool(enabled, bool(record.get('enabled', True)))
        enable_floor_val = _coerce_bool(enable_floor, bool(record.get('enable_floor', True)))
        enable_ccr_val = _coerce_bool(enable_ccr, bool(record.get('enable_ccr', True)))
        ccr1_val = _coerce_bool(ccr1_enabled, bool(record.get('ccr1_enabled', True)))
        ccr2_val = _coerce_bool(ccr2_enabled, bool(record.get('ccr2_enabled', True)))
        banking_val = _coerce_bool(
            allowance_banking_enabled,
            bool(record.get('allowance_banking_enabled', True)),
        )

        control_period_val = _sanitize_control_period(
            control_period_years
            if control_period_years is not None
            else record.get('control_period_years')
        )

        def _coerce_optional(value: Any, fallback: float | None) -> float | None:
            if value in (None, ""):
                return fallback
            try:
                return float(value)
            except (TypeError, ValueError):
                return fallback

        ccr1_price_val = _coerce_optional(
            ccr1_price if ccr1_price is not None else record.get('ccr1_price'),
            None,
        )
        ccr2_price_val = _coerce_optional(
            ccr2_price if ccr2_price is not None else record.get('ccr2_price'),
            None,
        )
        ccr1_escalator_val = _coerce_optional(
            ccr1_escalator_pct
            if ccr1_escalator_pct is not None
            else record.get('ccr1_escalator_pct'),
            0.0,
        ) or 0.0
        ccr2_escalator_val = _coerce_optional(
            ccr2_escalator_pct
            if ccr2_escalator_pct is not None
            else record.get('ccr2_escalator_pct'),
            0.0,
        ) or 0.0

        config = cls(
            enabled=enabled_val,
            enable_floor=enable_floor_val,
            enable_ccr=enable_ccr_val,
            ccr1_enabled=ccr1_val,
            ccr2_enabled=ccr2_val,
            ccr1_price=ccr1_price_val,
            ccr2_price=ccr2_price_val,
            ccr1_escalator_pct=float(ccr1_escalator_val),
            ccr2_escalator_pct=float(ccr2_escalator_val),
            allowance_banking_enabled=banking_val,
            control_period_years=control_period_val,
        )

        if not config.enabled:
            config.disable_cap()
        elif not config.enable_ccr:
            config.ccr1_enabled = False
            config.ccr2_enabled = False

        return config

    def disable_cap(self) -> None:
        """Disable allowance trading mechanics when the cap is inactive."""

        self.enabled = False
        self.enable_floor = False
        self.enable_ccr = False
        self.ccr1_enabled = False
        self.ccr2_enabled = False
        self.ccr1_price = None
        self.ccr2_price = None
        self.ccr1_escalator_pct = 0.0
        self.ccr2_escalator_pct = 0.0
        self.allowance_banking_enabled = False
        self.control_period_years = None

    def disable_for_price(self) -> None:
        """Disable the cap when an exogenous carbon price is active."""

        self.disable_cap()

    def as_dict(self) -> dict[str, Any]:
        """Return a serializable dictionary representation."""

        return {
            'enabled': bool(self.enabled),
            'enable_floor': bool(self.enable_floor),
            'enable_ccr': bool(self.enable_ccr),
            'ccr1_enabled': bool(self.ccr1_enabled),
            'ccr2_enabled': bool(self.ccr2_enabled),
            'ccr1_price': self.ccr1_price,
            'ccr2_price': self.ccr2_price,
            'ccr1_escalator_pct': float(self.ccr1_escalator_pct),
            'ccr2_escalator_pct': float(self.ccr2_escalator_pct),
            'allowance_banking_enabled': bool(self.allowance_banking_enabled),
            'control_period_years': self.control_period_years,
        }


@dataclass
class CarbonPriceConfig:
    """Normalized carbon price configuration for engine runs."""

    enabled: bool = False
    price_per_ton: float = 0.0
    schedule: dict[int, float] = field(default_factory=dict)

    @property
    def active(self) -> bool:
        """Return ``True`` when the price should override the cap."""

        return bool(self.enabled and self.schedule)

    @classmethod
    def from_mapping(
        cls,
        mapping: Mapping[str, Any] | None,
        *,
        enabled: bool | None = None,
        value: float | None = None,
        schedule: Mapping[int, float] | Mapping[str, Any] | None = None,
        years: Iterable[int] | None = None,
    ) -> "CarbonPriceConfig":
        record = dict(mapping) if isinstance(mapping, Mapping) else {}

        enabled_val = bool(enabled) if enabled is not None else bool(record.get('enabled', False))
        price_raw = value if value is not None else record.get('price_per_ton', record.get('price', 0.0))
        price_value = _coerce_float(price_raw, default=0.0)

        schedule_map = _merge_price_schedules(
            record.get('price_schedule'),
            schedule,
        )

        if not schedule_map and price_value and years:
            normalized_years: list[int] = []
            for year in years:
                try:
                    normalized_years.append(int(year))
                except (TypeError, ValueError):
                    continue
            if normalized_years:
                schedule_map = {
                    year: float(price_value)
                    for year in sorted(set(normalized_years))
                }

        if schedule_map:
            schedule_map = dict(sorted(schedule_map.items()))

        config = cls(
            enabled=bool(enabled_val),
            price_per_ton=float(price_value),
            schedule=schedule_map,
        )

        if not config.active:
            config.schedule = {}
            config.price_per_ton = 0.0

        return config

    def as_dict(self) -> dict[str, Any]:
        """Return a serializable dictionary representation."""

        payload = {
            'enabled': bool(self.enabled),
            'price_per_ton': float(self.price_per_ton),
        }
        if self.schedule:
            payload['price_schedule'] = dict(self.schedule)
        return payload


def _sanitize_control_period(value: Any) -> int | None:
    """Return ``value`` coerced to a positive integer when possible."""

    if value in (None, ''):
        return None
    try:
        period = int(value)
    except (TypeError, ValueError):
        return None
    return period if period > 0 else None


def _normalize_price_schedule(value: Any) -> dict[int, float]:
    """Return a normalized mapping of year to carbon price."""

    if not isinstance(value, Mapping):
        return {}

    entries: list[tuple[int, float]] = []
    for key, raw in value.items():
        if raw in (None, ""):
            continue
        try:
            year = int(key)
        except (TypeError, ValueError):
            continue
        try:
            price = float(raw)
        except (TypeError, ValueError):
            continue
        entries.append((year, price))

    if not entries:
        return {}

    entries.sort(key=lambda item: item[0])
    return {year: price for year, price in entries}


def _merge_price_schedules(
    *values: Mapping[int, float] | Mapping[str, Any] | None,
) -> dict[int, float]:
    """Combine candidate schedules, returning a sorted ``{year: price}`` mapping."""

    merged: dict[int, float] = {}
    for candidate in values:
        if not isinstance(candidate, Mapping):
            continue
        merged.update(_normalize_price_schedule(candidate))

    if not merged:
        return {}

    return dict(sorted(merged.items()))


def _merge_module_dicts(*sections: Mapping[str, Any] | None) -> dict[str, dict[str, Any]]:
    """Combine multiple module configuration sections into a copy."""

    merged: dict[str, dict[str, Any]] = {}
    for section in sections:
        if not isinstance(section, Mapping):
            continue
        for name, settings in section.items():
            key = str(name)
            if isinstance(settings, Mapping):
                existing = merged.get(key, {})
                combined = dict(existing)
                combined.update(settings)
                merged[key] = combined
            else:
                merged[key] = {'value': settings}
    return merged


# -------------------------
# Utilities
# -------------------------
def _fallback_downloads_directory(app_subdir: str = "GraniteLedger") -> Path:
    base_path = Path.home() / "Downloads"
    if app_subdir:
        base_path = base_path / app_subdir
    base_path.mkdir(parents=True, exist_ok=True)
    return base_path


def _coerce_float(value: Any, default: float = 0.0) -> float:
    """Coerce value to float or return default."""
    try:
        return float(value)
    except (TypeError, ValueError):
        return default


def get_downloads_directory(app_subdir: str = "GraniteLedger") -> Path:
    global _download_directory_fallback_used
    if _get_downloads_directory is not None:
        try:
            return _get_downloads_directory(app_subdir=app_subdir)
        except Exception:  # pragma: no cover - defensive
            LOGGER.warning("Falling back to home Downloads directory; helper raised an error.")
    if not _download_directory_fallback_used:
        LOGGER.warning(
            "get_downloads_directory is unavailable; using ~/Downloads for model outputs."
        )
        _download_directory_fallback_used = True
    return _fallback_downloads_directory(app_subdir)


def _ensure_engine_runner():
    if _RUN_END_TO_END is None:
        raise ModuleNotFoundError(ENGINE_RUNNER_REQUIRED_MESSAGE)
    return _RUN_END_TO_END


def _ensure_streamlit() -> None:
    if st is None:
        raise ModuleNotFoundError(STREAMLIT_REQUIRED_MESSAGE)


@contextmanager
def _sidebar_panel(container: Any, enabled: bool):
    """Render a styled sidebar panel with optional greyed-out state.

    NOTE: We do NOT `with container:` here. The caller already has the right Streamlit container.
    """
    class_name = "sidebar-module disabled" if not enabled else "sidebar-module"
    container.markdown(f'<div class="{class_name}">', unsafe_allow_html=True)
    try:
        yield container
    finally:
        container.markdown("</div>", unsafe_allow_html=True)


def _load_config_data(config_source: Any | None = None) -> dict[str, Any]:
    if config_source is None:
        with open(DEFAULT_CONFIG_PATH, "rb") as src:
            return tomllib.load(src)

    if isinstance(config_source, Mapping):
        return dict(config_source)

    if isinstance(config_source, (bytes, bytearray)):
        return tomllib.loads(config_source.decode("utf-8"))

    if isinstance(config_source, (str, Path)):
        path_candidate = Path(config_source)
        if path_candidate.exists():
            with open(path_candidate, "rb") as src:
                return tomllib.load(src)
        return tomllib.loads(str(config_source))

    if hasattr(config_source, "read"):
        data = config_source.read()
        if isinstance(data, bytes):
            return tomllib.loads(data.decode("utf-8"))
        return tomllib.loads(str(data))

    raise TypeError(f"Unsupported config source type: {type(config_source)!r}")


def _years_from_config(config: Mapping[str, Any]) -> list[int]:
    years: set[int] = set()
    raw_years = config.get("years")

    if isinstance(raw_years, (list, tuple, set)):
        for entry in raw_years:
            if isinstance(entry, Mapping) and "year" in entry:
                try:
                    years.add(int(entry["year"]))
                except (TypeError, ValueError):
                    continue
            else:
                try:
                    years.add(int(entry))
                except (TypeError, ValueError):
                    continue
    elif raw_years not in (None, ""):
        try:
            years.add(int(raw_years))
        except (TypeError, ValueError):
            pass

    if not years:
        start = config.get("start_year")
        end = config.get("end_year")
        try:
            if start is not None and end is not None:
                start_val = int(start)
                end_val = int(end)
                step = 1 if end_val >= start_val else -1
                years.update(range(start_val, end_val + step, step))
            elif start is not None:
                years.add(int(start))
            elif end is not None:
                years.add(int(end))
        except (TypeError, ValueError):
            years = set()

    return sorted(years)


def _select_years(
    base_years: Iterable[int],
    start_year: int | None,
    end_year: int | None,
) -> list[int]:
    years = sorted({int(year) for year in base_years}) if base_years else []

    def _ensure_int(value: int | None) -> int | None:
        if value is None:
            return None
        return int(value)

    start = _ensure_int(start_year)
    end = _ensure_int(end_year)

    if start is not None and end is not None and end < start:
        raise ValueError("end_year must be greater than or equal to start_year")

    if start is not None and end is not None:
        selected = [year for year in years if start <= year <= end]
        complete_range = range(start, end + 1)
        if selected:
            selected_set = set(selected)
            selected_set.update(complete_range)
            selected = sorted(selected_set)
        else:
            selected = list(complete_range)
        years = selected
    elif start is not None:
        selected = [year for year in years if year >= start]
        years = selected or [start]
    elif end is not None:
        selected = [year for year in years if year <= end]
        years = selected or [end]

    if not years:
        raise ValueError("No simulation years specified")

    return sorted({int(year) for year in years})


def _regions_from_config(config: Mapping[str, Any]) -> list[int | str]:
    raw_regions = config.get("regions")
    regions: list[int | str] = []

    def _normalise(entry: Any) -> int | str:
        resolved = canonical_region_value(entry)
        if isinstance(resolved, str):
            text = resolved.strip()
            return text or "default"
        return resolved

    if isinstance(raw_regions, Mapping):
        iterable: Iterable[Any] = raw_regions.values()
    else:
        iterable = raw_regions  # type: ignore[assignment]

    if isinstance(iterable, Iterable) and not isinstance(iterable, (str, bytes, Mapping)):
        for entry in iterable:
            normalised = _normalise(entry)
            if normalised not in regions:
                regions.append(normalised)
    elif iterable not in (None, ""):
        regions.append(_normalise(iterable))

    if not regions:
        regions = [1]

    return regions


def _normalize_region_labels(
    selected_labels: Iterable[str],
    previous_clean_selection: Iterable[str] | None,
) -> list[str]:
    normalized = [str(entry) for entry in selected_labels]
    if "All" in normalized and len(normalized) > 1:
        non_all = [e for e in normalized if e != "All"]
        prev = tuple(str(e) for e in (previous_clean_selection or ()))
        return non_all if prev == ("All",) and non_all else ["All"]
    return normalized


def _normalize_coverage_selection(selection: Any) -> list[str]:
    """Return a normalised list of coverage region labels."""

    if isinstance(selection, Mapping):
        iterable: Iterable[Any] = selection.values()
    elif isinstance(selection, (str, bytes)) or not isinstance(selection, Iterable):
        iterable = [selection]
    else:
        iterable = selection

    normalized: list[str] = []
    for entry in iterable:
        if entry is None:
            continue
        text = str(entry).strip()
        if not text:
            continue
        lowered = text.lower()
        if lowered in {"all", "all regions", _ALL_REGIONS_LABEL.lower()}:
            return ["All"]
        label = canonical_region_label(entry)
        if label.lower() in {"all", "all regions", _ALL_REGIONS_LABEL.lower()}:
            return ["All"]
        if label not in normalized:
            normalized.append(label)

    if not normalized:
        return ["All"]
    return normalized


# General Config UI
# -------------------------
def _render_general_config_section(
    container: Any,
    *,
    default_source: Any,
    default_label: str,
    default_config: Mapping[str, Any],
) -> GeneralConfigResult:
    try:
        base_config = copy.deepcopy(dict(default_config))
    except Exception:
        base_config = dict(default_config)

    uploaded = container.file_uploader(
        "Run configuration (TOML)",
        type="toml",
        key="general_config_upload",
    )
    if uploaded is not None:
        config_label = uploaded.name or "uploaded_config.toml"
        try:
            base_config = _load_config_data(uploaded.getvalue())
        except Exception as exc:
            container.error(f"Failed to read configuration: {exc}")
            base_config = copy.deepcopy(dict(default_config))
            config_label = default_label
    else:
        config_label = default_label

    container.caption(f"Using configuration: {config_label}")

    candidate_years = _years_from_config(base_config)
    if candidate_years:
        year_min = min(candidate_years)
        year_max = max(candidate_years)
    else:
        year_min = int(base_config.get("start_year", 2025) or 2025)
        year_max = int(base_config.get("end_year", year_min) or year_min)
    if year_min > year_max:
        year_min, year_max = year_max, year_min

    def _coerce_year(value: Any, fallback: int) -> int:
        try:
            return int(value)
        except (TypeError, ValueError):
            return int(fallback)

    start_default = max(year_min, min(year_max, _coerce_year(base_config.get("start_year", year_min), year_min)))
    end_default = max(year_min, min(year_max, _coerce_year(base_config.get("end_year", year_max), year_max)))
    if start_default > end_default:
        start_default, end_default = end_default, start_default

    slider_min_default = 2025
    slider_max_default = 2050
    slider_min_value, slider_max_value = container.slider(
        "Simulation Years",
        min_value=slider_min_default,
        max_value=slider_max_default,
        value=(start_default, end_default),
        step=1,
        key="general_year_slider",
    )

    start_year = slider_min_value
    end_year = slider_max_value

    region_options = _regions_from_config(base_config)
    default_region_values = list(range(1, 26))
    alias_to_value = region_alias_map()
    available_region_values: list[int | str] = []
    value_to_label: dict[int | str, str] = {}
    label_to_value: dict[str, int | str] = {}
    seen_values: set[int | str] = set()

    def _register_region_value(value: int | str) -> None:
        if value in seen_values:
            return
        seen_values.add(value)
        label = region_display_label(value)
        available_region_values.append(value)
        value_to_label[value] = label
        label_to_value[label] = value
        alias_to_value.setdefault(label.lower(), value)
        alias_to_value.setdefault(str(value).strip().lower(), value)
        if isinstance(value, (bool, int)):
            alias_to_value.setdefault(f"region {int(value)}".lower(), value)

    for candidate in (*default_region_values, *region_options):
        resolved = canonical_region_value(candidate)
        if isinstance(resolved, str):
            text = resolved.strip()
            if text:
                _register_region_value(text)
        else:
            _register_region_value(int(resolved))

    region_labels = ["All"] + [value_to_label[v] for v in available_region_values]
    default_selection = ["All"]

    def _canonical_region_label_entry(entry: Any) -> str:
        text = str(entry).strip()
        if not text:
            return text
        if text == "All":
            return "All"
        if text in label_to_value:
            return text
        lookup_key = text.lower()
        value = alias_to_value.get(lookup_key)
        if value is None:
            try:
                value = int(text)
            except ValueError:
                return text
        return value_to_label.get(value, region_display_label(value))

    if st is not None:
        st.session_state.setdefault(_GENERAL_REGIONS_NORMALIZED_KEY, list(default_selection))
        prev_raw = st.session_state.get(_GENERAL_REGIONS_NORMALIZED_KEY, [])
        if isinstance(prev_raw, (list, tuple)):
            previous_clean_selection = tuple(
                _canonical_region_label_entry(e) for e in prev_raw
            )
        elif isinstance(prev_raw, str):
            previous_clean_selection = (_canonical_region_label_entry(prev_raw),)
        else:
            previous_clean_selection = ()
    else:
        previous_clean_selection = tuple(default_selection)

    selected_regions_raw = list(
        container.multiselect(
            "Regions",
            options=region_labels,
            default=default_selection,
            key="general_regions",
        )
    )
    normalized_selection = _normalize_region_labels(
        selected_regions_raw, previous_clean_selection
    )
    canonical_selection: list[str] = []
    seen_labels: set[str] = set()
    for entry in normalized_selection:
        label = _canonical_region_label_entry(entry)
        if label and label not in seen_labels:
            canonical_selection.append(label)
            seen_labels.add(label)
    if canonical_selection != selected_regions_raw and st is not None:
        st.session_state["general_regions"] = canonical_selection
    selected_regions_raw = canonical_selection
    if st is not None:
        st.session_state[_GENERAL_REGIONS_NORMALIZED_KEY] = list(selected_regions_raw)

    all_selected = "All" in selected_regions_raw
    if all_selected or not selected_regions_raw:
        selected_regions = list(available_region_values)
    else:
        selected_regions = []
        for entry in selected_regions_raw:
            if entry == "All":
                continue
            value = label_to_value.get(entry)
            if value is None:
                normalized = str(entry).strip().lower()
                value = alias_to_value.get(normalized)
                if value is None:
                    try:
                        value = int(str(entry).strip())
                    except ValueError:
                        value = str(entry).strip()
            if value not in selected_regions:
                selected_regions.append(value)
    if not selected_regions:
        selected_regions = list(available_region_values)

    run_config = copy.deepcopy(base_config)
    run_config["start_year"] = start_year
    run_config["end_year"] = end_year
    run_config["regions"] = selected_regions
    run_config.setdefault("modules", {})

    try:
        selected_years = _select_years(candidate_years, start_year, end_year)
    except Exception:
        step = 1 if end_year >= start_year else -1
        selected_years = list(range(start_year, end_year + step, step))
    if not selected_years:
        selected_years = [start_year]

    return GeneralConfigResult(
        config_label=config_label,
        config_source=run_config,
        run_config=run_config,
        candidate_years=candidate_years,
        start_year=start_year,
        end_year=end_year,
        selected_years=selected_years,
        regions=selected_regions,
    )


def _render_carbon_policy_section(
    container: Any,
    run_config: dict[str, Any],
    *,
    region_options: Iterable[Any] | None = None,
) -> CarbonModuleSettings:
    modules = run_config.setdefault("modules", {})
    defaults = modules.get("carbon_policy", {}) or {}
    price_defaults = modules.get("carbon_price", {}) or {}

    # -------------------------
    # Defaults
    # -------------------------
    enabled_default = bool(defaults.get("enabled", True))
    enable_floor_default = bool(defaults.get("enable_floor", True))
    enable_ccr_default = bool(defaults.get("enable_ccr", True))
    ccr1_default = bool(defaults.get("ccr1_enabled", True))
    ccr2_default = bool(defaults.get("ccr2_enabled", True))
    ccr1_price_default = _coerce_optional_float(defaults.get("ccr1_price"))
    ccr2_price_default = _coerce_optional_float(defaults.get("ccr2_price"))
    ccr1_escalator_default = _coerce_float(defaults.get("ccr1_escalator_pct"), 0.0)
    ccr2_escalator_default = _coerce_float(defaults.get("ccr2_escalator_pct"), 0.0)
    banking_default = bool(defaults.get("allowance_banking_enabled", True))
    bank_default = _coerce_float(defaults.get("bank0", 0.0), default=0.0)

    coverage_default = _normalize_coverage_selection(
        defaults.get("coverage_regions", ["All"])
    )

    control_default_raw = defaults.get("control_period_years")
    try:
        control_default = int(control_default_raw)
    except (TypeError, ValueError):
        control_default = 3
    control_override_default = control_default_raw is not None

<<<<<<< HEAD
    region_labels: list[str] = []
    if region_options is not None:
        for entry in region_options:
            label = str(entry).strip() or "default"
=======
    price_enabled_default = bool(price_defaults.get("enabled", False))
    price_value_raw = price_defaults.get(
        "price_per_ton", price_defaults.get("price", 0.0)
    )
    price_default = _coerce_float(price_value_raw, default=0.0)
    price_schedule_default = _normalize_price_schedule(
        price_defaults.get("price_schedule")
    )

    coverage_value_map: dict[str, Any] = {
        _ALL_REGIONS_LABEL: "All",
        "All": "All",
    }
    for label in coverage_default:
        coverage_value_map.setdefault(label, canonical_region_value(label))
    if region_options is not None:
        for entry in region_options:
            label = canonical_region_label(entry)
            coverage_value_map.setdefault(label, canonical_region_value(entry))

    # -------------------------
    # Coverage / Regions
    # -------------------------
    region_labels: list[str] = []
    if region_options is not None:
        for entry in region_options:
            label = canonical_region_label(entry).strip() or "default"
>>>>>>> 696a7c92
            if label not in region_labels:
                region_labels.append(label)
    for label in coverage_default:
        if label != _ALL_REGIONS_LABEL and label not in region_labels:
            region_labels.append(label)
    if not region_labels:
        region_labels = ["default"]

    coverage_choices = [_ALL_REGIONS_LABEL] + sorted(region_labels, key=str)
    if coverage_default == ["All"]:
        coverage_default_display = [_ALL_REGIONS_LABEL]
    else:
        coverage_default_display = [
            label for label in coverage_default if label in coverage_choices
<<<<<<< HEAD
        ]
        if not coverage_default_display:
            coverage_default_display = [_ALL_REGIONS_LABEL]

    price_enabled_default = bool(price_defaults.get("enabled", False))
    price_value_raw = price_defaults.get("price_per_ton", price_defaults.get("price", 0.0))
    price_default = _coerce_float(price_value_raw, default=0.0)
    price_schedule_default = _normalize_price_schedule(price_defaults.get("price_schedule"))

    bank_value_default = bank_default
    if st is not None:  # pragma: no cover - UI path
        bank_value_default = float(st.session_state.setdefault("carbon_bank0", bank_default))

    def _mark_last_changed(key: str) -> None:
        try:
            _ensure_streamlit()
        except ModuleNotFoundError:  # pragma: no cover - GUI dependency missing
            return
        st.session_state["carbon_module_last_changed"] = key
=======
        ] or [_ALL_REGIONS_LABEL]
>>>>>>> 696a7c92

    session_enabled_default = enabled_default
    session_price_default = price_enabled_default
    last_changed = None
    if st is not None:
        last_changed = st.session_state.get("carbon_module_last_changed")
        session_enabled_default = bool(
            st.session_state.get("carbon_enable", enabled_default)
        )
        session_price_default = bool(
            st.session_state.get("carbon_price_enable", price_enabled_default)
        )
        if session_enabled_default and session_price_default:
            if last_changed == "cap":
                session_price_default = False
            else:
                session_enabled_default = False
            st.session_state["carbon_enable"] = session_enabled_default
            st.session_state["carbon_price_enable"] = session_price_default

<<<<<<< HEAD
=======
    # -------------------------
    # Cap vs Price toggles (mutually exclusive)
    # -------------------------
>>>>>>> 696a7c92
    enabled = container.toggle(
        "Enable carbon cap",
        value=session_enabled_default,
        key="carbon_enable",
        on_change=lambda: _mark_last_changed("cap"),
    )
    price_enabled = container.toggle(
        "Enable carbon price",
        value=session_price_default,
        key="carbon_price_enable",
        on_change=lambda: _mark_last_changed("price"),
    )

    if enabled and price_enabled:
        if last_changed == "cap":
            price_enabled = False
        else:
            enabled = False

<<<<<<< HEAD
=======
    # -------------------------
    # Carbon Cap Panel
    # -------------------------
>>>>>>> 696a7c92
    with _sidebar_panel(container, enabled) as cap_panel:
        enable_floor = cap_panel.toggle(
            "Enable price floor",
            value=enable_floor_default,
            key="carbon_floor",
            disabled=not enabled,
        )
        enable_ccr = cap_panel.toggle(
            "Enable CCR",
            value=enable_ccr_default,
            key="carbon_ccr",
            disabled=not enabled,
        )
        ccr1_enabled = cap_panel.toggle(
            "Enable CCR Tier 1",
            value=ccr1_default,
            key="carbon_ccr1",
            disabled=not (enabled and enable_ccr),
        )
        ccr2_enabled = cap_panel.toggle(
            "Enable CCR Tier 2",
            value=ccr2_default,
            key="carbon_ccr2",
            disabled=not (enabled and enable_ccr),
        )
<<<<<<< HEAD

        if enabled and enable_ccr and ccr1_enabled:
            default_price1 = (
                float(ccr1_price_default) if ccr1_price_default is not None else 0.0
            )
            ccr1_price_value = float(
                cap_panel.number_input(
                    "CCR Tier 1 trigger price ($/ton)",
                    min_value=0.0,
                    value=default_price1,
                    step=1.0,
                    format="%0.2f",
                    key="carbon_ccr1_price",
                    disabled=not (enabled and enable_ccr and ccr1_enabled),
                )
            )
            ccr1_escalator_value = float(
                cap_panel.number_input(
                    "CCR Tier 1 annual escalator (%)",
                    min_value=0.0,
                    value=float(ccr1_escalator_default),
                    step=0.1,
                    format="%0.2f",
                    key="carbon_ccr1_escalator",
                    disabled=not (enabled and enable_ccr and ccr1_enabled),
                )
            )
        else:
            ccr1_price_value = ccr1_price_default if ccr1_price_default is not None else None
            ccr1_escalator_value = float(ccr1_escalator_default)

        if enabled and enable_ccr and ccr2_enabled:
            default_price2 = (
                float(ccr2_price_default) if ccr2_price_default is not None else 0.0
            )
            ccr2_price_value = float(
                cap_panel.number_input(
                    "CCR Tier 2 trigger price ($/ton)",
                    min_value=0.0,
                    value=default_price2,
                    step=1.0,
                    format="%0.2f",
                    key="carbon_ccr2_price",
                    disabled=not (enabled and enable_ccr and ccr2_enabled),
                )
            )
            ccr2_escalator_value = float(
                cap_panel.number_input(
                    "CCR Tier 2 annual escalator (%)",
                    min_value=0.0,
                    value=float(ccr2_escalator_default),
                    step=0.1,
                    format="%0.2f",
                    key="carbon_ccr2_escalator",
                    disabled=not (enabled and enable_ccr and ccr2_enabled),
                )
            )
        else:
            ccr2_price_value = ccr2_price_default if ccr2_price_default is not None else None
            ccr2_escalator_value = float(ccr2_escalator_default)

        banking_enabled = cap_panel.toggle(
            "Enable allowance banking",
            value=banking_default,
            key="carbon_banking",
            disabled=not enabled,
        )

        if banking_enabled:
            initial_bank = float(
                cap_panel.number_input(
                    "Initial allowance bank (tons)",
                    min_value=0.0,
                    value=float(bank_value_default if bank_value_default >= 0.0 else 0.0),
                    step=1000.0,
                    format="%f",
                    key="carbon_bank0",
                    disabled=not (enabled and banking_enabled),
                )
            )
        else:
            initial_bank = 0.0

=======
        banking_enabled = cap_panel.toggle(
            "Enable allowance banking",
            value=banking_default,
            key="carbon_banking",
            disabled=not enabled,
        )
        initial_bank = (
            float(
                cap_panel.number_input(
                    "Initial allowance bank (tons)",
                    min_value=0.0,
                    value=float(bank_default if bank_default >= 0.0 else 0.0),
                    step=1000.0,
                    format="%f",
                    key="carbon_bank0",
                    disabled=not (enabled and banking_enabled),
                )
            )
            if banking_enabled
            else 0.0
        )

>>>>>>> 696a7c92
        control_override = cap_panel.toggle(
            "Override control period",
            value=control_override_default,
            key="carbon_control_toggle",
            disabled=not enabled,
        )
        control_period_value = cap_panel.number_input(
            "Control period length (years)",
            min_value=1,
            value=int(control_default if control_default > 0 else 3),
            step=1,
            format="%d",
            key="carbon_control_years",
            disabled=not (enabled and control_override),
        )
        control_period_years = (
            _sanitize_control_period(control_period_value)
            if enabled and control_override
            else None
        )

<<<<<<< HEAD
        coverage_selection_raw = cap_panel.multiselect(
=======
        coverage_selection = cap_panel.multiselect(
>>>>>>> 696a7c92
            "Regions covered by carbon cap",
            options=coverage_choices,
            default=coverage_default_display,
            disabled=not enabled,
            key="carbon_coverage_regions",
            help=(
                "Select the regions subject to the cap. Choose “All regions” to apply "
                "the carbon policy across every region."
            ),
        )
        coverage_regions = _normalize_coverage_selection(
<<<<<<< HEAD
            coverage_selection_raw or coverage_default_display
        )

    with _sidebar_panel(container, price_enabled) as price_panel:
        price_per_ton_value = price_panel.number_input(
=======
            coverage_selection or coverage_default_display
        )

    # -------------------------
    # Carbon Price Panel
    # -------------------------
    with _sidebar_panel(container, price_enabled) as price_panel:
        price_per_ton = price_panel.number_input(
>>>>>>> 696a7c92
            "Carbon price ($/ton)",
            min_value=0.0,
            value=float(price_default if price_default >= 0.0 else 0.0),
            step=1.0,
            format="%0.2f",
            key="carbon_price_value",
            disabled=not price_enabled,
        )
<<<<<<< HEAD
        price_schedule = dict(price_schedule_default) if price_enabled else {}

    errors: list[str] = []
    if enabled and price_enabled:
        errors.append("Cannot enable both carbon cap and carbon price simultaneously.")

=======
        price_schedule = price_schedule_default.copy() if price_enabled else {}

    # -------------------------
    # Errors and Return
    # -------------------------
    errors: list[str] = []
    if enabled and price_enabled:
        errors.append("Cannot enable both carbon cap and carbon price simultaneously.")

    cap_region_values: list[Any] = []
    if coverage_regions != ["All"]:
        for label in coverage_regions:
            resolved = coverage_value_map.get(label, label)
            if isinstance(resolved, str) and resolved.lower() in {"all", "all regions"}:
                cap_region_values = []
                break
            try:
                cap_region_values.append(int(resolved))
            except (TypeError, ValueError):
                cap_region_values.append(resolved)

    carbon_module = modules.setdefault("carbon_policy", {})
    carbon_module.update(
        {
            "enabled": bool(enabled),
            "enable_floor": bool(enabled and enable_floor),
            "enable_ccr": bool(enabled and enable_ccr),
            "ccr1_enabled": bool(enabled and enable_ccr and ccr1_enabled),
            "ccr2_enabled": bool(enabled and enable_ccr and ccr2_enabled),
            "allowance_banking_enabled": bool(enabled and banking_enabled),
            "coverage_regions": list(coverage_regions),
        }
    )
    if control_period_years is None or not enabled:
        carbon_module["control_period_years"] = None
    else:
        carbon_module["control_period_years"] = int(control_period_years)

    if enabled and banking_enabled:
        carbon_module["bank0"] = float(initial_bank)
    else:
        carbon_module["bank0"] = 0.0

    if cap_region_values:
        carbon_module["regions"] = list(cap_region_values)
    else:
        carbon_module.pop("regions", None)

    price_module = modules.setdefault("carbon_price", {})
    price_module["enabled"] = bool(price_enabled)
    if price_enabled:
        price_module["price_per_ton"] = float(price_per_ton)
        if price_schedule:
            price_module["price_schedule"] = dict(price_schedule)
        else:
            price_module.pop("price_schedule", None)
    else:
        price_module.pop("price_schedule", None)
        price_module.pop("price", None)
        if "price_per_ton" in price_module:
            price_module["price_per_ton"] = float(price_per_ton)

>>>>>>> 696a7c92
    return CarbonModuleSettings(
        enabled=enabled,
        price_enabled=price_enabled,
        enable_floor=enable_floor,
        enable_ccr=enable_ccr,
        ccr1_enabled=ccr1_enabled,
        ccr2_enabled=ccr2_enabled,
<<<<<<< HEAD
        ccr1_price=ccr1_price_value,
        ccr2_price=ccr2_price_value,
        ccr1_escalator_pct=ccr1_escalator_value,
        ccr2_escalator_pct=ccr2_escalator_value,
        banking_enabled=banking_enabled,
        coverage_regions=coverage_regions,
        control_period_years=control_period_years,
        price_per_ton=float(price_per_ton_value),
        initial_bank=initial_bank,
        price_schedule=price_schedule,
        errors=errors,
    )
=======
        banking_enabled=banking_enabled,
        coverage_regions=coverage_regions,
        control_period_years=control_period_years,
        price_per_ton=float(price_per_ton),
        initial_bank=initial_bank,
        cap_regions=cap_region_values,
        price_schedule=price_schedule,
        errors=errors,
    )


>>>>>>> 696a7c92

# -------------------------
# Dispatch UI
# -------------------------
def _render_dispatch_section(
    container: Any,
    run_config: dict[str, Any],
    frames: FramesType | None,
) -> DispatchModuleSettings:
    modules = run_config.setdefault("modules", {})
    defaults = modules.get("electricity_dispatch", {})
    enabled_default = bool(defaults.get("enabled", False))
    mode_default = str(defaults.get("mode", "single")).lower()
    if mode_default not in {"single", "network"}:
        mode_default = "single"
    capacity_default = bool(defaults.get("capacity_expansion", True))
    reserve_default = bool(defaults.get("reserve_margins", True))

    enabled = container.toggle(
        "Enable electricity dispatch",
        value=enabled_default,
        key="dispatch_enable",
    )

    mode_value = mode_default
    capacity_expansion = capacity_default
    reserve_margins = reserve_default
    errors: list[str] = []

    mode_options = {"single": "Single region", "network": "Networked"}

    with _sidebar_panel(container, enabled) as panel:
        mode_label = mode_options.get(mode_default, mode_options["single"])
        mode_selection = panel.selectbox(
            "Dispatch topology",
            options=list(mode_options.values()),
            index=list(mode_options.values()).index(mode_label),
            disabled=not enabled,
            key="dispatch_mode",
        )
        mode_value = "network" if mode_selection == mode_options["network"] else "single"
        capacity_expansion = panel.checkbox(
            "Enable capacity expansion",
            value=capacity_default,
            disabled=not enabled,
            key="dispatch_capacity",
        )
        reserve_margins = panel.checkbox(
            "Enforce reserve margins",
            value=reserve_default,
            disabled=not enabled,
            key="dispatch_reserve",
        )

        if enabled:
            if frames is None:
                message = "Dispatch requires demand and unit data, but no frames are available."
                panel.error(message)
                errors.append(message)
            else:
                try:
                    demand_df = frames.demand()
                    units_df = frames.units()
                except Exception as exc:
                    message = f"Dispatch data unavailable: {exc}"
                    panel.error(message)
                    errors.append(message)
                else:
                    if demand_df.empty or units_df.empty:
                        message = "Dispatch requires non-empty demand and unit tables."
                        panel.error(message)
                        errors.append(message)
        else:
            mode_value = mode_default
            capacity_expansion = False
            reserve_margins = False

    if not enabled:
        mode_value = mode_value or "single"

    modules["electricity_dispatch"] = {
        "enabled": bool(enabled),
        "mode": mode_value or "single",
        "capacity_expansion": bool(capacity_expansion),
        "reserve_margins": bool(reserve_margins),
    }

    return DispatchModuleSettings(
        enabled=bool(enabled),
        mode=mode_value or "single",
        capacity_expansion=bool(capacity_expansion),
        reserve_margins=bool(reserve_margins),
        errors=errors,
    )


# -------------------------
# Incentives UI
# -------------------------
def _coerce_optional_float(value: Any) -> float | None:
    if value in (None, ""):
        return None
    if isinstance(value, str):
        text = value.strip()
        if not text:
            return None
        value = text
    try:
        return float(value)
    except (TypeError, ValueError):
        return None


def _coerce_bool_flag(value: Any, default: bool = True) -> bool:
    if value in (None, ""):
        return bool(default)
    if isinstance(value, bool):
        return value
    if isinstance(value, (int, float)):
        if value in (0, 1):
            return bool(value)
    if isinstance(value, str):
        normalized = value.strip().lower()
        if normalized in {"true", "t", "yes", "y", "1", "on"}:
            return True
        if normalized in {"false", "f", "no", "n", "0", "off"}:
            return False
    return bool(default)


def _parse_years_field(
    value: Any,
    *,
    valid_years: set[int] | None = None,
) -> tuple[list[int], list[str], list[int]]:
    if value in (None, ""):
        return [], [], []

    text = str(value).strip()
    if not text:
        return [], [], []

    normalized = text.translate({ord(char): None for char in "[]{}()"})
    tokens = [token for token in re.split(r"[;,\s]+", normalized) if token]

    parsed_years: list[int] = []
    invalid_tokens: list[str] = []
    out_of_range: list[int] = []

    valid_set = {int(year) for year in valid_years} if valid_years else set()

    for token in tokens:
        token_str = token.strip()
        if not token_str:
            continue

        if "-" in token_str:
            start_text, end_text = token_str.split("-", 1)
            try:
                start_year = int(start_text.strip())
                end_year = int(end_text.strip())
            except (TypeError, ValueError):
                invalid_tokens.append(token_str)
                continue

            step = 1 if end_year >= start_year else -1
            for year in range(start_year, end_year + step, step):
                if valid_set and year not in valid_set:
                    out_of_range.append(year)
                else:
                    parsed_years.append(year)
            continue

        try:
            year_int = int(token_str)
        except (TypeError, ValueError):
            invalid_tokens.append(token_str)
            continue

        if valid_set and year_int not in valid_set:
            out_of_range.append(year_int)
        else:
            parsed_years.append(year_int)

    parsed_years = sorted({int(year) for year in parsed_years})
    out_of_range = sorted({int(year) for year in out_of_range if year not in parsed_years})

    return parsed_years, invalid_tokens, out_of_range


def _data_editor_records(value: Any) -> list[dict[str, Any]]:
    if value is None:
        return []

    if hasattr(value, "to_dict"):
        try:
            records = value.to_dict("records")  # type: ignore[call-arg]
        except Exception:
            records = None
        if isinstance(records, list):
            return [dict(entry) for entry in records if isinstance(entry, Mapping)]

    if isinstance(value, Mapping):
        return [dict(value)]

    if isinstance(value, Iterable) and not isinstance(value, (str, bytes)):
        records: list[dict[str, Any]] = []
        for entry in value:
            if isinstance(entry, Mapping):
                records.append(dict(entry))
        if records:
            return records

    return []


def _simulation_years_from_config(config: Mapping[str, Any]) -> list[int]:
    try:
        base_years = _years_from_config(config)
    except Exception:
        base_years = []

    start_raw = config.get("start_year")
    end_raw = config.get("end_year")

    def _to_int(value: Any) -> int | None:
        if value in (None, ""):
            return None
        try:
            return int(value)
        except (TypeError, ValueError):
            return None

    start_year = _to_int(start_raw)
    end_year = _to_int(end_raw)

    years: list[int] = []

    if base_years:
        try:
            years = _select_years(base_years, start_year, end_year)
        except Exception:
            years = [int(year) for year in base_years]
    else:
        if start_year is not None and end_year is not None:
            step = 1 if end_year >= start_year else -1
            years = list(range(start_year, end_year + step, step))
        elif start_year is not None:
            years = [start_year]
        elif end_year is not None:
            years = [end_year]

    return sorted({int(year) for year in years})


def _render_incentives_section(
    container: Any,
    run_config: dict[str, Any],
    frames: FramesType | None,
) -> IncentivesModuleSettings:
    modules = run_config.setdefault("modules", {})
    defaults = modules.get("incentives", {})
    enabled_default = bool(defaults.get("enabled", False))

    incentives_cfg = run_config.get("electricity_incentives")
    production_source: Any | None = None
    investment_source: Any | None = None
    if isinstance(incentives_cfg, Mapping):
        enabled_default = bool(incentives_cfg.get("enabled", enabled_default))
        production_source = incentives_cfg.get("production")
        investment_source = incentives_cfg.get("investment")
    if production_source is None and isinstance(defaults, Mapping):
        production_source = defaults.get("production")
    if investment_source is None and isinstance(defaults, Mapping):
        investment_source = defaults.get("investment")

    def _normalise_config_entries(
        source: Any, *, credit_key: str, limit_key: str
    ) -> list[dict[str, Any]]:
        entries: list[dict[str, Any]] = []
        if isinstance(source, Mapping):
            iterable: Iterable[Any] = [source]
        elif isinstance(source, Iterable) and not isinstance(source, (str, bytes)):
            iterable = source
        else:
            iterable = []
        for entry in iterable:
            if not isinstance(entry, Mapping):
                continue
            tech_id = resolve_technology_key(entry.get("technology"))
            if tech_id is None:
                continue
            try:
                year_int = int(entry.get("year"))
            except (TypeError, ValueError):
                continue
            credit_val = _coerce_optional_float(entry.get(credit_key))
            if credit_val is None:
                continue
            limit_val = _coerce_optional_float(entry.get(limit_key))
            record: dict[str, Any] = {
                "technology": get_technology_label(tech_id),
                "year": year_int,
                credit_key: float(credit_val),
            }
            if limit_val is not None:
                record[limit_key] = float(limit_val)
            entries.append(record)
        entries.sort(key=lambda item: (str(item["technology"]).lower(), int(item["year"])))
        return entries

    existing_production_entries = _normalise_config_entries(
        production_source, credit_key="credit_per_mwh", limit_key="limit_mwh"
    )
    existing_investment_entries = _normalise_config_entries(
        investment_source, credit_key="credit_per_mw", limit_key="limit_mw"
    )

    technology_options: set[str] = {
        get_technology_label(tech_id) for tech_id in sorted(TECH_ID_TO_LABEL or {})
    }
    for entry in (*existing_production_entries, *existing_investment_entries):
        label = str(entry.get("technology", "")).strip()
        if label:
            technology_options.add(label)
    if not technology_options:
        technology_options = {"Coal", "Gas", "Wind", "Solar"}
    technology_labels = sorted(technology_options)

    production_credit_col = "Credit ($/MWh)"
    production_limit_col = "Limit (MWh)"
    investment_credit_col = "Credit ($/MW)"
    investment_limit_col = "Limit (MW)"
    selection_column = "Apply Credit"

    def _build_editor_rows(
        entries: list[dict[str, Any]],
        *,
        credit_key: str,
        limit_key: str,
        credit_label: str,
        limit_label: str,
        selection_label: str,
    ) -> list[dict[str, Any]]:
        rows: list[dict[str, Any]] = []
        for entry in entries:
            rows.append(
                {
                    selection_label: True,
                    "Technology": entry["technology"],
                    "Years": str(entry["year"]),
                    credit_label: entry.get(credit_key),
                    limit_label: entry.get(limit_key),
                }
            )
        seen = {str(row.get("Technology")) for row in rows if row.get("Technology")}
        for label in technology_labels:
            if label not in seen:
                rows.append(
                    {
                        selection_label: False,
                        "Technology": label,
                        "Years": "",
                        credit_label: None,
                        limit_label: None,
                    }
                )
        rows.sort(
            key=lambda row: (
                str(row.get("Technology", "")).lower(),
                str(row.get("Years", "")).lower(),
            )
        )
        return rows

    production_rows_default: list[dict[str, Any]] = _build_editor_rows(
        existing_production_entries,
        credit_key="credit_per_mwh",
        limit_key="limit_mwh",
        credit_label=production_credit_col,
        limit_label=production_limit_col,
        selection_label=selection_column,
    )
    investment_rows_default: list[dict[str, Any]] = _build_editor_rows(
        existing_investment_entries,
        credit_key="credit_per_mw",
        limit_key="limit_mw",
        credit_label=investment_credit_col,
        limit_label=investment_limit_col,
        selection_label=selection_column,
    )

    production_column_order: list[str] = [
        selection_column,
        "Technology",
        "Years",
        production_credit_col,
        production_limit_col,
    ]
    investment_column_order: list[str] = [
        selection_column,
        "Technology",
        "Years",
        investment_credit_col,
        investment_limit_col,
    ]

    available_years = _simulation_years_from_config(run_config)
    valid_years_set = {int(year) for year in available_years}

    def _rows_to_config_entries(
        rows: list[Mapping[str, Any]],
        *,
        credit_column: str,
        limit_column: str,
        credit_config_key: str,
        limit_config_key: str,
        context_label: str,
        valid_years: set[int],
        selection_column: str | None = None,
    ) -> tuple[list[dict[str, Any]], list[str]]:
        results: dict[tuple[int, int], dict[str, Any]] = {}
        messages: list[str] = []
        for index, row in enumerate(rows, start=1):
            if selection_column and selection_column in row:
                include_row = _coerce_bool_flag(row.get(selection_column), default=False)
                if not include_row:
                    continue
            technology_value = row.get("Technology")
            technology_label = (
                str(technology_value).strip() if technology_value not in (None, "") else ""
            )
            if not technology_label:
                continue
            tech_id = resolve_technology_key(technology_label)
            if tech_id is None:
                messages.append(f'{context_label} row {index}: Unknown technology "{technology_label}".')
                continue
            years_value = row.get("Years")
            years, invalid_tokens, out_of_range = _parse_years_field(
                years_value, valid_years=valid_years
            )
            if invalid_tokens:
                tokens_display = ", ".join(
                    sorted({token.strip() for token in invalid_tokens if token.strip()})
                )
                if tokens_display:
                    messages.append(
                        f"{context_label} row {index}: Unable to parse year value(s): {tokens_display}."
                    )
            if out_of_range:
                years_display = ", ".join(str(year) for year in out_of_range)
                messages.append(
                    f"{context_label} row {index}: Year(s) {years_display} fall outside the selected simulation years."
                )
            if not years:
                years_text = str(years_value).strip() if isinstance(years_value, str) else ""
                credit_candidate = _coerce_optional_float(row.get(credit_column))
                if years_text or credit_candidate is not None:
                    messages.append(f"{context_label} row {index}: Specify one or more valid years.")
                continue
            credit_value = _coerce_optional_float(row.get(credit_column))
            if credit_value is None:
                messages.append(f"{context_label} row {index}: Provide a credit value.")
                continue
            limit_value = _coerce_optional_float(row.get(limit_column))
            label = get_technology_label(tech_id)
            for year in years:
                entry = {
                    "technology": label,
                    "year": int(year),
                    credit_config_key: float(credit_value),
                }
                if limit_value is not None:
                    entry[limit_config_key] = float(limit_value)
                results[(tech_id, int(year))] = entry
        ordered = sorted(
            results.values(),
            key=lambda item: (str(item["technology"]).lower(), int(item["year"])),
        )
        return ordered, messages

    enabled = container.toggle(
        "Enable incentives and credits",
        value=enabled_default,
        key="incentives_enable",
    )

    errors: list[str] = []
    production_entries = existing_production_entries
    investment_entries = existing_investment_entries

    with _sidebar_panel(container, enabled) as panel:
        panel.caption(
            "Specify technology-specific tax credits that feed the electricity capacity and generation modules."
        )
        if available_years:
            years_display = ", ".join(str(year) for year in available_years)
            panel.caption(f"Simulation years: {years_display}")
        panel.caption(
            "Enter comma-separated years or ranges (e.g., 2025, 2030-2032). "
            "Leave blank to exclude a technology."
        )

        panel.markdown("**Production tax credits ($/MWh)**")
        production_editor_value = panel.data_editor(
            production_rows_default,
            disabled=not enabled,
            hide_index=True,
            num_rows="dynamic",
            width="stretch",  # Streamlit >= 1.38: replaces use_container_width
            key="incentives_production_editor",
            column_order=production_column_order,
            column_config={
                selection_column: st.column_config.CheckboxColumn(
                    "Apply Credit",
                    help=(
                        "Select to apply production tax credits for this technology. "
                        "Unchecked technologies default to $0 incentives across all years."
                    ),
                    default=False,
                ),
                "Technology": st.column_config.SelectboxColumn(
                    "Technology", options=technology_labels
                ),
                "Years": st.column_config.TextColumn(
                    "Applicable years",
                    help="Comma-separated years or ranges (e.g., 2025, 2030-2032).",
                ),
                production_credit_col: st.column_config.NumberColumn(
                    production_credit_col,
                    format="$%.2f",
                    min_value=0.0,
                    help="Credit value applied per megawatt-hour.",
                ),
                production_limit_col: st.column_config.NumberColumn(
                    production_limit_col,
                    min_value=0.0,
                    help="Optional annual limit on eligible production (MWh).",
                ),
            },
        )

        panel.markdown("**Investment tax credits ($/MW)**")
        investment_editor_value = panel.data_editor(
            investment_rows_default,
            disabled=not enabled,
            hide_index=True,
            num_rows="dynamic",
            width="stretch",  # Streamlit >= 1.38: replaces use_container_width
            key="incentives_investment_editor",
            column_order=investment_column_order,
            column_config={
                selection_column: st.column_config.CheckboxColumn(
                    "Apply Credit",
                    help=(
                        "Select to apply investment tax credits for this technology. "
                        "Unchecked technologies default to $0 incentives across all years."
                    ),
                    default=False,
                ),
                "Technology": st.column_config.SelectboxColumn(
                    "Technology", options=technology_labels
                ),
                "Years": st.column_config.TextColumn(
                    "Applicable years",
                    help="Comma-separated years or ranges (e.g., 2025, 2030-2032).",
                ),
                investment_credit_col: st.column_config.NumberColumn(
                    investment_credit_col,
                    format="$%.2f",
                    min_value=0.0,
                    help="Credit value applied per megawatt of installed capacity.",
                ),
                investment_limit_col: st.column_config.NumberColumn(
                    investment_limit_col,
                    min_value=0.0,
                    help="Optional annual limit on eligible capacity additions (MW).",
                ),
            },
        )


        validation_messages: list[str] = []
        if enabled:
            production_entries, production_messages = _rows_to_config_entries(
                _data_editor_records(production_editor_value),
                credit_column=production_credit_col,
                limit_column=production_limit_col,
                credit_config_key="credit_per_mwh",
                limit_config_key="limit_mwh",
                context_label="Production tax credit",
                valid_years=valid_years_set,
                selection_column=selection_column,
            )
            investment_entries, investment_messages = _rows_to_config_entries(
                _data_editor_records(investment_editor_value),
                credit_column=investment_credit_col,
                limit_column=investment_limit_col,
                credit_config_key="credit_per_mw",
                limit_config_key="limit_mw",
                context_label="Investment tax credit",
                valid_years=valid_years_set,
                selection_column=selection_column,
            )
            validation_messages.extend(production_messages)
            validation_messages.extend(investment_messages)

        for message in validation_messages:
            panel.error(message)
        errors.extend(validation_messages)

        if enabled:
            if frames is None:
                message = "Incentives require generating unit data."
                panel.error(message)
                errors.append(message)
            else:
                try:
                    units_df = frames.units()
                except Exception as exc:
                    message = f"Unable to access unit data: {exc}"
                    panel.error(message)
                    errors.append(message)
                else:
                    if units_df.empty:
                        message = "Incentives require at least one generating unit."
                        panel.error(message)
                        errors.append(message)

    incentives_record: dict[str, Any] = {"enabled": bool(enabled)}
    if production_entries:
        incentives_record["production"] = copy.deepcopy(production_entries)
    if investment_entries:
        incentives_record["investment"] = copy.deepcopy(investment_entries)

    run_config["electricity_incentives"] = copy.deepcopy(incentives_record)
    modules["incentives"] = copy.deepcopy(incentives_record)

    return IncentivesModuleSettings(
        enabled=bool(enabled),
        production_credits=copy.deepcopy(production_entries),
        investment_credits=copy.deepcopy(investment_entries),
        errors=errors,
    )


# -------------------------
# Outputs UI
# -------------------------
def _render_outputs_section(
    container: Any,
    run_config: dict[str, Any],
    last_result: Mapping[str, Any] | None,
) -> OutputsModuleSettings:
    modules = run_config.setdefault("modules", {})
    defaults = modules.get("outputs", {})
    enabled_default = bool(defaults.get("enabled", True))
    directory_default = str(defaults.get("directory") or run_config.get("output_name") or "outputs")
    show_csv_default = bool(defaults.get("show_csv_downloads", True))

    downloads_root = get_downloads_directory()

    enabled = container.toggle(
        "Enable output management",
        value=enabled_default,
        key="outputs_enable",
    )

    directory_value = directory_default
    show_csv_downloads = show_csv_default
    errors: list[str] = []

    with _sidebar_panel(container, enabled) as panel:
        directory_value = panel.text_input(
            "Output directory name",
            value=directory_default,
            disabled=not enabled,
            key="outputs_directory",
        ).strip()
        show_csv_downloads = panel.checkbox(
            "Show CSV downloads from last run",
            value=show_csv_default,
            disabled=not enabled,
            key="outputs_csv",
        )

        resolved_directory = downloads_root if not directory_value else downloads_root / directory_value
        panel.caption(f"Outputs will be saved to {resolved_directory}")

        if enabled and not directory_value:
            message = "Specify an output directory when the outputs module is enabled."
            panel.error(message)
            errors.append(message)

        csv_files: Mapping[str, Any] | None = None
        if enabled and show_csv_downloads:
            if isinstance(last_result, Mapping):
                csv_files = last_result.get("csv_files")  # type: ignore[assignment]
            if csv_files:
                panel.caption("Download CSV outputs from the most recent run.")
                for filename, content in sorted(csv_files.items()):
                    panel.download_button(
                        label=f"Download {filename}",
                        data=content,
                        file_name=filename,
                        mime="text/csv",
                        key=f"outputs_download_{filename}",
                    )
            else:
                panel.info("No CSV outputs are available yet.")
        elif enabled:
            panel.caption("CSV downloads will be available after the next run.")

    if not directory_value:
        directory_value = directory_default or "outputs"
    if not enabled:
        show_csv_downloads = False

    run_config["output_name"] = directory_value
    resolved_directory = downloads_root if not directory_value else downloads_root / directory_value
    modules["outputs"] = {
        "enabled": bool(enabled),
        "directory": directory_value,
        "show_csv_downloads": bool(show_csv_downloads),
        "resolved_path": str(resolved_directory),  # config serialization
    }

    return OutputsModuleSettings(
        enabled=bool(enabled),
        directory=directory_value,
        resolved_path=resolved_directory,  # keep as Path in memory
        show_csv_downloads=bool(show_csv_downloads),
        errors=errors,
    )


# -------------------------
# Frames + runner helpers
# -------------------------
def _coerce_float(value: Any, default: float = 0.0) -> float:
    try:
        if isinstance(value, str):
            return float(value.strip())
        return float(value)
    except (TypeError, ValueError):
        return float(default)


def _coerce_str(value: Any, default: str = "default") -> str:
    if value in (None, ""):
        return default
    return str(value)


def _coerce_year_set(value: Any, fallback: Iterable[int]) -> set[int]:
    years: set[int] = set()
    if isinstance(value, Iterable) and not isinstance(value, (str, bytes, Mapping)):
        for entry in value:
            try:
                years.add(int(entry))
            except (TypeError, ValueError):
                continue
    elif value not in (None, ""):
        try:
            years.add(int(value))
        except (TypeError, ValueError):
            pass
    if not years:
        years = {int(year) for year in fallback}
    return years


def _coerce_year_value_map(
    entry: Any,
    years: Iterable[int],
    *,
    cast: Callable[[Any], _T],
    default: _T,
) -> dict[int, _T]:
    values: dict[int, _T] = {}

    if isinstance(entry, Mapping):
        iterator = entry.items()
    elif isinstance(entry, Iterable) and not isinstance(entry, (str, bytes)):
        iterator = []
        for item in entry:
            if isinstance(item, Mapping) and "year" in item:
                iterator.append((item.get("year"), item.get("value", item.get("amount"))))
            elif isinstance(item, (list, tuple)) and len(item) == 2:
                iterator.append((item[0], item[1]))
    elif entry is not None:
        try:
            coerced = cast(entry)
        except (TypeError, ValueError):
            coerced = cast(default)
        return {int(year): coerced for year in years}
    else:
        iterator = []

    for year, raw_value in iterator:
        try:
            year_int = int(year)
        except (TypeError, ValueError):
            continue
        try:
            values[year_int] = cast(raw_value)
        except (TypeError, ValueError):
            continue

    result: dict[int, _T] = {}
    for year in years:
        year_int = int(year)
        result[year_int] = values.get(year_int, cast(default))
    return result


def _build_policy_frame(
    config: Mapping[str, Any],
    years: Iterable[int],
    carbon_policy_enabled: bool,
    *,
    ccr1_enabled: bool | None = None,
    ccr2_enabled: bool | None = None,
    control_period_years: int | None = None,
    banking_enabled: bool = True,
) -> pd.DataFrame:
    years_list = sorted(int(year) for year in years)
    if not years_list:
        raise ValueError("No years supplied for policy frame")

    market_cfg = config.get("allowance_market")
    if not isinstance(market_cfg, Mapping):
        market_cfg = {}

    bank_flag = bool(carbon_policy_enabled and banking_enabled)

    resolution_raw = market_cfg.get("resolution", "annual")
    if isinstance(resolution_raw, str):
        resolution = resolution_raw.strip().lower() or "annual"
    else:
        resolution = str(resolution_raw).strip().lower() or "annual"
    if resolution not in {"annual", "daily"}:
        resolution = "annual"

    if carbon_policy_enabled:
        ccr1_flag = _coerce_bool_flag(market_cfg.get("ccr1_enabled"), default=True)
        ccr2_flag = _coerce_bool_flag(market_cfg.get("ccr2_enabled"), default=True)
        if ccr1_enabled is not None:
            ccr1_flag = bool(ccr1_enabled)
        if ccr2_enabled is not None:
            ccr2_flag = bool(ccr2_enabled)

        control_period = control_period_years
        if control_period is None:
            raw_control = market_cfg.get("control_period_years")
            if raw_control not in (None, ""):
                try:
                    control_period = int(raw_control)
                except (TypeError, ValueError):
                    control_period = None
        if control_period is not None and control_period <= 0:
            control_period = None

        cap_map = _coerce_year_value_map(market_cfg.get("cap"), years_list, cast=float, default=0.0)
        floor_map = _coerce_year_value_map(market_cfg.get("floor"), years_list, cast=float, default=0.0)
        ccr1_trigger_map = _coerce_year_value_map(
            market_cfg.get("ccr1_trigger"), years_list, cast=float, default=0.0
        )
        ccr1_qty_map = _coerce_year_value_map(
            market_cfg.get("ccr1_qty"), years_list, cast=float, default=0.0
        )
        ccr2_trigger_map = _coerce_year_value_map(
            market_cfg.get("ccr2_trigger"), years_list, cast=float, default=0.0
        )
        ccr2_qty_map = _coerce_year_value_map(
            market_cfg.get("ccr2_qty"), years_list, cast=float, default=0.0
        )
        cp_id_map = _coerce_year_value_map(
            market_cfg.get("cp_id"), years_list, cast=lambda v: _coerce_str(v, "CP1"), default="CP1"
        )
        bank0 = _coerce_float(market_cfg.get("bank0"), default=0.0)
        surrender_frac = _coerce_float(market_cfg.get("annual_surrender_frac"), default=1.0)
        carry_pct = _coerce_float(market_cfg.get("carry_pct"), default=1.0)
        if not bank_flag:
            bank0 = 0.0
            carry_pct = 0.0
        full_compliance_years = _coerce_year_set(
            market_cfg.get("full_compliance_years"), fallback=[]
        )
        if not full_compliance_years:
            if control_period:
                full_compliance_years = {
                    year
                    for idx, year in enumerate(years_list, start=1)
                    if idx % control_period == 0
                }
            if not full_compliance_years:
                full_compliance_years = {years_list[-1]}
    else:
        cap_map = {year: float(_LARGE_ALLOWANCE_SUPPLY) for year in years_list}
        floor_map = {year: 0.0 for year in years_list}
        ccr1_trigger_map = {year: 0.0 for year in years_list}
        ccr1_qty_map = {year: 0.0 for year in years_list}
        ccr2_trigger_map = {year: 0.0 for year in years_list}
        ccr2_qty_map = {year: 0.0 for year in years_list}
        cp_id_map = {year: "NoPolicy" for year in years_list}
        bank0 = _LARGE_ALLOWANCE_SUPPLY
        surrender_frac = 0.0
        carry_pct = 1.0
        full_compliance_years = set()
        ccr1_flag = False
        ccr2_flag = False
        control_period = None
        bank_flag = False

    records: list[dict[str, Any]] = []
    for year in years_list:
        records.append(
            {
                "year": year,
                "cap_tons": float(cap_map[year]),
                "floor_dollars": float(floor_map[year]),
                "ccr1_trigger": float(ccr1_trigger_map[year]),
                "ccr1_qty": float(ccr1_qty_map[year]),
                "ccr2_trigger": float(ccr2_trigger_map[year]),
                "ccr2_qty": float(ccr2_qty_map[year]),
                "cp_id": str(cp_id_map[year]),
                "full_compliance": year in full_compliance_years,
                "bank0": float(bank0),
                "annual_surrender_frac": float(surrender_frac),
                "carry_pct": float(carry_pct),
                "policy_enabled": bool(carbon_policy_enabled),
                "ccr1_enabled": bool(ccr1_flag),
                "ccr2_enabled": bool(ccr2_flag),
                "control_period_years": control_period,
                "bank_enabled": bool(bank_flag),
                "resolution": "annual" if resolution not in {"annual", "daily"} else resolution,
            }
        )

    return pd.DataFrame(records)


def _available_regions_from_frames(frames: FramesType) -> list[str]:
    """Return an ordered list of region labels present in ``frames``."""

    regions: list[str] = []

    try:
        demand = frames.demand()
        if not demand.empty and 'region' in demand.columns:
            for value in demand['region']:
                label = str(value)
                if label not in regions:
                    regions.append(label)
    except Exception:  # pragma: no cover - defensive guard
        pass

    try:
        units = frames.units()
        if not units.empty and 'region' in units.columns:
            for value in units['region']:
                label = str(value)
                if label not in regions:
                    regions.append(label)
    except Exception:  # pragma: no cover - defensive guard
        pass

    if not regions:
        regions = ['default']

    return regions


def _build_coverage_frame(
    frames: FramesType,
    coverage_regions: Iterable[str] | None,
) -> pd.DataFrame | None:
    """Construct a coverage table aligning regions with enabled status."""

    if coverage_regions is None:
        return None

    normalized = _normalize_coverage_selection(coverage_regions)
    cover_all = normalized == ["All"]

    regions = _available_regions_from_frames(frames)
    ordered = list(dict.fromkeys(regions))
    for label in normalized:
        if label != "All" and label not in ordered:
            ordered.append(label)

    records = [
        {
            'region': region,
            'covered': True if cover_all else region in normalized,
        }
        for region in ordered
    ]

    return pd.DataFrame(records)


def _default_units() -> pd.DataFrame:
    data = [
        {
            "unit_id": "wind-1",
            "fuel": "wind",
            "region": "default",
            "cap_mw": 50.0,
            "availability": 0.5,
            "hr_mmbtu_per_mwh": 0.0,
            "vom_per_mwh": 0.0,
            "fuel_price_per_mmbtu": 0.0,
            "ef_ton_per_mwh": 0.0,
        },
        {
            "unit_id": "coal-1",
            "fuel": "coal",
            "region": "default",
            "cap_mw": 80.0,
            "availability": 0.9,
            "hr_mmbtu_per_mwh": 9.0,
            "vom_per_mwh": 1.5,
            "fuel_price_per_mmbtu": 1.8,
            "ef_ton_per_mwh": 1.0,
        },
        {
            "unit_id": "gas-1",
            "fuel": "gas",
            "region": "default",
            "cap_mw": 70.0,
            "availability": 0.85,
            "hr_mmbtu_per_mwh": 7.0,
            "vom_per_mwh": 2.0,
            "fuel_price_per_mmbtu": 2.5,
            "ef_ton_per_mwh": 0.45,
        },
    ]
    return pd.DataFrame(data)


def _default_fuels() -> pd.DataFrame:
    return pd.DataFrame(
        [
            {"fuel": "wind", "covered": False},
            {"fuel": "coal", "covered": True},
            {"fuel": "gas", "covered": True},
        ]
    )


def _default_transmission() -> pd.DataFrame:
    return pd.DataFrame(columns=["from_region", "to_region", "limit_mw"])


def _build_default_frames(
    years: Iterable[int],
    *,
    carbon_policy_enabled: bool = True,
    banking_enabled: bool = True,
    carbon_price_schedule: Mapping[int, float] | Mapping[str, Any] | None = None,
) -> FramesType:
    frames_cls = FramesType
    demand_records = [
        {"year": int(year), "region": "default", "demand_mwh": float(_DEFAULT_LOAD_MWH)}
        for year in years
    ]
    base_frames = {
        "units": _default_units(),
        "demand": pd.DataFrame(demand_records),
        "fuels": _default_fuels(),
        "transmission": _default_transmission(),
    }
    return frames_cls(
        base_frames,
        carbon_policy_enabled=carbon_policy_enabled,
        banking_enabled=banking_enabled,
        carbon_price_schedule=carbon_price_schedule,
    )


def _ensure_years_in_demand(frames: FramesType, years: Iterable[int]) -> FramesType:
    if not years:
        return frames

    demand = frames.demand()
    if demand.empty:
        raise ValueError("Demand frame is empty; cannot infer loads for requested years")

    existing_years = {int(year) for year in demand["year"].unique()}
    target_years = {int(year) for year in years}
    missing = sorted(target_years - existing_years)
    if not missing:
        return frames

    averages = demand.groupby("region")["demand_mwh"].mean()
    new_rows: list[dict[str, Any]] = []
    for year in missing:
        for region, value in averages.items():
            new_rows.append({"year": year, "region": region, "demand_mwh": float(value)})

    demand_updated = pd.concat([demand, pd.DataFrame(new_rows)], ignore_index=True)
    demand_updated = demand_updated.sort_values(["year", "region"]).reset_index(drop=True)
    return frames.with_frame("demand", demand_updated)


def _write_outputs_to_temp(outputs) -> tuple[Path, dict[str, bytes]]:
    temp_dir = Path(tempfile.mkdtemp(prefix="bluesky_gui_"))
    # Expect outputs to expose to_csv(target_dir)
    if hasattr(outputs, "to_csv"):
        outputs.to_csv(temp_dir)
    else:
        raise TypeError("Runner outputs object does not implement to_csv(Path).")
    csv_files: dict[str, bytes] = {}
    for csv_path in temp_dir.glob("*.csv"):
        csv_files[csv_path.name] = csv_path.read_bytes()
    return temp_dir, csv_files


def _read_uploaded_dataframe(uploaded_file: Any | None) -> pd.DataFrame | None:
    if uploaded_file is None:
        return None

    try:
        if hasattr(uploaded_file, "getvalue"):
            raw = uploaded_file.getvalue()
        elif hasattr(uploaded_file, "read"):
            raw = uploaded_file.read()
        else:
            raw = uploaded_file

        buffer: io.BytesIO | io.StringIO
        if isinstance(raw, bytes):
            buffer = io.BytesIO(raw)
        else:
            buffer = io.StringIO(str(raw))

        df = pd.read_csv(buffer)
    except Exception as exc:
        _ensure_streamlit()
        st.error(f"Unable to read CSV: {exc}")
        return None

    if df.empty:
        _ensure_streamlit()
        st.warning("Uploaded CSV is empty.")

    return df


def _validate_frame_override(
    frames_obj: FramesType,
    frame_name: str,
    df: pd.DataFrame,
) -> tuple[FramesType | None, str | None]:
    validator_name = frame_name.lower()
    try:
        candidate = frames_obj.with_frame(frame_name, df)
        validator = getattr(candidate, validator_name, None)
        if callable(validator):
            validator()
        else:
            candidate.frame(frame_name)
        return candidate, None
    except Exception as exc:  # pragma: no cover
        return None, str(exc)


# -------------------------
# Assumptions editor tabs
# -------------------------
def _render_demand_controls(
    frames_obj: FramesType,
    years: Iterable[int],
) -> tuple[FramesType, list[str], list[str]]:  # pragma: no cover - UI helper
    _ensure_streamlit()

    notes: list[str] = []
    errors: list[str] = []
    frames_out = frames_obj

    demand_default = frames_obj.demand()
    if not demand_default.empty:
        st.caption("Current demand assumptions")
        st.dataframe(demand_default, width="stretch")
    else:
        st.info("No default demand data found. Provide values via the controls or upload a CSV.")

    manual_df: pd.DataFrame | None = None
    manual_note: str | None = None

    target_years = sorted({int(year) for year in years}) if years else []
    if not target_years and not demand_default.empty:
        target_years = sorted({int(year) for year in demand_default["year"].unique()})
    if not target_years:
        target_years = [2025]

    use_manual = st.checkbox("Create demand profile with controls", value=False, key="demand_manual_toggle")
    if use_manual:
        st.caption("Set a baseline load, per-region multipliers, and annual growth to construct demand.")
        if not demand_default.empty:
            first_year = target_years[0]
            base_year_data = demand_default[demand_default["year"] == first_year]
            default_base = float(base_year_data["demand_mwh"].mean()) if not base_year_data.empty else float(_DEFAULT_LOAD_MWH)
        else:
            default_base = float(_DEFAULT_LOAD_MWH)

        base_value = float(
            st.number_input(
                "Baseline demand for the first year (MWh)",
                min_value=0.0,
                value=max(0.0, default_base),
                step=10_000.0,
                format="%0.0f",
            )
        )
        growth_pct = float(
            st.slider(
                "Annual growth rate (%)",
                min_value=-20.0,
                max_value=20.0,
                value=0.0,
                step=0.25,
                key="demand_growth",
            )
        )

        if not demand_default.empty:
            region_labels = sorted({str(region) for region in demand_default["region"].unique()})
            region_defaults = (
                demand_default[demand_default["year"] == target_years[0]]
                .set_index("region")["demand_mwh"]
                .to_dict()
            )
        else:
            region_labels = ["default"]
            region_defaults = {}

        manual_records: list[dict[str, Any]] = []
        for region in region_labels:
            default_region_value = float(region_defaults.get(region, base_value or _DEFAULT_LOAD_MWH))
            multiplier_default = 1.0
            if base_value > 0.0:
                multiplier_default = default_region_value / base_value
            multiplier_default = float(max(0.1, min(3.0, multiplier_default)))

            multiplier = float(
                st.slider(
                    f"{region} demand multiplier",
                    min_value=0.1,
                    max_value=3.0,
                    value=multiplier_default,
                    step=0.05,
                    key=f"demand_scale_{region}",
                )
            )

            for index, year in enumerate(target_years):
                growth_factor = (1.0 + growth_pct / 100.0) ** index
                demand_val = base_value * multiplier * growth_factor
                manual_records.append(
                    {
                        "year": int(year),
                        "region": region,
                        "demand_mwh": float(demand_val),
                    }
                )

        manual_df = pd.DataFrame(manual_records)
        manual_note = (
            f"Demand constructed from GUI controls with baseline {base_value:,.0f} MWh, "
            f"growth {growth_pct:0.2f}% across {len(region_labels)} region(s) "
            f"and {len(target_years)} year(s)."
        )

    uploaded = st.file_uploader("Upload demand CSV", type="csv", key="demand_csv")
    if uploaded is not None:
        upload_df = _read_uploaded_dataframe(uploaded)
        if upload_df is not None:
            if manual_df is not None:
                st.info("Uploaded demand CSV overrides manual adjustments.")
                manual_df = None
                manual_note = None
            candidate, error = _validate_frame_override(frames_out, "demand", upload_df)
            if candidate is None:
                message = f"Demand CSV invalid: {error}"
                st.error(message)
                errors.append(message)
            else:
                frames_out = candidate
                notes.append(f"Demand table loaded from {uploaded.name} ({len(upload_df)} row(s)).")

    if manual_df is not None:
        candidate, error = _validate_frame_override(frames_out, "demand", manual_df)
        if candidate is None:
            message = f"Demand override invalid: {error}"
            st.error(message)
            errors.append(message)
        else:
            frames_out = candidate
            if manual_note:
                notes.append(manual_note)

    return frames_out, notes, errors


def _render_units_controls(frames_obj: FramesType) -> tuple[FramesType, list[str], list[str]]:  # pragma: no cover - UI helper
    _ensure_streamlit()

    notes: list[str] = []
    errors: list[str] = []
    frames_out = frames_obj

    units_default = frames_obj.units()
    if not units_default.empty:
        st.caption("Current generating units")
        st.dataframe(units_default, width="stretch")
    else:
        st.info("No generating units are defined. Upload a CSV to provide unit characteristics.")

    manual_df: pd.DataFrame | None = None
    manual_note: str | None = None
    edit_inline = st.checkbox("Edit units inline", value=False, key="units_manual_toggle")
    if edit_inline and not units_default.empty:
        st.caption("Adjust unit properties with the controls below.")
        manual_records: list[dict[str, Any]] = []
        for index, row in units_default.iterrows():
            unit_label = str(row["unit_id"])
            st.markdown(f"**{unit_label}**")
            col_meta = st.columns(3)
            with col_meta[0]:
                unit_id = st.text_input(
                    "Unit ID",
                    value=unit_label,
                    key=f"units_unit_id_{index}",
                ).strip() or unit_label
            with col_meta[1]:
                region = st.text_input(
                    "Region",
                    value=str(row["region"]),
                    key=f"units_region_{index}",
                ).strip() or str(row["region"])
            with col_meta[2]:
                fuel = st.text_input(
                    "Fuel",
                    value=str(row["fuel"]),
                    key=f"units_fuel_{index}",
                ).strip() or str(row["fuel"])

            col_perf = st.columns(3)
            with col_perf[0]:
                cap_mw = st.number_input(
                    "Capacity (MW)",
                    min_value=0.0,
                    value=float(row["cap_mw"]),
                    step=1.0,
                    key=f"units_cap_{index}",
                )
            with col_perf[1]:
                availability = st.slider(
                    "Availability",
                    min_value=0.0,
                    max_value=1.0,
                    value=float(row["availability"]),
                    step=0.01,
                    key=f"units_availability_{index}",
                )
            with col_perf[2]:
                heat_rate = st.number_input(
                    "Heat rate (MMBtu/MWh)",
                    min_value=0.0,
                    value=float(row["hr_mmbtu_per_mwh"]),
                    step=0.1,
                    key=f"units_heat_rate_{index}",
                )

            col_cost = st.columns(3)
            with col_cost[0]:
                vom = st.number_input(
                    "VOM ($/MWh)",
                    min_value=0.0,
                    value=float(row["vom_per_mwh"]),
                    step=0.1,
                    key=f"units_vom_{index}",
                )
            with col_cost[1]:
                fuel_price = st.number_input(
                    "Fuel price ($/MMBtu)",
                    min_value=0.0,
                    value=float(row["fuel_price_per_mmbtu"]),
                    step=0.1,
                    key=f"units_fuel_price_{index}",
                )
            with col_cost[2]:
                emission_factor = st.number_input(
                    "Emission factor (ton/MWh)",
                    min_value=0.0,
                    value=float(row["ef_ton_per_mwh"]),
                    step=0.01,
                    key=f"units_ef_{index}",
                )

            manual_records.append(
                {
                    "unit_id": unit_id,
                    "region": region,
                    "fuel": fuel,
                    "cap_mw": float(cap_mw),
                    "availability": float(availability),
                    "hr_mmbtu_per_mwh": float(heat_rate),
                    "vom_per_mwh": float(vom),
                    "fuel_price_per_mmbtu": float(fuel_price),
                    "ef_ton_per_mwh": float(emission_factor),
                }
            )

        manual_df = pd.DataFrame(manual_records)
        manual_note = f"Units modified via GUI controls ({len(manual_records)} unit(s))."
    elif edit_inline:
        st.info("Upload a units CSV to edit inline.")

    uploaded = st.file_uploader("Upload units CSV", type="csv", key="units_csv")
    if uploaded is not None:
        upload_df = _read_uploaded_dataframe(uploaded)
        if upload_df is not None:
            if manual_df is not None:
                st.info("Uploaded units CSV overrides inline edits.")
                manual_df = None
                manual_note = None
            candidate, error = _validate_frame_override(frames_out, "units", upload_df)
            if candidate is None:
                message = f"Units CSV invalid: {error}"
                st.error(message)
                errors.append(message)
            else:
                frames_out = candidate
                notes.append(f"Units loaded from {uploaded.name} ({len(upload_df)} row(s)).")

    if manual_df is not None:
        candidate, error = _validate_frame_override(frames_out, "units", manual_df)
        if candidate is None:
            message = f"Units override invalid: {error}"
            st.error(message)
            errors.append(message)
        else:
            frames_out = candidate
            if manual_note:
                notes.append(manual_note)

    return frames_out, notes, errors


def _render_fuels_controls(frames_obj: FramesType) -> tuple[FramesType, list[str], list[str]]:  # pragma: no cover - UI helper
    _ensure_streamlit()

    notes: list[str] = []
    errors: list[str] = []
    frames_out = frames_obj

    fuels_default = frames_obj.fuels()
    if not fuels_default.empty:
        st.caption("Current fuel coverage")
        st.dataframe(fuels_default, width="stretch")
    else:
        st.info("No fuel data available. Upload a CSV to specify fuel coverage.")

    manual_df: pd.DataFrame | None = None
    manual_note: str | None = None
    edit_inline = st.checkbox("Edit fuel coverage inline", value=False, key="fuels_manual_toggle")
    if edit_inline and not fuels_default.empty:
        st.caption("Toggle coverage and update emission factors as needed.")
        manual_records: list[dict[str, Any]] = []
        has_emission_column = "co2_ton_per_mmbtu" in fuels_default.columns
        for index, row in fuels_default.iterrows():
            fuel_label = str(row["fuel"])
            col_line = st.columns(3 if has_emission_column else 2)
            with col_line[0]:
                fuel_name = st.text_input(
                    "Fuel",
                    value=fuel_label,
                    key=f"fuels_name_{index}",
                ).strip() or fuel_label
            with col_line[1]:
                covered = st.checkbox(
                    "Covered",
                    value=bool(row["covered"]),
                    key=f"fuels_covered_{index}",
                )
            emission_value: float | None = None
            if has_emission_column:
                with col_line[2]:
                    emission_value = float(
                        st.number_input(
                            "CO₂ tons/MMBtu",
                            min_value=0.0,
                            value=float(row.get("co2_ton_per_mmbtu", 0.0)),
                            step=0.01,
                            key=f"fuels_emission_{index}",
                        )
                    )

            record: dict[str, Any] = {"fuel": fuel_name, "covered": bool(covered)}
            if has_emission_column:
                record["co2_ton_per_mmbtu"] = float(emission_value or 0.0)
            manual_records.append(record)

        manual_df = pd.DataFrame(manual_records)
        manual_note = f"Fuel coverage edited inline ({len(manual_records)} fuel(s))."
    elif edit_inline:
        st.info("Upload a fuels CSV to edit inline.")

    uploaded = st.file_uploader("Upload fuels CSV", type="csv", key="fuels_csv")
    if uploaded is not None:
        upload_df = _read_uploaded_dataframe(uploaded)
        if upload_df is not None:
            if manual_df is not None:
                st.info("Uploaded fuels CSV overrides inline edits.")
                manual_df = None
                manual_note = None
            candidate, error = _validate_frame_override(frames_out, "fuels", upload_df)
            if candidate is None:
                message = f"Fuels CSV invalid: {error}"
                st.error(message)
                errors.append(message)
            else:
                frames_out = candidate
                notes.append(f"Fuels loaded from {uploaded.name} ({len(upload_df)} row(s)).")

    if manual_df is not None:
        candidate, error = _validate_frame_override(frames_out, "fuels", manual_df)
        if candidate is None:
            message = f"Fuels override invalid: {error}"
            st.error(message)
            errors.append(message)
        else:
            frames_out = candidate
            if manual_note:
                notes.append(manual_note)

    return frames_out, notes, errors


def _render_transmission_controls(
    frames_obj: FramesType,
) -> tuple[FramesType, list[str], list[str]]:  # pragma: no cover - UI helper
    _ensure_streamlit()

    notes: list[str] = []
    errors: list[str] = []
    frames_out = frames_obj

    transmission_default = frames_obj.transmission()
    if not transmission_default.empty:
        st.caption("Current transmission limits")
        st.dataframe(transmission_default, width="stretch")
    else:
        st.info("No transmission limits specified. Add entries below or upload a CSV.")

    manual_df: pd.DataFrame | None = None
    manual_note: str | None = None
    edit_inline = st.checkbox("Edit transmission limits inline", value=False, key="transmission_manual_toggle")
    if edit_inline:
        editable = transmission_default.copy()
        if editable.empty:
            editable = pd.DataFrame(columns=["from_region", "to_region", "limit_mw"])
        st.caption("Use the table to add or modify directional flow limits (MW).")
        edited = st.data_editor(
            editable,
            num_rows="dynamic",
            width="stretch",
            key="transmission_editor",
        )
        manual_df = (edited.copy() if isinstance(edited, pd.DataFrame) else pd.DataFrame(edited)).dropna(how="all")
        manual_df = manual_df.reindex(columns=["from_region", "to_region", "limit_mw"])
        manual_note = f"Transmission table edited inline ({len(manual_df)} record(s))."

    uploaded = st.file_uploader("Upload transmission CSV", type="csv", key="transmission_csv")
    if uploaded is not None:
        upload_df = _read_uploaded_dataframe(uploaded)
        if upload_df is not None:
            if manual_df is not None:
                st.info("Uploaded transmission CSV overrides inline edits.")
                manual_df = None
                manual_note = None
            candidate, error = _validate_frame_override(frames_out, "transmission", upload_df)
            if candidate is None:
                message = f"Transmission CSV invalid: {error}"
                st.error(message)
                errors.append(message)
            else:
                frames_out = candidate
                notes.append(
                    f"Transmission limits loaded from {uploaded.name} ({len(upload_df)} row(s))."
                )

    if manual_df is not None:
        candidate, error = _validate_frame_override(frames_out, "transmission", manual_df)
        if candidate is None:
            message = f"Transmission override invalid: {error}"
            st.error(message)
            errors.append(message)
        else:
            frames_out = candidate
            if manual_note:
                notes.append(manual_note)

    return frames_out, notes, errors


# -------------------------
# Runner
# -------------------------
def _build_run_summary(
    params: Mapping[str, Any] | None,
    *,
    config_label: str | None = None,
) -> list[tuple[str, str]]:
    summary: list[tuple[str, str]] = []

    if config_label:
        summary.append(("Configuration", config_label))

    if not isinstance(params, Mapping):
        return summary

    def _coerce_int(value: object) -> int | None:
        try:
            return int(value)  # type: ignore[arg-type]
        except (TypeError, ValueError):
            return None

    def _enabled_label(flag: object, *, true: str = "Enabled", false: str = "Disabled") -> str:
        return true if bool(flag) else false

    start_year = _coerce_int(params.get("start_year"))
    end_year = _coerce_int(params.get("end_year"))

    if start_year is not None and end_year is not None:
        if start_year == end_year:
            summary.append(("Simulation years", str(start_year)))
        else:
            total_years = max(0, end_year - start_year + 1)
            years_label = f"{start_year}–{end_year}"
            if total_years > 0:
                years_label = f"{years_label} ({total_years} year(s))"
            summary.append(("Simulation years", years_label))
    elif start_year is not None:
        summary.append(("Simulation start year", str(start_year)))
    elif end_year is not None:
        summary.append(("Simulation end year", str(end_year)))

    carbon_enabled = params.get("carbon_policy_enabled")
    summary.append(("Carbon policy", _enabled_label(carbon_enabled)))

    if carbon_enabled:
        summary.append(("Price floor", _enabled_label(params.get("enable_floor"))))
        ccr_enabled = params.get("enable_ccr")
        summary.append(("Cost containment reserve", _enabled_label(ccr_enabled)))
        if ccr_enabled:
            ccr_triggers: list[str] = []
            if params.get("ccr1_enabled"):
                ccr_triggers.append("CCR1")
            if params.get("ccr2_enabled"):
                ccr_triggers.append("CCR2")
            if ccr_triggers:
                summary.append(("CCR triggers", ", ".join(ccr_triggers)))
        summary.append(
            (
                "Allowance banking",
                _enabled_label(params.get("allowance_banking_enabled"), true="Allowed", false="Not allowed"),
            )
        )
        control_period = _coerce_int(params.get("control_period_years"))
        if control_period:
            summary.append(("Control period", f"{control_period} year(s)"))

    dispatch_network = params.get("dispatch_use_network")
    if dispatch_network is not None:
        summary.append(
            (
                "Electricity dispatch",
                "Network" if bool(dispatch_network) else "Zonal",
            )
        )

    module_config = params.get("module_config")
    if isinstance(module_config, Mapping):
        enabled_modules: list[str] = []
        disabled_modules: list[str] = []
        for raw_name, settings in module_config.items():
            name = str(raw_name)
            if isinstance(settings, Mapping):
                enabled = settings.get("enabled", True)
            else:
                enabled = bool(settings)
            label = name.replace("_", " ").strip().title() or name
            if bool(enabled):
                enabled_modules.append(label)
            else:
                disabled_modules.append(label)
        if enabled_modules:
            summary.append(("Modules enabled", ", ".join(sorted(enabled_modules))))
        if disabled_modules:
            summary.append(("Modules disabled", ", ".join(sorted(disabled_modules))))

    return summary

def run_policy_simulation(
    config_source: Any | None,
    *,
    start_year: int | None = None,
    end_year: int | None = None,
    carbon_policy_enabled: bool = True,
    enable_floor: bool = True,
    enable_ccr: bool = True,
    ccr1_enabled: bool = True,
    ccr2_enabled: bool = True,
    ccr1_price: float | None = None,
    ccr2_price: float | None = None,
    ccr1_escalator_pct: float | None = None,
    ccr2_escalator_pct: float | None = None,
    allowance_banking_enabled: bool = True,
    initial_bank: float = 0.0,
    coverage_regions: Iterable[str] | None = None,
    control_period_years: int | None = None,
    cap_regions: Sequence[Any] | None = None,
    carbon_price_enabled: bool | None = None,
    carbon_price_value: float | None = None,
    carbon_price_schedule: Mapping[int, float] | Mapping[str, Any] | None = None,
    dispatch_use_network: bool = False,
    module_config: Mapping[str, Any] | None = None,
    frames: FramesType | Mapping[str, pd.DataFrame] | None = None,
    assumption_notes: Iterable[str] | None = None,
    progress_cb: Callable[[str, Mapping[str, object]], None] | None = None,
) -> dict[str, Any]:

    try:
        config = _load_config_data(config_source)
    except Exception as exc:  # pragma: no cover
        return {"error": f"Unable to load configuration: {exc}"}

    config.setdefault("modules", {})


    try:
        base_years = _years_from_config(config)
        years = _select_years(base_years, start_year, end_year)
    except Exception as exc:
        return {"error": f"Invalid year selection: {exc}"}

    merged_modules = _merge_module_dicts(config.get("modules"), module_config)

    carbon_policy_cfg = CarbonPolicyConfig.from_mapping(
        merged_modules.get("carbon_policy"),
        enabled=carbon_policy_enabled,
        enable_floor=enable_floor,
        enable_ccr=enable_ccr,
        ccr1_enabled=ccr1_enabled,
        ccr2_enabled=ccr2_enabled,
        ccr1_price=ccr1_price,
        ccr2_price=ccr2_price,
        ccr1_escalator_pct=ccr1_escalator_pct,
        ccr2_escalator_pct=ccr2_escalator_pct,
        allowance_banking_enabled=allowance_banking_enabled,
        control_period_years=control_period_years,
    )

    price_cfg = CarbonPriceConfig.from_mapping(
        merged_modules.get("carbon_price"),
        enabled=carbon_price_enabled,
        value=carbon_price_value,
        schedule=carbon_price_schedule,
        years=years,
    )

    if price_cfg.active:
        carbon_policy_cfg.disable_for_price()

    normalized_coverage = _normalize_coverage_selection(
        coverage_regions
        if coverage_regions is not None
        else merged_modules.get("carbon_policy", {}).get("coverage_regions", ["All"])
    )

    policy_enabled = bool(carbon_policy_cfg.enabled)
    floor_flag = bool(policy_enabled and carbon_policy_cfg.enable_floor)
    ccr_flag = bool(
        policy_enabled
        and carbon_policy_cfg.enable_ccr
        and (carbon_policy_cfg.ccr1_enabled or carbon_policy_cfg.ccr2_enabled)
    )
    banking_flag = bool(policy_enabled and carbon_policy_cfg.allowance_banking_enabled)

    carbon_record = merged_modules.setdefault("carbon_policy", {})
    initial_bank_value = float(initial_bank) if banking_flag else 0.0

    carbon_record.update(
        {
            "enabled": policy_enabled,
            "enable_floor": floor_flag,
            "enable_ccr": ccr_flag,
            "ccr1_enabled": bool(carbon_policy_cfg.ccr1_enabled) if ccr_flag else False,
            "ccr2_enabled": bool(carbon_policy_cfg.ccr2_enabled) if ccr_flag else False,
            "allowance_banking_enabled": banking_flag,
            "coverage_regions": normalized_coverage,
            "control_period_years": (
                carbon_policy_cfg.control_period_years if policy_enabled else None
            ),
            "bank0": initial_bank_value,
        }
    )

    merged_modules["carbon_price"] = price_cfg.as_dict()
    price_schedule_map = {
        int(year): float(value) for year, value in price_cfg.schedule.items()
    }
    price_active = bool(price_cfg.active and price_schedule_map)
    normalized_regions: list[Any] = []
    if cap_regions is not None:
        seen_labels: set[str] = set()
        for entry in cap_regions:
            if entry in (None, ""):
                continue
            if isinstance(entry, str):
                text = entry.strip()
                if not text:
                    continue
                entry = text
            label = str(entry)
            if label in seen_labels:
                continue
            seen_labels.add(label)
            try:
                normalized_entry: Any = int(entry)  # type: ignore[arg-type]
            except (TypeError, ValueError):
                normalized_entry = entry
            normalized_regions.append(normalized_entry)
        carbon_record["regions"] = list(normalized_regions)

    if not normalized_regions and normalized_coverage and normalized_coverage != ["All"]:
        normalized_regions = list(normalized_coverage)
        if normalized_regions:
            carbon_record["regions"] = list(normalized_regions)

    config["modules"] = merged_modules

    dispatch_record = merged_modules.setdefault("electricity_dispatch", {})
    dispatch_record["use_network"] = bool(dispatch_use_network)

    def _coerce_year_range(start: int | None, end: int | None) -> list[int]:
        if start is None and end is None:
            return []
        if start is None:
            start = end
        if end is None:
            end = start
        assert start is not None and end is not None
        step = 1 if end >= start else -1
        return list(range(int(start), int(end) + step, step))

    years = _coerce_year_range(start_year, end_year)
    if not years:
        years = _years_from_config(config)
    if not years:
        fallback_year = start_year or end_year
        if fallback_year is not None:
            years = [int(fallback_year)]
        else:
            years = [2025]

    years = sorted({int(year) for year in years})
    config["years"] = list(years)
    config["start_year"] = int(years[0])
    config["end_year"] = int(years[-1])

    carbon_price_for_frames: Mapping[int, float] | None = (
        price_schedule_map if price_active else None
    )

    if frames is None:
        frames_obj = _build_default_frames(
            years,
            carbon_policy_enabled=bool(carbon_policy_enabled),
            banking_enabled=bool(allowance_banking_enabled),
            carbon_price_schedule=carbon_price_for_frames,
        )
    else:
        frames_obj = Frames.coerce(
            frames,
            carbon_policy_enabled=bool(carbon_policy_enabled),
            banking_enabled=bool(allowance_banking_enabled),
            carbon_price_schedule=carbon_price_for_frames,
        )

    try:
        frames_obj = _ensure_years_in_demand(frames_obj, years)
    except Exception as exc:
        LOGGER.exception("Unable to normalise demand frame for requested years")
        return {"error": str(exc)}

    region_label_map: dict[str, Any] = {str(region): region for region in normalized_regions}

    def _ingest_region_values(values: Sequence[Any] | pd.Series | None) -> None:
        if values is None:
            return
        if isinstance(values, pd.Series):
            iterable = values.dropna().unique()
        else:
            iterable = values
        for value in iterable:
            if value is None:
                continue
            if pd.isna(value):
                continue
            region_label_map.setdefault(str(value), value)

    demand_region_labels: set[str] = set()
    try:
        demand_df = frames_obj.demand()
    except Exception:
        demand_df = None
    if demand_df is not None and not demand_df.empty:
        _ingest_region_values(demand_df["region"])
        demand_region_labels = {str(region) for region in demand_df["region"].unique()}

    existing_coverage_df: pd.DataFrame | None = None
    for frame_name in ("units", "coverage"):
        try:
            frame_candidate = frames_obj.optional_frame(frame_name)
        except Exception:
            frame_candidate = None
        if frame_candidate is not None and not frame_candidate.empty and "region" in frame_candidate.columns:
            _ingest_region_values(frame_candidate["region"])
            if frame_name == "coverage":
                existing_coverage_df = frame_candidate.copy()

    coverage_selection = list(normalized_coverage or [])
    cover_all = coverage_selection == ["All"]
    coverage_labels = (
        {str(label) for label in coverage_selection if str(label) and str(label) != "All"}
        if not cover_all
        else set()
    )
    for label in coverage_labels:
        region_label_map.setdefault(label, label)

    if not demand_region_labels:
        demand_region_labels = set(region_label_map) or set(coverage_labels)

    normalized_existing: pd.DataFrame | None = None
    existing_keys: set[tuple[str, int]] = set()
    if existing_coverage_df is not None and not existing_coverage_df.empty:
        normalized_existing = existing_coverage_df.copy()
        if not isinstance(normalized_existing.index, pd.RangeIndex):
            normalized_existing = normalized_existing.reset_index(drop=True)
        index_names = getattr(normalized_existing.index, "names", None) or []
        if "region" not in normalized_existing.columns and "region" in index_names:
            normalized_existing = normalized_existing.reset_index()
        if "region" not in normalized_existing.columns:
            normalized_existing = normalized_existing.assign(region=pd.Series(dtype=object))
        if "year" not in normalized_existing.columns:
            normalized_existing = normalized_existing.assign(year=-1)
        if "covered" not in normalized_existing.columns:
            normalized_existing = normalized_existing.assign(covered=False)
        normalized_existing = normalized_existing.loc[:, ["region", "year", "covered"]]
        normalized_existing["year"] = pd.to_numeric(
            normalized_existing["year"], errors="coerce"
        ).fillna(-1).astype(int)
        normalized_existing["covered"] = normalized_existing["covered"].astype(bool)
        existing_keys = {
            (str(region), int(year))
            for region, year in zip(normalized_existing["region"], normalized_existing["year"])
        }

    coverage_records: list[dict[str, Any]] = []
    label_candidates = {*demand_region_labels, *coverage_labels, *region_label_map.keys()}
    for label in sorted(label_candidates):
        key = (label, -1)
        if key in existing_keys:
            continue
        region_value = region_label_map.get(label)
        if region_value is None:
            try:
                region_value = int(label)
            except (TypeError, ValueError):
                region_value = label
        coverage_records.append(
            {
                "region": region_value,
                "year": -1,
                "covered": True if cover_all else label in coverage_labels,
            }
        )

    if coverage_records:
        coverage_df = pd.DataFrame(coverage_records, columns=["region", "year", "covered"])
    else:
        coverage_df = pd.DataFrame(columns=["region", "year", "covered"])
    if normalized_existing is not None:
        coverage_df = pd.concat([normalized_existing, coverage_df], ignore_index=True)
    coverage_df = coverage_df.sort_values(["region", "year"]).reset_index(drop=True)
    frames_obj = frames_obj.with_frame("coverage", coverage_df)

    if normalized_regions:
        config_regions = list(dict.fromkeys(list(config.get("regions", [])) + normalized_regions))
        config["regions"] = config_regions

        cap_group_cfg = config.get('carbon_cap_groups')
        if isinstance(cap_group_cfg, list):
            if cap_group_cfg:
                first_entry = dict(cap_group_cfg[0])
                first_entry.setdefault('name', first_entry.get('name', 'default'))
                first_entry['regions'] = list(normalized_regions)
                cap_group_cfg[0] = first_entry
            else:
                cap_group_cfg.append({'name': 'default', 'regions': list(normalized_regions), 'cap': 'none'})
        elif isinstance(cap_group_cfg, Mapping):
            updated_groups = {}
            applied = False
            for key, value in cap_group_cfg.items():
                entry = dict(value) if isinstance(value, Mapping) else {}
                if not applied:
                    entry['regions'] = list(normalized_regions)
                    applied = True
                updated_groups[str(key)] = entry
            if not applied:
                updated_groups['default'] = {'regions': list(normalized_regions), 'cap': 'none'}
            config['carbon_cap_groups'] = updated_groups
        else:
            config['carbon_cap_groups'] = [{'name': 'default', 'regions': list(normalized_regions), 'cap': 'none'}]

    policy_frame = _build_policy_frame(
        config,
        years,
        bool(carbon_policy_enabled),
        ccr1_enabled=bool(ccr1_enabled),
        ccr2_enabled=bool(ccr2_enabled),
        control_period_years=control_period_years,
        banking_enabled=bool(allowance_banking_enabled),
    )
    frames_obj = frames_obj.with_frame('policy', policy_frame)

    runner = _ensure_engine_runner()
    enable_floor_flag = bool(policy_enabled and carbon_policy_cfg.enable_floor)
    enable_ccr_flag = bool(
        policy_enabled
        and carbon_policy_cfg.enable_ccr
        and (carbon_policy_cfg.ccr1_enabled or carbon_policy_cfg.ccr2_enabled)
    )
    try:
        outputs = runner(
            frames_obj,
            years=years,
            price_initial=0.0,
            enable_floor=enable_floor_flag,
            enable_ccr=enable_ccr_flag,
            use_network=bool(dispatch_use_network),
            carbon_price_schedule=price_schedule_map if price_active else None,
            progress_cb=progress_cb,
        )
    except Exception as exc:  # pragma: no cover - defensive guard
        LOGGER.exception('Policy simulation failed')
        return {'error': str(exc)}

    temp_dir, csv_files = _write_outputs_to_temp(outputs)

    documentation = {
        'assumption_overrides': list(assumption_notes or []),
    }

    result: dict[str, Any] = {
        'annual': outputs.annual,
        'emissions_by_region': outputs.emissions_by_region,
        'price_by_region': outputs.price_by_region,
        'flows': outputs.flows,
        'module_config': merged_modules,
        'config': config,
        'csv_files': csv_files,
        'temp_dir': temp_dir,
        'documentation': documentation,
    }
    if normalized_regions:
        result['cap_regions'] = list(normalized_regions)

    return result

    # Carbon price config

      
def _extract_result_frame(
    result: Mapping[str, Any],
    key: str,
    *,
    csv_name: str | None = None,
) -> pd.DataFrame | None:
    """Return a DataFrame from `result` or load it from cached CSV bytes."""
    frame = result.get(key)
    if isinstance(frame, pd.DataFrame):
        return frame

    csv_files = result.get('csv_files')
    if isinstance(csv_files, Mapping):
        filename = csv_name or f'{key}.csv'
        raw = csv_files.get(filename)
        if isinstance(raw, (bytes, bytearray)):
            try:
                return pd.read_csv(io.BytesIO(raw))
            except Exception:  # pragma: no cover - defensive guard
                return None
    return None


def _render_technology_section(
    frame: pd.DataFrame | None,
    *,
    section_title: str,
    candidate_columns: list[tuple[str, str]],
) -> None:
    """Render charts summarising technology-level output data."""
    _ensure_streamlit()
    st.subheader(section_title)

    if frame is None or frame.empty:
        st.caption(f'{section_title} data not available for this run.')
        return

    if 'technology' not in frame.columns:
        st.caption('Technology detail unavailable; displaying raw data instead.')
        st.dataframe(frame, width="stretch")
        return

    value_col: str | None = None
    value_label = ''
    for column, label in candidate_columns:
        if column in frame.columns:
            value_col = column
            value_label = label
            break

    if value_col is None:
        numeric_cols = frame.select_dtypes(include='number').columns.tolist()
        if numeric_cols:
            value_col = numeric_cols[0]
            value_label = numeric_cols[0]
        else:
            st.caption('No numeric values available to chart; showing raw data.')
            st.dataframe(frame, width="stretch")
            return

    display_frame = frame.copy()
    if 'year' in display_frame.columns:
        display_frame['year'] = pd.to_numeric(display_frame['year'], errors='coerce')
        display_frame = display_frame.dropna(subset=['year'])

    if display_frame.empty:
        st.caption('No valid year entries available; showing raw data.')
        st.dataframe(frame, width="stretch")
        return

    display_frame = display_frame.sort_values(['year', 'technology'])
    pivot = display_frame.pivot_table(
        index='year',
        columns='technology',
        values=value_col,
        aggfunc='sum',
    )

    if pivot.empty:
        st.caption('No data available to chart; showing raw data.')
        st.dataframe(frame, width="stretch")
        return

    st.line_chart(pivot)

    latest_year = pivot.index.max()
    latest_totals = pivot.loc[latest_year].fillna(0.0)
    latest_df = latest_totals.to_frame(name=value_label)
    latest_df.index.name = 'technology'
    st.caption(f'Latest year visualised: {latest_year}')
    st.bar_chart(latest_df)


def _cleanup_session_temp_dirs() -> None:
    _ensure_streamlit()
    temp_dirs = st.session_state.get('temp_dirs', [])
    for path_str in temp_dirs:
        try:
            shutil.rmtree(path_str, ignore_errors=True)
        except Exception:  # pragma: no cover - best effort cleanup
            continue
    st.session_state['temp_dirs'] = []


def _build_run_summary(settings: Mapping[str, Any], *, config_label: str) -> list[tuple[str, str]]:
    """Return human-readable configuration details for confirmation dialogs."""

    def _as_int(value: Any) -> int | None:
        if value is None:
            return None
        try:
            return int(value)
        except (TypeError, ValueError):
            return None

    def _as_float(value: Any) -> float | None:
        if value is None or value == "":
            return None
        try:
            return float(value)
        except (TypeError, ValueError):
            return None

    def _bool_label(value: bool) -> str:
        return "Yes" if value else "No"

    start_year = _as_int(settings.get("start_year"))
    end_year = _as_int(settings.get("end_year"))

    if start_year is None and end_year is None:
        year_display = "Not specified"
    else:
        if start_year is None:
            start_year = end_year
        if end_year is None:
            end_year = start_year
        if start_year == end_year:
            year_display = f"{start_year}"
        else:
            year_display = f"{start_year} – {end_year}"

    carbon_enabled = bool(settings.get("carbon_policy_enabled", True))
    enable_floor = bool(settings.get("enable_floor", False)) if carbon_enabled else False
    enable_ccr = bool(settings.get("enable_ccr", False)) if carbon_enabled else False
    ccr1_enabled = bool(settings.get("ccr1_enabled", False)) if enable_ccr else False
    ccr2_enabled = bool(settings.get("ccr2_enabled", False)) if enable_ccr else False
    banking_enabled = (
        bool(settings.get("allowance_banking_enabled", False)) if carbon_enabled else False
    )

    control_period = settings.get("control_period_years") if carbon_enabled else None
    if not carbon_enabled:
        control_display = "Not applicable"
    elif control_period is None:
        control_display = "Automatic"
    else:
        control_display = str(control_period)

    price_enabled = bool(settings.get("carbon_price_enabled", False)) if carbon_enabled else False
    price_value = _as_float(settings.get("carbon_price_value")) if price_enabled else None
    price_schedule_raw = settings.get("carbon_price_schedule") if price_enabled else None
    schedule_entries: list[tuple[int, float]] = []
    if isinstance(price_schedule_raw, Mapping):
        for year_key, value in price_schedule_raw.items():
            year_val = _as_int(year_key)
            price_val = _as_float(value)
            if year_val is None or price_val is None:
                continue
            schedule_entries.append((year_val, price_val))
    schedule_entries.sort(key=lambda item: item[0])

    if not price_enabled:
        price_display = "Disabled"
    elif schedule_entries:
        first_year, first_price = schedule_entries[0]
        if len(schedule_entries) == 1:
            price_display = f"Schedule: {first_year} → ${first_price:,.2f}/ton"
        else:
            last_year, last_price = schedule_entries[-1]
            price_display = (
                f"Schedule ({len(schedule_entries)} entries): "
                f"{first_year} → ${first_price:,.2f}/ton, "
                f"{last_year} → ${last_price:,.2f}/ton"
            )
    elif price_value is not None:
        price_display = f"Flat ${price_value:,.2f}/ton"
    else:
        price_display = "Enabled (no price specified)"

    dispatch_network = bool(settings.get("dispatch_use_network", False))

    return [
        ("Configuration", config_label),
        ("Simulation years", year_display),
        ("Carbon cap enabled", _bool_label(carbon_enabled)),
        ("Minimum reserve price", _bool_label(enable_floor)),
        ("CCR enabled", _bool_label(enable_ccr)),
        ("CCR tranche 1", _bool_label(ccr1_enabled)),
        ("CCR tranche 2", _bool_label(ccr2_enabled)),
        ("Allowance banking enabled", _bool_label(banking_enabled)),
        ("Control period length", control_display),
        ("Carbon price", price_display),
        ("Dispatch uses network", _bool_label(dispatch_network)),
    ]



def _render_results(result: Mapping[str, Any]) -> None:
    """Render charts and tables summarising the latest run results."""
    _ensure_streamlit()

    if 'error' in result:
        st.error(result['error'])
        return

    annual = result.get('annual')
    if not isinstance(annual, pd.DataFrame):
        annual = pd.DataFrame()

    display_annual = annual.copy()
    chart_data = pd.DataFrame()
    if not display_annual.empty and 'year' in display_annual.columns:
        display_annual['year'] = pd.to_numeric(display_annual['year'], errors='coerce')
        display_annual = display_annual.dropna(subset=['year'])
        display_annual = display_annual.sort_values('year')
        chart_data = display_annual.set_index('year')
    elif not display_annual.empty:
        chart_data = display_annual

    emissions_df = result.get('emissions_by_region')
    if not isinstance(emissions_df, pd.DataFrame):
        emissions_df = pd.DataFrame()

    price_df = result.get('price_by_region')
    if not isinstance(price_df, pd.DataFrame):
        price_df = pd.DataFrame()

    flows_df = result.get('flows')
    if not isinstance(flows_df, pd.DataFrame):
        flows_df = pd.DataFrame()

    st.caption('Visualisations reflect the most recent model run.')

    price_tab, emissions_tab, bank_tab, dispatch_tab = st.tabs(
        ['Allowance price', 'Emissions', 'Allowance bank', 'Dispatch costs']
    )

    with price_tab:
        st.subheader('Allowance market results')
        if display_annual.empty:
            st.info('No annual results to display.')
        else:
            if 'p_co2' in chart_data.columns:
                st.markdown('**Allowance price ($/ton)**')
                st.line_chart(chart_data[['p_co2']])
                st.bar_chart(chart_data[['p_co2']])
            else:
                st.caption('Allowance price data unavailable for this run.')

            st.markdown('---')
            st.dataframe(display_annual, width="stretch")

    with emissions_tab:
        st.subheader('Emissions overview')
        if display_annual.empty and emissions_df.empty:
            st.info('No emissions data available for this run.')
        else:
            if not chart_data.empty and 'emissions_tons' in chart_data.columns:
                st.markdown('**Total emissions (tons)**')
                st.line_chart(chart_data[['emissions_tons']])
                st.bar_chart(chart_data[['emissions_tons']])
            elif not display_annual.empty:
                st.caption('Total emissions data unavailable for this run.')

            if not emissions_df.empty:
                display_emissions = emissions_df.copy()
                display_emissions['year'] = pd.to_numeric(
                    display_emissions['year'], errors='coerce'
                )
                display_emissions = display_emissions.dropna(subset=['year'])

                if 'region' in display_emissions.columns:
                    emissions_pivot = display_emissions.pivot_table(
                        index='year',
                        columns='region',
                        values='emissions_tons',
                        aggfunc='sum',
                    ).sort_index()
                    st.markdown('**Emissions by region**')
                    st.line_chart(emissions_pivot)

                    if not emissions_pivot.empty:
                        latest_year = emissions_pivot.index.max()
                        latest_totals = emissions_pivot.loc[latest_year].fillna(0.0)
                        latest_df = latest_totals.to_frame(name='emissions_tons')
                        latest_df.index.name = 'region'
                        st.caption(f'Latest year visualised: {latest_year}')
                        st.bar_chart(latest_df)
                else:
                    st.caption('Regional emissions data unavailable; showing raw table below.')
                    st.dataframe(display_emissions, width="stretch")
            elif not display_annual.empty:
                st.caption('No regional emissions data available for this run.')

    with bank_tab:
        st.subheader('Allowance bank balance')
        if display_annual.empty:
            st.info('No annual results to display.')
        elif 'bank' in chart_data.columns:
            st.markdown('**Bank balance (tons)**')
            st.line_chart(chart_data[['bank']])
            st.bar_chart(chart_data[['bank']])
        else:
            st.caption('Allowance bank data unavailable for this run.')

    with dispatch_tab:
        st.subheader('Dispatch costs and network results')
        if price_df.empty and flows_df.empty:
            st.info('No dispatch outputs are available for this run.')
        else:
            if not price_df.empty:
                display_price = price_df.copy()
                display_price['year'] = pd.to_numeric(display_price['year'], errors='coerce')
                display_price = display_price.dropna(subset=['year'])

                if 'region' in display_price.columns:
                    price_pivot = display_price.pivot_table(
                        index='year',
                        columns='region',
                        values='price',
                        aggfunc='mean',
                    ).sort_index()
                    st.markdown('**Dispatch costs by region ($/MWh)**')
                    st.line_chart(price_pivot)

                    if not price_pivot.empty:
                        latest_year = price_pivot.index.max()
                        latest_totals = price_pivot.loc[latest_year].fillna(0.0)
                        latest_df = latest_totals.to_frame(name='price')
                        latest_df.index.name = 'region'
                        st.caption(f'Latest year visualised: {latest_year}')
                        st.bar_chart(latest_df)
                else:
                    st.caption('Regional dispatch cost data unavailable; showing raw table below.')
                    st.dataframe(display_price, width="stretch")

            if not flows_df.empty:
                st.markdown('---')
                st.markdown('**Interregional energy flows (MWh)**')
                st.dataframe(flows_df, width="stretch")
            elif price_df.empty:
                st.caption('No dispatch network data available for this run.')

    # --- Technology sections ---
    capacity_df = _extract_result_frame(result, 'capacity_by_technology')
    _render_technology_section(
        capacity_df,
        section_title='Capacity by technology',
        candidate_columns=[
            ('capacity_mw', 'Capacity (MW)'),
            ('capacity', 'Capacity'),
            ('value', 'Capacity'),
        ],
    )

    generation_df = _extract_result_frame(result, 'generation_by_technology')
    _render_technology_section(
        generation_df,
        section_title='Generation by technology',
        candidate_columns=[
            ('generation_mwh', 'Generation (MWh)'),
            ('generation', 'Generation'),
            ('value', 'Generation'),
        ],
    )

    # --- Assumption overrides ---
    documentation = result.get('documentation')
    overrides: list[str] = []
    if isinstance(documentation, Mapping):
        overrides = [str(entry) for entry in documentation.get('assumption_overrides', [])]

    st.subheader('Assumption overrides')
    if overrides:
        for note in overrides:
            st.markdown(f'- {note}')
    else:
        st.caption('No assumption overrides were applied in this run.')

    # --- Downloads ---
    st.subheader('Download outputs')
    csv_files = result.get('csv_files')
    if isinstance(csv_files, Mapping) and csv_files:
        for filename, content in sorted(csv_files.items()):
            st.download_button(
                label=f'Download {filename}',
                data=content,
                file_name=filename,
                mime='text/csv',
            )
    else:
        st.caption('No CSV outputs are available for download.')

    temp_dir = result.get('temp_dir')
    if temp_dir:
        st.caption(f'Temporary files saved to {temp_dir}')


def _render_outputs_panel(last_result: Mapping[str, Any] | None) -> None:
    """Render the main outputs panel with charts for the latest run."""
    _ensure_streamlit()
    if not isinstance(last_result, Mapping) or not last_result:
        st.caption('Run the model to populate this panel with results.')
        return
    _render_results(last_result)


def main() -> None:
    """Streamlit entry point."""
    _ensure_streamlit()
    st.set_page_config(page_title='BlueSky Policy Simulator', layout='wide')
    st.title('BlueSky Policy Simulator')
    st.write('Upload a run configuration and execute the annual allowance market engine.')
    st.session_state.setdefault('last_result', None)
    st.session_state.setdefault('temp_dirs', [])
    st.session_state.setdefault('run_in_progress', False)

    module_errors: list[str] = []
    assumption_notes: list[str] = []
    assumption_errors: list[str] = []

    try:
        default_config_data = _load_config_data(DEFAULT_CONFIG_PATH)
    except Exception as exc:  # pragma: no cover - defensive UI path
        default_config_data = {}
        st.warning(f'Unable to load default configuration: {exc}')

    run_config: dict[str, Any] = copy.deepcopy(default_config_data) if default_config_data else {}
    config_label = DEFAULT_CONFIG_PATH.name
    selected_years: list[int] = []
    candidate_years: list[int] = []
    frames_for_run: FramesType | None = None
    start_year_val = int(run_config.get('start_year', 2025)) if run_config else 2025
    end_year_val = int(run_config.get('end_year', start_year_val)) if run_config else start_year_val

    carbon_settings = CarbonModuleSettings(
        enabled=False,
        price_enabled=False,
        enable_floor=False,
        enable_ccr=False,
        ccr1_enabled=False,
        ccr2_enabled=False,
        ccr1_price=None,
        ccr2_price=None,
        ccr1_escalator_pct=0.0,
        ccr2_escalator_pct=0.0,
        banking_enabled=False,
        coverage_regions=["All"],
        control_period_years=None,
        initial_bank=0.0,
        cap_regions=[],
        price_per_ton=0.0,
        price_schedule={},
        errors=[],
    )


    dispatch_settings = DispatchModuleSettings(
        enabled=False,
        mode='single',
        capacity_expansion=False,
        reserve_margins=False,
    )
    incentives_settings = IncentivesModuleSettings(
        enabled=False,
        production_credits=[],
        investment_credits=[],
    )
    output_directory_raw = run_config.get('output_name') if run_config else None
    output_directory = str(output_directory_raw) if output_directory_raw else 'outputs'
    downloads_root = get_downloads_directory()
    resolved_output_path = downloads_root if not output_directory else downloads_root / output_directory
    outputs_settings = OutputsModuleSettings(
        enabled=False,
        directory=output_directory,
        resolved_path=resolved_output_path,
        show_csv_downloads=False,
    )
    run_clicked = False
    pending_run: Mapping[str, Any] | None = None
    show_confirm_modal = False
    run_in_progress = False

    with st.sidebar:
        st.markdown(SIDEBAR_STYLE, unsafe_allow_html=True)

        last_result_mapping = st.session_state.get('last_result')
        if not isinstance(last_result_mapping, Mapping):
            last_result_mapping = None

        (inputs_tab,) = st.tabs(['Inputs'])

        with inputs_tab:
            general_label, general_expanded = SIDEBAR_SECTIONS[0]
            general_expander = st.expander(general_label, expanded=general_expanded)
            general_result = _render_general_config_section(
                general_expander,
                default_source=DEFAULT_CONFIG_PATH,
                default_label=DEFAULT_CONFIG_PATH.name,
                default_config=default_config_data,
            )
            run_config = general_result.run_config
            config_label = general_result.config_label
            candidate_years = general_result.candidate_years
            start_year_val = general_result.start_year
            end_year_val = general_result.end_year
            selected_years = general_result.selected_years

            carbon_label, carbon_expanded = SIDEBAR_SECTIONS[1]
            carbon_expander = st.expander(carbon_label, expanded=carbon_expanded)
            carbon_settings = _render_carbon_policy_section(
                carbon_expander,
                run_config,
                region_options=general_result.regions,
            )
            module_errors.extend(carbon_settings.errors)

            try:
                frames_for_run = _build_default_frames(
                    selected_years or [start_year_val],
                    carbon_policy_enabled=carbon_settings.enabled,
                    banking_enabled=carbon_settings.banking_enabled,
                    carbon_price_schedule=(
                        carbon_settings.price_schedule if carbon_settings.price_enabled else None
                    ),
                )
            except Exception as exc:  # pragma: no cover - defensive UI path
                frames_for_run = None
                st.warning(f'Unable to prepare default assumption tables: {exc}')

            dispatch_label, dispatch_expanded = SIDEBAR_SECTIONS[2]
            dispatch_expander = st.expander(dispatch_label, expanded=dispatch_expanded)
            dispatch_settings = _render_dispatch_section(dispatch_expander, run_config, frames_for_run)
            module_errors.extend(dispatch_settings.errors)

            incentives_label, incentives_expanded = SIDEBAR_SECTIONS[3]
            incentives_expander = st.expander(incentives_label, expanded=incentives_expanded)
            incentives_settings = _render_incentives_section(
                incentives_expander,
                run_config,
                frames_for_run,
            )
            module_errors.extend(incentives_settings.errors)

            outputs_label, outputs_expanded = SIDEBAR_SECTIONS[4]
            outputs_expander = st.expander(outputs_label, expanded=outputs_expanded)
            outputs_settings = _render_outputs_section(
                outputs_expander,
                run_config,
                last_result_mapping,
            )
            module_errors.extend(outputs_settings.errors)

            st.divider()
            inputs_header = st.container()
            inputs_header.subheader('Assumption overrides')
            inputs_header.caption('Adjust core assumption tables or upload CSV files to override the defaults.')
            if frames_for_run is not None:
                demand_tab, units_tab, fuels_tab, transmission_tab = st.tabs(
                    ['Demand', 'Units', 'Fuels', 'Transmission']
                )
                with demand_tab:
                    frames_for_run, notes, errors = _render_demand_controls(
                        frames_for_run, selected_years
                    )
                    assumption_notes.extend(notes)
                    assumption_errors.extend(errors)
                with units_tab:
                    frames_for_run, notes, errors = _render_units_controls(frames_for_run)
                    assumption_notes.extend(notes)
                    assumption_errors.extend(errors)
                with fuels_tab:
                    frames_for_run, notes, errors = _render_fuels_controls(frames_for_run)
                    assumption_notes.extend(notes)
                    assumption_errors.extend(errors)
                with transmission_tab:
                    frames_for_run, notes, errors = _render_transmission_controls(frames_for_run)
                    assumption_notes.extend(notes)
                    assumption_errors.extend(errors)

                if assumption_errors:
                    st.warning('Resolve the highlighted assumption issues before running the simulation.')
            else:
                st.info(
                    'Default assumption tables are unavailable due to a previous error. '
                    'Resolve the issue above to edit inputs through the GUI.'
                )

            run_clicked = st.button('Run Model', type='primary', width="stretch")

    try:
        selected_years = _select_years(candidate_years, start_year_val, end_year_val)
    except Exception:
        selected_years = selected_years or []
    if not selected_years:
        step = 1 if end_year_val >= start_year_val else -1
        selected_years = list(range(start_year_val, end_year_val + step, step))

    if frames_for_run is None:
        try:
            frames_for_run = _build_default_frames(
                selected_years or [start_year_val],
                carbon_policy_enabled=bool(carbon_settings.enabled),
                banking_enabled=bool(carbon_settings.banking_enabled),
                carbon_price_schedule=(
                    carbon_settings.price_schedule if carbon_settings.price_enabled else None
                ),
            )
        except Exception as exc:  # pragma: no cover - defensive UI path
            frames_for_run = None
            st.warning(f'Unable to prepare default assumption tables: {exc}')

    if module_errors:
        st.warning('Resolve the module configuration issues highlighted in the sidebar before running the simulation.')

    execute_run = False
    run_inputs: dict[str, Any] | None = None

    pending_run_value = st.session_state.get('pending_run')
    pending_run = pending_run_value if isinstance(pending_run_value, Mapping) else None
    show_confirm_modal = bool(st.session_state.get('show_confirm_modal'))
    run_in_progress = bool(st.session_state.get('run_in_progress'))

    def _clear_confirmation_button_state() -> None:
        try:
            _ensure_streamlit()
        except ModuleNotFoundError:  # pragma: no cover - GUI dependency missing
            return
        st.session_state.pop("confirm_run", None)
        st.session_state.pop("cancel_run", None)

    dispatch_use_network = bool(
        dispatch_settings.enabled and dispatch_settings.mode == "network"
    )

<<<<<<< HEAD
    current_run_payload = {
        'config_source': copy.deepcopy(run_config),
        'start_year': int(start_year_val),
        'end_year': int(end_year_val),
        'carbon_policy_enabled': bool(carbon_settings.enabled),
        'enable_floor': bool(carbon_settings.enable_floor),
        'enable_ccr': bool(carbon_settings.enable_ccr),
        'ccr1_enabled': bool(carbon_settings.ccr1_enabled),
        'ccr2_enabled': bool(carbon_settings.ccr2_enabled),
        'ccr1_price': float(carbon_settings.ccr1_price)
        if carbon_settings.ccr1_price is not None
        else None,
        'ccr2_price': float(carbon_settings.ccr2_price)
        if carbon_settings.ccr2_price is not None
        else None,
        'ccr1_escalator_pct': float(carbon_settings.ccr1_escalator_pct),
        'ccr2_escalator_pct': float(carbon_settings.ccr2_escalator_pct),
        'allowance_banking_enabled': bool(carbon_settings.banking_enabled),
        'initial_bank': float(carbon_settings.initial_bank),
        'control_period_years': carbon_settings.control_period_years,
        'carbon_price_enabled': bool(carbon_settings.price_enabled),
        'carbon_price_value': float(carbon_settings.price_per_ton),
        'carbon_price_schedule': dict(carbon_settings.price_schedule),
        'dispatch_use_network': dispatch_use_network,
        'module_config': copy.deepcopy(run_config.get('modules', {})),
=======
    current_run_payload: dict[str, Any] = {
        "config_source": copy.deepcopy(run_config),
        "start_year": int(start_year_val),
        "end_year": int(end_year_val),
        "carbon_policy_enabled": bool(carbon_settings.enabled),
        "enable_floor": bool(carbon_settings.enable_floor),
        "enable_ccr": bool(carbon_settings.enable_ccr),
        "ccr1_enabled": bool(carbon_settings.ccr1_enabled),
        "ccr2_enabled": bool(carbon_settings.ccr2_enabled),
        "allowance_banking_enabled": bool(carbon_settings.banking_enabled),
        "coverage_regions": list(carbon_settings.coverage_regions),
        "cap_regions": list(carbon_settings.cap_regions),
        "initial_bank": float(carbon_settings.initial_bank),
        "control_period_years": carbon_settings.control_period_years,
        "carbon_price_enabled": bool(carbon_settings.price_enabled),
        "carbon_price_value": float(carbon_settings.price_per_ton)
        if carbon_settings.price_enabled
        else 0.0,
        "carbon_price_schedule": (
            dict(carbon_settings.price_schedule)
            if carbon_settings.price_enabled
            else {}
        ),
        "dispatch_use_network": dispatch_use_network,
        "module_config": copy.deepcopy(run_config.get("modules", {})),
        "frames": frames_for_run,
        "assumption_notes": list(assumption_notes),
>>>>>>> 696a7c92
    }


    def _build_summary_from_payload(payload: Mapping[str, Any]) -> list[tuple[str, Any]]:
        summary_builder = globals().get("_build_run_summary")
        if callable(summary_builder):
            try:
                return summary_builder(payload, config_label=config_label)
            except Exception:  # pragma: no cover - defensive guard
                LOGGER.exception("Unable to build run summary")
        return []

    def _clone_run_payload(source: Mapping[str, Any]) -> dict[str, Any]:
        base = {key: value for key, value in source.items() if key != 'frames'}
        try:
            cloned = copy.deepcopy(base)
        except Exception:  # pragma: no cover - fallback for non-copyable entries
            cloned = dict(base)
        cloned['frames'] = source.get('frames')
        return cloned

    pending_run_value = st.session_state.get('pending_run')
    pending_run = pending_run_value if isinstance(pending_run_value, Mapping) else None
    show_confirm_modal = bool(st.session_state.get('show_confirm_modal'))
    run_in_progress = bool(st.session_state.get('run_in_progress'))

    if run_clicked:
        _clear_confirmation_button_state()
        if run_in_progress:
            st.info(
                'A simulation is already in progress. Wait for it to finish before starting another run.'
            )
        elif assumption_errors or module_errors:
            st.error(
                'Resolve the configuration issues above before running the simulation.'
            )
            st.session_state.pop('pending_run', None)
            st.session_state.pop('show_confirm_modal', None)
            pending_run = None
            show_confirm_modal = False
        else:
            payload = _clone_run_payload(current_run_payload)
            st.session_state['pending_run'] = {
                'params': payload,
                'summary': _build_summary_from_payload(payload),
            }
            st.session_state['show_confirm_modal'] = True
            pending_run = st.session_state['pending_run']
            show_confirm_modal = True

    if isinstance(pending_run, Mapping) and not show_confirm_modal and not run_in_progress:
        st.session_state['show_confirm_modal'] = True
        show_confirm_modal = True

    if isinstance(pending_run, Mapping) and show_confirm_modal and not run_in_progress:
        # Keep the pending payload in sync with the current UI selections
        refreshed_payload = _clone_run_payload(current_run_payload)
        st.session_state['pending_run'] = {
            'params': refreshed_payload,
            'summary': _build_summary_from_payload(refreshed_payload),
        }
        pending_run = st.session_state['pending_run']
        pending_params = refreshed_payload

        streamlit_version = getattr(st, "__version__", "0")
        use_dialog = False
        try:
            major, minor, *_ = streamlit_version.split(".")
            use_dialog = int(major) > 1 or (int(major) == 1 and int(minor) >= 31)
        except Exception:
            use_dialog = hasattr(st, "dialog")

        def _render_confirm_modal() -> tuple[bool, bool]:
            """Render confirm/cancel buttons and summary text for the pending run."""

            st.markdown(
                'You are about to run the model with the following configuration:'
            )
            summary_details = pending_run.get('summary', [])
            if isinstance(summary_details, list) and summary_details:
                summary_lines = '\n'.join(
                    f'- **{label}:** {value}' for label, value in summary_details
                )
                st.markdown(summary_lines)
            else:
                st.markdown('*No configuration details available.*')

            st.markdown('**Do you want to continue and run the model?**')
            confirm_col, cancel_col = st.columns(2)
            confirm_clicked = confirm_col.button(
                'Confirm Run', type='primary', key='confirm_run'
            )
            cancel_clicked = cancel_col.button('Cancel', key='cancel_run')
            return confirm_clicked, cancel_clicked

        confirm_clicked = False
        cancel_clicked = False

        if use_dialog and hasattr(st, 'dialog'):
            clicks: dict[str, bool] = {'confirm': False, 'cancel': False}

            @st.dialog('Confirm model run')
            def _show_confirm_dialog() -> None:
                confirm, cancel = _render_confirm_modal()
                clicks['confirm'] = confirm
                clicks['cancel'] = cancel

            _show_confirm_dialog()
            confirm_clicked = clicks['confirm']
            cancel_clicked = clicks['cancel']
        else:
            with st.expander('Confirm model run'):
                confirm_clicked, cancel_clicked = _render_confirm_modal()

        if cancel_clicked:
            st.session_state.pop('pending_run', None)
            st.session_state.pop('show_confirm_modal', None)
            st.session_state['run_in_progress'] = False
            _clear_confirmation_button_state()
            pending_run = None
            show_confirm_modal = False
            run_in_progress = False
        elif confirm_clicked:
            run_inputs = dict(pending_params)
            execute_run = True
            st.session_state['run_in_progress'] = True
            st.session_state.pop('pending_run', None)
            st.session_state.pop('show_confirm_modal', None)
            _clear_confirmation_button_state()
            pending_run = None
            show_confirm_modal = False
            run_in_progress = True

    # Sync dispatch toggle for downstream logic
    dispatch_use_network = bool(
        dispatch_settings.enabled and dispatch_settings.mode == 'network'
    )



    if run_inputs is not None:
        run_config = copy.deepcopy(run_inputs.get('config_source', run_config))
        start_year_val = int(run_inputs.get('start_year', start_year_val))
        end_year_val = int(run_inputs.get('end_year', end_year_val))
        dispatch_use_network = bool(
            run_inputs.get('dispatch_use_network', dispatch_use_network)
        )

    result = st.session_state.get('last_result')

    inputs_for_run: Mapping[str, Any] = run_inputs or {}

    if execute_run:
        frames_for_execution = inputs_for_run.get('frames', frames_for_run)
        if frames_for_execution is None:
            frames_for_execution = frames_for_run

        assumption_notes_value = inputs_for_run.get('assumption_notes', assumption_notes)
        assumption_notes_for_run: list[str] = []
        if isinstance(assumption_notes_value, Iterable) and not isinstance(
            assumption_notes_value, (str, bytes, Mapping)
        ):
            assumption_notes_for_run = [str(note) for note in assumption_notes_value]
        elif assumption_notes_value not in (None, ''):
            assumption_notes_for_run = [str(assumption_notes_value)]

        st.session_state['run_in_progress'] = True
        st.session_state.pop('show_confirm_modal', None)
        _cleanup_session_temp_dirs()
        progress_text = st.empty()
        progress_bar = st.progress(0)
        progress_state: dict[str, Any] = {
            'total_years': 1,
            'current_index': -1,
            'current_year': None,
        }

        def _update_progress(stage: str, payload: Mapping[str, object]) -> None:
            def _as_int(value: object, default: int = 0) -> int:
                try:
                    return int(value)  # type: ignore[arg-type]
                except (TypeError, ValueError):
                    return default

            def _as_float(value: object) -> float | None:
                try:
                    if value is None:
                        return None
                    return float(value)  # type: ignore[arg-type]
                except (TypeError, ValueError):
                    return None

            if stage == 'run_start':
                total = _as_int(payload.get('total_years'), 0)
                if total <= 0:
                    total = 1
                progress_state['total_years'] = total
                progress_state['current_index'] = -1
                progress_state['current_year'] = None
                progress_bar.progress(0)
                progress_text.text(f'Preparing simulation for {total} year(s)...')
                return

            if stage == 'year_start':
                index = _as_int(payload.get('index'), 0)
                year_val = payload.get('year')
                total = max(progress_state.get('total_years', 1), 1)
                progress_state['current_index'] = index
                progress_state['current_year'] = year_val
                completed_fraction = max(0.0, min(1.0, index / total))
                progress_bar.progress(int(completed_fraction * 100))
                year_display = str(year_val) if year_val is not None else 'N/A'
                progress_text.text(f'Simulating year {year_display} ({index + 1} of {total})')
                return

            if stage == 'iteration':
                year_val = payload.get('year', progress_state.get('current_year'))
                iteration = _as_int(payload.get('iteration'), 0)
                price_val = _as_float(payload.get('price'))
                year_display = str(year_val) if year_val is not None else 'N/A'
                if price_val is not None:
                    progress_text.text(
                        f'Year {year_display}: iteration {iteration} (price ≈ {price_val:,.2f})'
                    )
                else:
                    progress_text.text(f'Year {year_display}: iteration {iteration}')
                return

            if stage == 'year_complete':
                index = _as_int(payload.get('index'), progress_state.get('current_index', -1))
                total = max(progress_state.get('total_years', 1), 1)
                progress_state['current_index'] = index
                year_val = payload.get('year', progress_state.get('current_year'))
                progress_state['current_year'] = year_val
                completed_fraction = max(0.0, min(1.0, (index + 1) / total))
                progress_bar.progress(min(100, int(completed_fraction * 100)))
                price_val = _as_float(payload.get('price'))
                year_display = str(year_val) if year_val is not None else str(index + 1)
                if price_val is not None:
                    progress_text.text(
                        f'Completed year {year_display} of {total} (price {price_val:,.2f})'
                    )
                else:
                    progress_text.text(f'Completed year {year_display} of {total}')
                return

        try:
            result = run_policy_simulation(
                inputs_for_run.get('config_source', run_config),
                start_year=inputs_for_run.get('start_year', start_year_val),
                end_year=inputs_for_run.get('end_year', end_year_val),
                carbon_policy_enabled=bool(
                    inputs_for_run.get('carbon_policy_enabled', carbon_settings.enabled)
                ),
                enable_floor=bool(
                    inputs_for_run.get('enable_floor', carbon_settings.enable_floor)
                ),
                enable_ccr=bool(inputs_for_run.get('enable_ccr', carbon_settings.enable_ccr)),
                ccr1_enabled=bool(
                    inputs_for_run.get('ccr1_enabled', carbon_settings.ccr1_enabled)
                ),
                ccr2_enabled=bool(
                    inputs_for_run.get('ccr2_enabled', carbon_settings.ccr2_enabled)
                ),
                allowance_banking_enabled=bool(
                    inputs_for_run.get('allowance_banking_enabled', carbon_settings.banking_enabled)
                ),
                initial_bank=float(
                    inputs_for_run.get('initial_bank', carbon_settings.initial_bank)
                ),
                coverage_regions=inputs_for_run.get(
                    'coverage_regions', carbon_settings.coverage_regions
                ),
                control_period_years=inputs_for_run.get(
                    'control_period_years', carbon_settings.control_period_years
                ),
                cap_regions=inputs_for_run.get(
                    'cap_regions', carbon_settings.cap_regions
                ),
                carbon_price_enabled=inputs_for_run.get(
                    'carbon_price_enabled', carbon_settings.price_enabled
                ),
                carbon_price_value=inputs_for_run.get(
                    'carbon_price_value', carbon_settings.price_per_ton
                ),
                carbon_price_schedule=inputs_for_run.get(
                    'carbon_price_schedule', carbon_settings.price_schedule
                ),
                dispatch_use_network=bool(
                    inputs_for_run.get('dispatch_use_network', dispatch_use_network)
                ),
                module_config=inputs_for_run.get(
                    'module_config', run_config.get('modules', {})
                ),
                frames=frames_for_execution,
                assumption_notes=assumption_notes_for_run,
                progress_cb=_update_progress,
            )

        except Exception as exc:  # pragma: no cover - defensive guard
            LOGGER.exception('Policy simulation failed during execution')
            result = {'error': str(exc)}
        finally:
            progress_bar.empty()
            progress_text.empty()
            st.session_state['run_in_progress'] = False

        if 'temp_dir' in result:
            st.session_state['temp_dirs'] = [str(result['temp_dir'])]
        st.session_state['last_result'] = result

    outputs_container = st.container()
    with outputs_container:
        st.subheader('Model outputs')
        if st.session_state.get('run_in_progress'):
            st.info('Simulation in progress... progress updates appear above.')
        else:
            _render_outputs_panel(result)

    if isinstance(result, Mapping):
        if 'error' in result:
            st.error(result['error'])
        else:
            st.info('Review the outputs above to explore charts and downloads from the most recent run.')
    else:
        st.info('Use the inputs panel to configure and run the simulation.')


if __name__ == '__main__':  # pragma: no cover - exercised via streamlit runtime
    main()<|MERGE_RESOLUTION|>--- conflicted
+++ resolved
@@ -190,8 +190,10 @@
 
 _download_directory_fallback_used = False
 
+from dataclasses import dataclass, field
+from typing import Any
+
 @dataclass
-<<<<<<< HEAD
 class GeneralConfigResult:
     """Container for user-selected general configuration settings."""
 
@@ -228,10 +230,6 @@
     price_schedule: dict[int, float] = field(default_factory=dict)
     errors: list[str] = field(default_factory=list)
 
-
-@dataclass
-=======
->>>>>>> 696a7c92
 class CarbonPolicyConfig:
     """Normalized carbon allowance policy configuration for engine runs."""
 
@@ -978,452 +976,370 @@
     defaults = modules.get("carbon_policy", {}) or {}
     price_defaults = modules.get("carbon_price", {}) or {}
 
-    # -------------------------
-    # Defaults
-    # -------------------------
-    enabled_default = bool(defaults.get("enabled", True))
-    enable_floor_default = bool(defaults.get("enable_floor", True))
-    enable_ccr_default = bool(defaults.get("enable_ccr", True))
-    ccr1_default = bool(defaults.get("ccr1_enabled", True))
-    ccr2_default = bool(defaults.get("ccr2_enabled", True))
-    ccr1_price_default = _coerce_optional_float(defaults.get("ccr1_price"))
-    ccr2_price_default = _coerce_optional_float(defaults.get("ccr2_price"))
-    ccr1_escalator_default = _coerce_float(defaults.get("ccr1_escalator_pct"), 0.0)
-    ccr2_escalator_default = _coerce_float(defaults.get("ccr2_escalator_pct"), 0.0)
-    banking_default = bool(defaults.get("allowance_banking_enabled", True))
-    bank_default = _coerce_float(defaults.get("bank0", 0.0), default=0.0)
-
-    coverage_default = _normalize_coverage_selection(
-        defaults.get("coverage_regions", ["All"])
-    )
-
-    control_default_raw = defaults.get("control_period_years")
-    try:
-        control_default = int(control_default_raw)
-    except (TypeError, ValueError):
-        control_default = 3
-    control_override_default = control_default_raw is not None
-
-<<<<<<< HEAD
-    region_labels: list[str] = []
-    if region_options is not None:
-        for entry in region_options:
-            label = str(entry).strip() or "default"
-=======
-    price_enabled_default = bool(price_defaults.get("enabled", False))
-    price_value_raw = price_defaults.get(
-        "price_per_ton", price_defaults.get("price", 0.0)
-    )
-    price_default = _coerce_float(price_value_raw, default=0.0)
-    price_schedule_default = _normalize_price_schedule(
-        price_defaults.get("price_schedule")
-    )
-
-    coverage_value_map: dict[str, Any] = {
-        _ALL_REGIONS_LABEL: "All",
-        "All": "All",
+from typing import Any
+
+# -------------------------
+# Defaults
+# -------------------------
+enabled_default = bool(defaults.get("enabled", True))
+enable_floor_default = bool(defaults.get("enable_floor", True))
+enable_ccr_default = bool(defaults.get("enable_ccr", True))
+ccr1_default = bool(defaults.get("ccr1_enabled", True))
+ccr2_default = bool(defaults.get("ccr2_enabled", True))
+ccr1_price_default = _coerce_optional_float(defaults.get("ccr1_price"))
+ccr2_price_default = _coerce_optional_float(defaults.get("ccr2_price"))
+ccr1_escalator_default = _coerce_float(defaults.get("ccr1_escalator_pct"), 0.0)
+ccr2_escalator_default = _coerce_float(defaults.get("ccr2_escalator_pct"), 0.0)
+banking_default = bool(defaults.get("allowance_banking_enabled", True))
+bank_default = _coerce_float(defaults.get("bank0", 0.0), default=0.0)
+
+coverage_default = _normalize_coverage_selection(
+    defaults.get("coverage_regions", ["All"])
+)
+
+control_default_raw = defaults.get("control_period_years")
+try:
+    control_default = int(control_default_raw)
+except (TypeError, ValueError):
+    control_default = 3
+control_override_default = control_default_raw is not None
+
+# -------------------------
+# Price defaults
+# -------------------------
+price_enabled_default = bool(price_defaults.get("enabled", False))
+price_value_raw = price_defaults.get("price_per_ton", price_defaults.get("price", 0.0))
+price_default = _coerce_float(price_value_raw, default=0.0)
+price_schedule_default = _normalize_price_schedule(price_defaults.get("price_schedule"))
+
+# -------------------------
+# Coverage value map
+# -------------------------
+coverage_value_map: dict[str, Any] = {
+    _ALL_REGIONS_LABEL: "All",
+    "All": "All",
+}
+for label in coverage_default:
+    coverage_value_map.setdefault(label, canonical_region_value(label))
+if region_options is not None:
+    for entry in region_options:
+        label = canonical_region_label(entry)
+        coverage_value_map.setdefault(label, canonical_region_value(entry))
+
+# -------------------------
+# Coverage / Regions
+# -------------------------
+region_labels: list[str] = []
+if region_options is not None:
+    for entry in region_options:
+        label = canonical_region_label(entry).strip() or "default"
+        if label not in region_labels:
+            region_labels.append(label)
+for label in coverage_default:
+    if label != _ALL_REGIONS_LABEL and label not in region_labels:
+        region_labels.append(label)
+if not region_labels:
+    region_labels = ["default"]
+
+coverage_choices = [_ALL_REGIONS_LABEL] + sorted(region_labels, key=str)
+if coverage_default == ["All"]:
+    coverage_default_display = [_ALL_REGIONS_LABEL]
+else:
+    coverage_default_display = [
+        label for label in coverage_default if label in coverage_choices
+    ] or [_ALL_REGIONS_LABEL]
+
+# -------------------------
+# Session defaults and change tracking
+# -------------------------
+bank_value_default = bank_default
+if st is not None:  # GUI path
+    bank_value_default = float(st.session_state.setdefault("carbon_bank0", bank_default))
+
+def _mark_last_changed(key: str) -> None:
+    if st is None:
+        return
+    st.session_state["carbon_module_last_changed"] = key
+
+session_enabled_default = enabled_default
+session_price_default = price_enabled_default
+last_changed = None
+if st is not None:
+    last_changed = st.session_state.get("carbon_module_last_changed")
+    session_enabled_default = bool(
+        st.session_state.get("carbon_enable", enabled_default)
+    )
+    session_price_default = bool(
+        st.session_state.get("carbon_price_enable", price_enabled_default)
+    )
+    if session_enabled_default and session_price_default:
+        if last_changed == "cap":
+            session_price_default = False
+        else:
+            session_enabled_default = False
+        st.session_state["carbon_enable"] = session_enabled_default
+        st.session_state["carbon_price_enable"] = session_price_default
+
+# -------------------------
+# Cap vs Price toggles (mutually exclusive)
+# -------------------------
+enabled = container.toggle(
+    "Enable carbon cap",
+    value=session_enabled_default,
+    key="carbon_enable",
+    on_change=lambda: _mark_last_changed("cap"),
+)
+price_enabled = container.toggle(
+    "Enable carbon price",
+    value=session_price_default,
+    key="carbon_price_enable",
+    on_change=lambda: _mark_last_changed("price"),
+)
+
+if enabled and price_enabled:
+    if last_changed == "cap":
+        price_enabled = False
+    else:
+        enabled = False
+
+# -------------------------
+# Carbon Cap Panel
+# -------------------------
+with _sidebar_panel(container, enabled) as cap_panel:
+    enable_floor = cap_panel.toggle(
+        "Enable price floor",
+        value=enable_floor_default,
+        key="carbon_floor",
+        disabled=not enabled,
+    )
+    enable_ccr = cap_panel.toggle(
+        "Enable CCR",
+        value=enable_ccr_default,
+        key="carbon_ccr",
+        disabled=not enabled,
+    )
+    ccr1_enabled = cap_panel.toggle(
+        "Enable CCR Tier 1",
+        value=ccr1_default,
+        key="carbon_ccr1",
+        disabled=not (enabled and enable_ccr),
+    )
+    ccr2_enabled = cap_panel.toggle(
+        "Enable CCR Tier 2",
+        value=ccr2_default,
+        key="carbon_ccr2",
+        disabled=not (enabled and enable_ccr),
+    )
+
+    if enabled and enable_ccr and ccr1_enabled:
+        default_price1 = float(ccr1_price_default) if ccr1_price_default is not None else 0.0
+        ccr1_price_value = float(
+            cap_panel.number_input(
+                "CCR Tier 1 trigger price ($/ton)",
+                min_value=0.0,
+                value=default_price1,
+                step=1.0,
+                format="%0.2f",
+                key="carbon_ccr1_price",
+                disabled=not (enabled and enable_ccr and ccr1_enabled),
+            )
+        )
+        ccr1_escalator_value = float(
+            cap_panel.number_input(
+                "CCR Tier 1 annual escalator (%)",
+                min_value=0.0,
+                value=float(ccr1_escalator_default),
+                step=0.1,
+                format="%0.2f",
+                key="carbon_ccr1_escalator",
+                disabled=not (enabled and enable_ccr and ccr1_enabled),
+            )
+        )
+    else:
+        ccr1_price_value = ccr1_price_default if ccr1_price_default is not None else None
+        ccr1_escalator_value = float(ccr1_escalator_default)
+
+    if enabled and enable_ccr and ccr2_enabled:
+        default_price2 = float(ccr2_price_default) if ccr2_price_default is not None else 0.0
+        ccr2_price_value = float(
+            cap_panel.number_input(
+                "CCR Tier 2 trigger price ($/ton)",
+                min_value=0.0,
+                value=default_price2,
+                step=1.0,
+                format="%0.2f",
+                key="carbon_ccr2_price",
+                disabled=not (enabled and enable_ccr and ccr2_enabled),
+            )
+        )
+        ccr2_escalator_value = float(
+            cap_panel.number_input(
+                "CCR Tier 2 annual escalator (%)",
+                min_value=0.0,
+                value=float(ccr2_escalator_default),
+                step=0.1,
+                format="%0.2f",
+                key="carbon_ccr2_escalator",
+                disabled=not (enabled and enable_ccr and ccr2_enabled),
+            )
+        )
+    else:
+        ccr2_price_value = ccr2_price_default if ccr2_price_default is not None else None
+        ccr2_escalator_value = float(ccr2_escalator_default)
+
+    banking_enabled = cap_panel.toggle(
+        "Enable allowance banking",
+        value=banking_default,
+        key="carbon_banking",
+        disabled=not enabled,
+    )
+
+    if banking_enabled:
+        initial_bank = float(
+            cap_panel.number_input(
+                "Initial allowance bank (tons)",
+                min_value=0.0,
+                value=float(bank_value_default if bank_value_default >= 0.0 else 0.0),
+                step=1000.0,
+                format="%f",
+                key="carbon_bank0",
+                disabled=not (enabled and banking_enabled),
+            )
+        )
+    else:
+        initial_bank = 0.0
+
+    control_override = cap_panel.toggle(
+        "Override control period",
+        value=control_override_default,
+        key="carbon_control_toggle",
+        disabled=not enabled,
+    )
+    control_period_value = cap_panel.number_input(
+        "Control period length (years)",
+        min_value=1,
+        value=int(control_default if control_default > 0 else 3),
+        step=1,
+        format="%d",
+        key="carbon_control_years",
+        disabled=not (enabled and control_override),
+    )
+    control_period_years = (
+        _sanitize_control_period(control_period_value)
+        if enabled and control_override
+        else None
+    )
+
+    coverage_selection = cap_panel.multiselect(
+        "Regions covered by carbon cap",
+        options=coverage_choices,
+        default=coverage_default_display,
+        disabled=not enabled,
+        key="carbon_coverage_regions",
+        help=(
+            "Select the regions subject to the cap. Choose “All regions” to apply "
+            "the carbon policy across every region."
+        ),
+    )
+    coverage_regions = _normalize_coverage_selection(
+        coverage_selection or coverage_default_display
+    )
+
+# -------------------------
+# Carbon Price Panel
+# -------------------------
+with _sidebar_panel(container, price_enabled) as price_panel:
+    price_per_ton = price_panel.number_input(
+        "Carbon price ($/ton)",
+        min_value=0.0,
+        value=float(price_default if price_default >= 0.0 else 0.0),
+        step=1.0,
+        format="%0.2f",
+        key="carbon_price_value",
+        disabled=not price_enabled,
+    )
+    price_schedule = price_schedule_default.copy() if price_enabled else {}
+
+# -------------------------
+# Errors and Return
+# -------------------------
+errors: list[str] = []
+if enabled and price_enabled:
+    errors.append("Cannot enable both carbon cap and carbon price simultaneously.")
+
+cap_region_values: list[Any] = []
+if coverage_regions != ["All"]:
+    for label in coverage_regions:
+        resolved = coverage_value_map.get(label, label)
+        if isinstance(resolved, str) and resolved.lower() in {"all", "all regions"}:
+            cap_region_values = []
+            break
+        try:
+            cap_region_values.append(int(resolved))
+        except (TypeError, ValueError):
+            cap_region_values.append(resolved)
+
+carbon_module = modules.setdefault("carbon_policy", {})
+carbon_module.update(
+    {
+        "enabled": bool(enabled),
+        "enable_floor": bool(enabled and enable_floor),
+        "enable_ccr": bool(enabled and enable_ccr),
+        "ccr1_enabled": bool(enabled and enable_ccr and ccr1_enabled),
+        "ccr2_enabled": bool(enabled and enable_ccr and ccr2_enabled),
+        "allowance_banking_enabled": bool(enabled and banking_enabled),
+        "coverage_regions": list(coverage_regions),
     }
-    for label in coverage_default:
-        coverage_value_map.setdefault(label, canonical_region_value(label))
-    if region_options is not None:
-        for entry in region_options:
-            label = canonical_region_label(entry)
-            coverage_value_map.setdefault(label, canonical_region_value(entry))
-
-    # -------------------------
-    # Coverage / Regions
-    # -------------------------
-    region_labels: list[str] = []
-    if region_options is not None:
-        for entry in region_options:
-            label = canonical_region_label(entry).strip() or "default"
->>>>>>> 696a7c92
-            if label not in region_labels:
-                region_labels.append(label)
-    for label in coverage_default:
-        if label != _ALL_REGIONS_LABEL and label not in region_labels:
-            region_labels.append(label)
-    if not region_labels:
-        region_labels = ["default"]
-
-    coverage_choices = [_ALL_REGIONS_LABEL] + sorted(region_labels, key=str)
-    if coverage_default == ["All"]:
-        coverage_default_display = [_ALL_REGIONS_LABEL]
-    else:
-        coverage_default_display = [
-            label for label in coverage_default if label in coverage_choices
-<<<<<<< HEAD
-        ]
-        if not coverage_default_display:
-            coverage_default_display = [_ALL_REGIONS_LABEL]
-
-    price_enabled_default = bool(price_defaults.get("enabled", False))
-    price_value_raw = price_defaults.get("price_per_ton", price_defaults.get("price", 0.0))
-    price_default = _coerce_float(price_value_raw, default=0.0)
-    price_schedule_default = _normalize_price_schedule(price_defaults.get("price_schedule"))
-
-    bank_value_default = bank_default
-    if st is not None:  # pragma: no cover - UI path
-        bank_value_default = float(st.session_state.setdefault("carbon_bank0", bank_default))
-
-    def _mark_last_changed(key: str) -> None:
-        try:
-            _ensure_streamlit()
-        except ModuleNotFoundError:  # pragma: no cover - GUI dependency missing
-            return
-        st.session_state["carbon_module_last_changed"] = key
-=======
-        ] or [_ALL_REGIONS_LABEL]
->>>>>>> 696a7c92
-
-    session_enabled_default = enabled_default
-    session_price_default = price_enabled_default
-    last_changed = None
-    if st is not None:
-        last_changed = st.session_state.get("carbon_module_last_changed")
-        session_enabled_default = bool(
-            st.session_state.get("carbon_enable", enabled_default)
-        )
-        session_price_default = bool(
-            st.session_state.get("carbon_price_enable", price_enabled_default)
-        )
-        if session_enabled_default and session_price_default:
-            if last_changed == "cap":
-                session_price_default = False
-            else:
-                session_enabled_default = False
-            st.session_state["carbon_enable"] = session_enabled_default
-            st.session_state["carbon_price_enable"] = session_price_default
-
-<<<<<<< HEAD
-=======
-    # -------------------------
-    # Cap vs Price toggles (mutually exclusive)
-    # -------------------------
->>>>>>> 696a7c92
-    enabled = container.toggle(
-        "Enable carbon cap",
-        value=session_enabled_default,
-        key="carbon_enable",
-        on_change=lambda: _mark_last_changed("cap"),
-    )
-    price_enabled = container.toggle(
-        "Enable carbon price",
-        value=session_price_default,
-        key="carbon_price_enable",
-        on_change=lambda: _mark_last_changed("price"),
-    )
-
-    if enabled and price_enabled:
-        if last_changed == "cap":
-            price_enabled = False
-        else:
-            enabled = False
-
-<<<<<<< HEAD
-=======
-    # -------------------------
-    # Carbon Cap Panel
-    # -------------------------
->>>>>>> 696a7c92
-    with _sidebar_panel(container, enabled) as cap_panel:
-        enable_floor = cap_panel.toggle(
-            "Enable price floor",
-            value=enable_floor_default,
-            key="carbon_floor",
-            disabled=not enabled,
-        )
-        enable_ccr = cap_panel.toggle(
-            "Enable CCR",
-            value=enable_ccr_default,
-            key="carbon_ccr",
-            disabled=not enabled,
-        )
-        ccr1_enabled = cap_panel.toggle(
-            "Enable CCR Tier 1",
-            value=ccr1_default,
-            key="carbon_ccr1",
-            disabled=not (enabled and enable_ccr),
-        )
-        ccr2_enabled = cap_panel.toggle(
-            "Enable CCR Tier 2",
-            value=ccr2_default,
-            key="carbon_ccr2",
-            disabled=not (enabled and enable_ccr),
-        )
-<<<<<<< HEAD
-
-        if enabled and enable_ccr and ccr1_enabled:
-            default_price1 = (
-                float(ccr1_price_default) if ccr1_price_default is not None else 0.0
-            )
-            ccr1_price_value = float(
-                cap_panel.number_input(
-                    "CCR Tier 1 trigger price ($/ton)",
-                    min_value=0.0,
-                    value=default_price1,
-                    step=1.0,
-                    format="%0.2f",
-                    key="carbon_ccr1_price",
-                    disabled=not (enabled and enable_ccr and ccr1_enabled),
-                )
-            )
-            ccr1_escalator_value = float(
-                cap_panel.number_input(
-                    "CCR Tier 1 annual escalator (%)",
-                    min_value=0.0,
-                    value=float(ccr1_escalator_default),
-                    step=0.1,
-                    format="%0.2f",
-                    key="carbon_ccr1_escalator",
-                    disabled=not (enabled and enable_ccr and ccr1_enabled),
-                )
-            )
-        else:
-            ccr1_price_value = ccr1_price_default if ccr1_price_default is not None else None
-            ccr1_escalator_value = float(ccr1_escalator_default)
-
-        if enabled and enable_ccr and ccr2_enabled:
-            default_price2 = (
-                float(ccr2_price_default) if ccr2_price_default is not None else 0.0
-            )
-            ccr2_price_value = float(
-                cap_panel.number_input(
-                    "CCR Tier 2 trigger price ($/ton)",
-                    min_value=0.0,
-                    value=default_price2,
-                    step=1.0,
-                    format="%0.2f",
-                    key="carbon_ccr2_price",
-                    disabled=not (enabled and enable_ccr and ccr2_enabled),
-                )
-            )
-            ccr2_escalator_value = float(
-                cap_panel.number_input(
-                    "CCR Tier 2 annual escalator (%)",
-                    min_value=0.0,
-                    value=float(ccr2_escalator_default),
-                    step=0.1,
-                    format="%0.2f",
-                    key="carbon_ccr2_escalator",
-                    disabled=not (enabled and enable_ccr and ccr2_enabled),
-                )
-            )
-        else:
-            ccr2_price_value = ccr2_price_default if ccr2_price_default is not None else None
-            ccr2_escalator_value = float(ccr2_escalator_default)
-
-        banking_enabled = cap_panel.toggle(
-            "Enable allowance banking",
-            value=banking_default,
-            key="carbon_banking",
-            disabled=not enabled,
-        )
-
-        if banking_enabled:
-            initial_bank = float(
-                cap_panel.number_input(
-                    "Initial allowance bank (tons)",
-                    min_value=0.0,
-                    value=float(bank_value_default if bank_value_default >= 0.0 else 0.0),
-                    step=1000.0,
-                    format="%f",
-                    key="carbon_bank0",
-                    disabled=not (enabled and banking_enabled),
-                )
-            )
-        else:
-            initial_bank = 0.0
-
-=======
-        banking_enabled = cap_panel.toggle(
-            "Enable allowance banking",
-            value=banking_default,
-            key="carbon_banking",
-            disabled=not enabled,
-        )
-        initial_bank = (
-            float(
-                cap_panel.number_input(
-                    "Initial allowance bank (tons)",
-                    min_value=0.0,
-                    value=float(bank_default if bank_default >= 0.0 else 0.0),
-                    step=1000.0,
-                    format="%f",
-                    key="carbon_bank0",
-                    disabled=not (enabled and banking_enabled),
-                )
-            )
-            if banking_enabled
-            else 0.0
-        )
-
->>>>>>> 696a7c92
-        control_override = cap_panel.toggle(
-            "Override control period",
-            value=control_override_default,
-            key="carbon_control_toggle",
-            disabled=not enabled,
-        )
-        control_period_value = cap_panel.number_input(
-            "Control period length (years)",
-            min_value=1,
-            value=int(control_default if control_default > 0 else 3),
-            step=1,
-            format="%d",
-            key="carbon_control_years",
-            disabled=not (enabled and control_override),
-        )
-        control_period_years = (
-            _sanitize_control_period(control_period_value)
-            if enabled and control_override
-            else None
-        )
-
-<<<<<<< HEAD
-        coverage_selection_raw = cap_panel.multiselect(
-=======
-        coverage_selection = cap_panel.multiselect(
->>>>>>> 696a7c92
-            "Regions covered by carbon cap",
-            options=coverage_choices,
-            default=coverage_default_display,
-            disabled=not enabled,
-            key="carbon_coverage_regions",
-            help=(
-                "Select the regions subject to the cap. Choose “All regions” to apply "
-                "the carbon policy across every region."
-            ),
-        )
-        coverage_regions = _normalize_coverage_selection(
-<<<<<<< HEAD
-            coverage_selection_raw or coverage_default_display
-        )
-
-    with _sidebar_panel(container, price_enabled) as price_panel:
-        price_per_ton_value = price_panel.number_input(
-=======
-            coverage_selection or coverage_default_display
-        )
-
-    # -------------------------
-    # Carbon Price Panel
-    # -------------------------
-    with _sidebar_panel(container, price_enabled) as price_panel:
-        price_per_ton = price_panel.number_input(
->>>>>>> 696a7c92
-            "Carbon price ($/ton)",
-            min_value=0.0,
-            value=float(price_default if price_default >= 0.0 else 0.0),
-            step=1.0,
-            format="%0.2f",
-            key="carbon_price_value",
-            disabled=not price_enabled,
-        )
-<<<<<<< HEAD
-        price_schedule = dict(price_schedule_default) if price_enabled else {}
-
-    errors: list[str] = []
-    if enabled and price_enabled:
-        errors.append("Cannot enable both carbon cap and carbon price simultaneously.")
-
-=======
-        price_schedule = price_schedule_default.copy() if price_enabled else {}
-
-    # -------------------------
-    # Errors and Return
-    # -------------------------
-    errors: list[str] = []
-    if enabled and price_enabled:
-        errors.append("Cannot enable both carbon cap and carbon price simultaneously.")
-
-    cap_region_values: list[Any] = []
-    if coverage_regions != ["All"]:
-        for label in coverage_regions:
-            resolved = coverage_value_map.get(label, label)
-            if isinstance(resolved, str) and resolved.lower() in {"all", "all regions"}:
-                cap_region_values = []
-                break
-            try:
-                cap_region_values.append(int(resolved))
-            except (TypeError, ValueError):
-                cap_region_values.append(resolved)
-
-    carbon_module = modules.setdefault("carbon_policy", {})
-    carbon_module.update(
-        {
-            "enabled": bool(enabled),
-            "enable_floor": bool(enabled and enable_floor),
-            "enable_ccr": bool(enabled and enable_ccr),
-            "ccr1_enabled": bool(enabled and enable_ccr and ccr1_enabled),
-            "ccr2_enabled": bool(enabled and enable_ccr and ccr2_enabled),
-            "allowance_banking_enabled": bool(enabled and banking_enabled),
-            "coverage_regions": list(coverage_regions),
-        }
-    )
-    if control_period_years is None or not enabled:
-        carbon_module["control_period_years"] = None
-    else:
-        carbon_module["control_period_years"] = int(control_period_years)
-
-    if enabled and banking_enabled:
-        carbon_module["bank0"] = float(initial_bank)
-    else:
-        carbon_module["bank0"] = 0.0
-
-    if cap_region_values:
-        carbon_module["regions"] = list(cap_region_values)
-    else:
-        carbon_module.pop("regions", None)
-
-    price_module = modules.setdefault("carbon_price", {})
-    price_module["enabled"] = bool(price_enabled)
-    if price_enabled:
-        price_module["price_per_ton"] = float(price_per_ton)
-        if price_schedule:
-            price_module["price_schedule"] = dict(price_schedule)
-        else:
-            price_module.pop("price_schedule", None)
+)
+if control_period_years is None or not enabled:
+    carbon_module["control_period_years"] = None
+else:
+    carbon_module["control_period_years"] = int(control_period_years)
+
+if enabled and banking_enabled:
+    carbon_module["bank0"] = float(initial_bank)
+else:
+    carbon_module["bank0"] = 0.0
+
+if cap_region_values:
+    carbon_module["regions"] = list(cap_region_values)
+else:
+    carbon_module.pop("regions", None)
+
+price_module = modules.setdefault("carbon_price", {})
+price_module["enabled"] = bool(price_enabled)
+if price_enabled:
+    price_module["price_per_ton"] = float(price_per_ton)
+    if price_schedule:
+        price_module["price_schedule"] = dict(price_schedule)
     else:
         price_module.pop("price_schedule", None)
-        price_module.pop("price", None)
-        if "price_per_ton" in price_module:
-            price_module["price_per_ton"] = float(price_per_ton)
-
->>>>>>> 696a7c92
-    return CarbonModuleSettings(
-        enabled=enabled,
-        price_enabled=price_enabled,
-        enable_floor=enable_floor,
-        enable_ccr=enable_ccr,
-        ccr1_enabled=ccr1_enabled,
-        ccr2_enabled=ccr2_enabled,
-<<<<<<< HEAD
-        ccr1_price=ccr1_price_value,
-        ccr2_price=ccr2_price_value,
-        ccr1_escalator_pct=ccr1_escalator_value,
-        ccr2_escalator_pct=ccr2_escalator_value,
-        banking_enabled=banking_enabled,
-        coverage_regions=coverage_regions,
-        control_period_years=control_period_years,
-        price_per_ton=float(price_per_ton_value),
-        initial_bank=initial_bank,
-        price_schedule=price_schedule,
-        errors=errors,
-    )
-=======
-        banking_enabled=banking_enabled,
-        coverage_regions=coverage_regions,
-        control_period_years=control_period_years,
-        price_per_ton=float(price_per_ton),
-        initial_bank=initial_bank,
-        cap_regions=cap_region_values,
-        price_schedule=price_schedule,
-        errors=errors,
-    )
-
-
->>>>>>> 696a7c92
+else:
+    price_module.pop("price_schedule", None)
+    price_module.pop("price", None)
+    if "price_per_ton" in price_module:
+        price_module["price_per_ton"] = float(price_per_ton)
+
+return CarbonModuleSettings(
+    enabled=enabled,
+    price_enabled=price_enabled,
+    enable_floor=enable_floor,
+    enable_ccr=enable_ccr,
+    ccr1_enabled=ccr1_enabled,
+    ccr2_enabled=ccr2_enabled,
+    ccr1_price=ccr1_price_value if 'ccr1_price_value' in locals() else ccr1_price_default,
+    ccr2_price=ccr2_price_value if 'ccr2_price_value' in locals() else ccr2_price_default,
+    ccr1_escalator_pct=ccr1_escalator_value if 'ccr1_escalator_value' in locals() else float(ccr1_escalator_default),
+    ccr2_escalator_pct=ccr2_escalator_value if 'ccr2_escalator_value' in locals() else float(ccr2_escalator_default),
+    banking_enabled=banking_enabled,
+    coverage_regions=coverage_regions,
+    control_period_years=control_period_years,
+    price_per_ton=float(price_per_ton),
+    initial_bank=initial_bank,
+    cap_regions=cap_region_values,
+    price_schedule=price_schedule,
+    errors=errors,
+)
 
 # -------------------------
 # Dispatch UI
@@ -4160,62 +4076,43 @@
         dispatch_settings.enabled and dispatch_settings.mode == "network"
     )
 
-<<<<<<< HEAD
-    current_run_payload = {
-        'config_source': copy.deepcopy(run_config),
-        'start_year': int(start_year_val),
-        'end_year': int(end_year_val),
-        'carbon_policy_enabled': bool(carbon_settings.enabled),
-        'enable_floor': bool(carbon_settings.enable_floor),
-        'enable_ccr': bool(carbon_settings.enable_ccr),
-        'ccr1_enabled': bool(carbon_settings.ccr1_enabled),
-        'ccr2_enabled': bool(carbon_settings.ccr2_enabled),
-        'ccr1_price': float(carbon_settings.ccr1_price)
-        if carbon_settings.ccr1_price is not None
-        else None,
-        'ccr2_price': float(carbon_settings.ccr2_price)
-        if carbon_settings.ccr2_price is not None
-        else None,
-        'ccr1_escalator_pct': float(carbon_settings.ccr1_escalator_pct),
-        'ccr2_escalator_pct': float(carbon_settings.ccr2_escalator_pct),
-        'allowance_banking_enabled': bool(carbon_settings.banking_enabled),
-        'initial_bank': float(carbon_settings.initial_bank),
-        'control_period_years': carbon_settings.control_period_years,
-        'carbon_price_enabled': bool(carbon_settings.price_enabled),
-        'carbon_price_value': float(carbon_settings.price_per_ton),
-        'carbon_price_schedule': dict(carbon_settings.price_schedule),
-        'dispatch_use_network': dispatch_use_network,
-        'module_config': copy.deepcopy(run_config.get('modules', {})),
-=======
-    current_run_payload: dict[str, Any] = {
-        "config_source": copy.deepcopy(run_config),
-        "start_year": int(start_year_val),
-        "end_year": int(end_year_val),
-        "carbon_policy_enabled": bool(carbon_settings.enabled),
-        "enable_floor": bool(carbon_settings.enable_floor),
-        "enable_ccr": bool(carbon_settings.enable_ccr),
-        "ccr1_enabled": bool(carbon_settings.ccr1_enabled),
-        "ccr2_enabled": bool(carbon_settings.ccr2_enabled),
-        "allowance_banking_enabled": bool(carbon_settings.banking_enabled),
-        "coverage_regions": list(carbon_settings.coverage_regions),
-        "cap_regions": list(carbon_settings.cap_regions),
-        "initial_bank": float(carbon_settings.initial_bank),
-        "control_period_years": carbon_settings.control_period_years,
-        "carbon_price_enabled": bool(carbon_settings.price_enabled),
-        "carbon_price_value": float(carbon_settings.price_per_ton)
+current_run_payload: dict[str, Any] = {
+    "config_source": copy.deepcopy(run_config),
+    "start_year": int(start_year_val),
+    "end_year": int(end_year_val),
+    "carbon_policy_enabled": bool(carbon_settings.enabled),
+    "enable_floor": bool(carbon_settings.enable_floor),
+    "enable_ccr": bool(carbon_settings.enable_ccr),
+    "ccr1_enabled": bool(carbon_settings.ccr1_enabled),
+    "ccr2_enabled": bool(carbon_settings.ccr2_enabled),
+    "ccr1_price": float(carbon_settings.ccr1_price)
+    if carbon_settings.ccr1_price is not None
+    else None,
+    "ccr2_price": float(carbon_settings.ccr2_price)
+    if carbon_settings.ccr2_price is not None
+    else None,
+    "ccr1_escalator_pct": float(carbon_settings.ccr1_escalator_pct),
+    "ccr2_escalator_pct": float(carbon_settings.ccr2_escalator_pct),
+    "allowance_banking_enabled": bool(carbon_settings.banking_enabled),
+    "coverage_regions": list(carbon_settings.coverage_regions),
+    "cap_regions": list(carbon_settings.cap_regions),
+    "initial_bank": float(carbon_settings.initial_bank),
+    "control_period_years": carbon_settings.control_period_years,
+    "carbon_price_enabled": bool(carbon_settings.price_enabled),
+    "carbon_price_value": float(carbon_settings.price_per_ton)
+    if carbon_settings.price_enabled
+    else 0.0,
+    "carbon_price_schedule": (
+        dict(carbon_settings.price_schedule)
         if carbon_settings.price_enabled
-        else 0.0,
-        "carbon_price_schedule": (
-            dict(carbon_settings.price_schedule)
-            if carbon_settings.price_enabled
-            else {}
-        ),
-        "dispatch_use_network": dispatch_use_network,
-        "module_config": copy.deepcopy(run_config.get("modules", {})),
-        "frames": frames_for_run,
-        "assumption_notes": list(assumption_notes),
->>>>>>> 696a7c92
-    }
+        else {}
+    ),
+    "dispatch_use_network": dispatch_use_network,
+    "module_config": copy.deepcopy(run_config.get("modules", {})),
+    "frames": frames_for_run,
+    "assumption_notes": list(assumption_notes),
+}
+
 
 
     def _build_summary_from_payload(payload: Mapping[str, Any]) -> list[tuple[str, Any]]:
