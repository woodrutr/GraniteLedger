--- conflicted
+++ resolved
@@ -17,12 +17,8 @@
 from contextlib import contextmanager
 from dataclasses import dataclass, field
 from pathlib import Path
-<<<<<<< HEAD
-from typing import Any, Callable, TypeVar
-=======
 from typing import Any, Callable, Sequence, TypeVar
-import sys
->>>>>>> caed0383
+
 
 import pandas as pd
 
@@ -101,7 +97,6 @@
 ENGINE_RUNNER_REQUIRED_MESSAGE = (
     "engine.run_loop.run_end_to_end_from_frames is required to run the policy simulator UI."
 )
-<<<<<<< HEAD
 
 
 def _ensure_engine_runner():
@@ -119,15 +114,13 @@
         raise ModuleNotFoundError(STREAMLIT_REQUIRED_MESSAGE)
 
 
-DEFAULT_CONFIG_PATH = Path(PROJECT_ROOT, 'src', 'common', 'run_config.toml')
-=======
 DEFAULT_CONFIG_PATH = Path(PROJECT_ROOT, "src", "common", "run_config.toml")
->>>>>>> caed0383
 _DEFAULT_LOAD_MWH = 1_000_000.0
 _LARGE_ALLOWANCE_SUPPLY = 1e12
 _GENERAL_REGIONS_NORMALIZED_KEY = "general_regions_normalized_selection"
 _ALL_REGIONS_LABEL = "All regions"
 _T = TypeVar("_T")
+
 
 SIDEBAR_SECTIONS: list[tuple[str, bool]] = [
     ("General config", False),
@@ -180,13 +173,9 @@
     banking_enabled: bool
     coverage_regions: list[str]
     control_period_years: int | None
-<<<<<<< HEAD
-    initial_bank: float
-=======
     price_per_ton: float
     cap_regions: list[Any] = field(default_factory=list)
     price_schedule: dict[int, float] = field(default_factory=dict)
->>>>>>> caed0383
     errors: list[str] = field(default_factory=list)
 
 
@@ -1058,23 +1047,6 @@
     if enabled and price_enabled:
         errors.append("Cannot enable both carbon cap and carbon price simultaneously.")
 
-<<<<<<< HEAD
-    allowance_cfg_raw = run_config.get('allowance_market')
-    if isinstance(allowance_cfg_raw, Mapping):
-        if isinstance(allowance_cfg_raw, dict):
-            allowance_cfg = allowance_cfg_raw
-        else:
-            allowance_cfg = dict(allowance_cfg_raw)
-            run_config['allowance_market'] = allowance_cfg
-    else:
-        allowance_cfg = {}
-        run_config['allowance_market'] = allowance_cfg
-    bank_default = _coerce_float(allowance_cfg.get('bank0'), default=0.0)
-    bank_default = max(0.0, float(bank_default))
-    bank0_value = float(bank_default)
-
-    enabled = container.toggle('Enable carbon cap', value=enabled_default, key='carbon_enable')
-=======
     return CarbonModuleSettings(
         enabled=enabled,
         price_enabled=price_enabled,
@@ -1089,7 +1061,7 @@
         price_schedule=price_schedule,
         errors=errors,
     )
->>>>>>> caed0383
+
 
     with _sidebar_panel(container, enabled) as panel:
         enable_floor = panel.checkbox(
@@ -1226,17 +1198,6 @@
         banking_enabled = False
         control_period_years = None
 
-<<<<<<< HEAD
-    modules['carbon_policy'] = {
-        'enabled': bool(enabled),
-        'enable_floor': bool(enable_floor),
-        'enable_ccr': bool(enable_ccr),
-        'ccr1_enabled': bool(ccr1_enabled),
-        'ccr2_enabled': bool(ccr2_enabled),
-        'allowance_banking_enabled': bool(banking_enabled),
-        'control_period_years': control_period_years,
-        'bank0': float(bank0_value),
-=======
     if not price_enabled:
         price_per_ton = 0.0
         price_schedule = {}
@@ -1259,16 +1220,9 @@
         "price_schedule": dict(price_schedule),
     }
 
-    price_record: dict[str, Any] = {
-        'enabled': bool(price_enabled),
-        'price_per_ton': float(price_per_ton_value),
->>>>>>> caed0383
-    }
     if price_schedule_default:
-        price_record['price_schedule'] = dict(price_schedule_default)
-    modules['carbon_price'] = price_record
-
-    allowance_cfg['bank0'] = float(bank0_value)
+        price_record["price_schedule"] = dict(price_schedule_default)
+    modules["carbon_price"] = price_record
 
     errors: list[str] = []
     if enabled and not isinstance(run_config.get("allowance_market"), Mapping):
@@ -1286,14 +1240,11 @@
         banking_enabled=banking_enabled,
         coverage_regions=coverage_default_display,
         control_period_years=control_period_years,
-<<<<<<< HEAD
-        initial_bank=float(bank0_value),
-=======
         price_per_ton=float(price_per_ton),
         price_schedule=dict(price_schedule),
->>>>>>> caed0383
         errors=errors,
     )
+
 
 # -------------------------
 # Dispatch UI
@@ -1789,11 +1740,7 @@
             disabled=not enabled,
             hide_index=True,
             num_rows="dynamic",
-<<<<<<< HEAD
-            width="stretch",  # was use_container_width=True
-=======
-            width="stretch",  # Streamlit >= 1.38: use width instead of use_container_width
->>>>>>> caed0383
+            width="stretch",  # Streamlit >= 1.38: replaces use_container_width
             key="incentives_production_editor",
             column_order=[
                 selection_column,
@@ -1810,7 +1757,6 @@
                         "Unchecked technologies default to $0 incentives across all years."
                     ),
                     default=False,
-<<<<<<< HEAD
                 ),
                 "Technology": st.column_config.SelectboxColumn(
                     "Technology", options=technology_labels
@@ -1825,22 +1771,6 @@
                     min_value=0.0,
                     help="Credit value applied per megawatt-hour.",
                 ),
-=======
-                ),
-                "Technology": st.column_config.SelectboxColumn(
-                    "Technology", options=technology_labels
-                ),
-                "Years": st.column_config.TextColumn(
-                    "Applicable years",
-                    help="Comma-separated years or ranges (e.g., 2025, 2030-2032).",
-                ),
-                production_credit_col: st.column_config.NumberColumn(
-                    production_credit_col,
-                    format="$%.2f",
-                    min_value=0.0,
-                    help="Credit value applied per megawatt-hour.",
-                ),
->>>>>>> caed0383
                 production_limit_col: st.column_config.NumberColumn(
                     production_limit_col,
                     min_value=0.0,
@@ -1855,11 +1785,7 @@
             disabled=not enabled,
             hide_index=True,
             num_rows="dynamic",
-<<<<<<< HEAD
-            width="stretch",  # was use_container_width=True
-=======
-            width="stretch",  # Streamlit >= 1.38
->>>>>>> caed0383
+            width="stretch",  # Streamlit >= 1.38: replaces use_container_width
             key="incentives_investment_editor",
             column_order=[
                 selection_column,
@@ -1897,6 +1823,7 @@
                 ),
             },
         )
+
 
         validation_messages: list[str] = []
         if enabled:
@@ -3051,28 +2978,8 @@
     except Exception as exc:  # pragma: no cover
         return {"error": f"Unable to load configuration: {exc}"}
 
-<<<<<<< HEAD
-    allowance_section_raw = config.get('allowance_market')
-    if isinstance(allowance_section_raw, Mapping):
-        if isinstance(allowance_section_raw, dict):
-            allowance_section = allowance_section_raw
-        else:
-            allowance_section = dict(allowance_section_raw)
-            config['allowance_market'] = allowance_section
-    else:
-        allowance_section = {}
-        config['allowance_market'] = allowance_section
-    bank_from_config = _coerce_optional_float(allowance_section.get('bank0'))
-
-    modules_section = config.setdefault('modules', {})
-    merged_modules: dict[str, dict[str, Any]] = {}
-    if isinstance(modules_section, Mapping):
-        for name, settings in modules_section.items():
-            if isinstance(settings, Mapping):
-                merged_modules[str(name)] = dict(settings)
-=======
     config.setdefault("modules", {})
->>>>>>> caed0383
+
 
     try:
         base_years = _years_from_config(config)
@@ -3619,11 +3526,7 @@
             return None
 
     def _as_float(value: Any) -> float | None:
-<<<<<<< HEAD
-        if value in (None, ''):
-=======
-        if value is None:
->>>>>>> caed0383
+        if value is None or value == "":
             return None
         try:
             return float(value)
@@ -3631,93 +3534,43 @@
             return None
 
     def _bool_label(value: bool) -> str:
-        return 'Yes' if value else 'No'
-
-    start_year = _as_int(settings.get('start_year'))
-    end_year = _as_int(settings.get('end_year'))
+        return "Yes" if value else "No"
+
+    start_year = _as_int(settings.get("start_year"))
+    end_year = _as_int(settings.get("end_year"))
 
     if start_year is None and end_year is None:
-        year_display = 'Not specified'
+        year_display = "Not specified"
     else:
         if start_year is None:
             start_year = end_year
         if end_year is None:
             end_year = start_year
         if start_year == end_year:
-            year_display = f'{start_year}'
+            year_display = f"{start_year}"
         else:
-            year_display = f'{start_year} – {end_year}'
-
-    carbon_enabled = bool(settings.get('carbon_policy_enabled', True))
-    enable_floor = bool(settings.get('enable_floor', False)) if carbon_enabled else False
-    enable_ccr = bool(settings.get('enable_ccr', False)) if carbon_enabled else False
-    ccr1_enabled = bool(settings.get('ccr1_enabled', False)) if enable_ccr else False
-    ccr2_enabled = bool(settings.get('ccr2_enabled', False)) if enable_ccr else False
+            year_display = f"{start_year} – {end_year}"
+
+    carbon_enabled = bool(settings.get("carbon_policy_enabled", True))
+    enable_floor = bool(settings.get("enable_floor", False)) if carbon_enabled else False
+    enable_ccr = bool(settings.get("enable_ccr", False)) if carbon_enabled else False
+    ccr1_enabled = bool(settings.get("ccr1_enabled", False)) if enable_ccr else False
+    ccr2_enabled = bool(settings.get("ccr2_enabled", False)) if enable_ccr else False
     banking_enabled = (
-        bool(settings.get('allowance_banking_enabled', False)) if carbon_enabled else False
+        bool(settings.get("allowance_banking_enabled", False)) if carbon_enabled else False
     )
 
-    control_period = settings.get('control_period_years') if carbon_enabled else None
-<<<<<<< HEAD
-    initial_bank_value: float | None = None
-
-    modules = settings.get('module_config')
-    if isinstance(modules, Mapping):
-        carbon_cfg = modules.get('carbon_policy')
-        if isinstance(carbon_cfg, Mapping):
-            carbon_enabled = bool(carbon_cfg.get('enabled', carbon_enabled))
-            enable_floor = bool(carbon_cfg.get('enable_floor', enable_floor)) if carbon_enabled else False
-            enable_ccr = bool(carbon_cfg.get('enable_ccr', enable_ccr)) if carbon_enabled else False
-            ccr1_enabled = bool(carbon_cfg.get('ccr1_enabled', ccr1_enabled)) if enable_ccr else False
-            ccr2_enabled = bool(carbon_cfg.get('ccr2_enabled', ccr2_enabled)) if enable_ccr else False
-            banking_enabled = (
-                bool(carbon_cfg.get('allowance_banking_enabled', banking_enabled))
-                if carbon_enabled
-                else False
-            )
-            control_period = carbon_cfg.get('control_period_years') if carbon_enabled else control_period
-            bank_candidate = _as_float(carbon_cfg.get('bank0'))
-            if bank_candidate is not None:
-                initial_bank_value = bank_candidate
-
-        dispatch_cfg = modules.get('electricity_dispatch')
-        incentives_cfg = modules.get('incentives')
-        outputs_cfg = modules.get('outputs')
-    else:
-        dispatch_cfg = None
-        incentives_cfg = None
-        outputs_cfg = None
-
-    if initial_bank_value is None:
-        config_source = settings.get('config_source')
-        if isinstance(config_source, Mapping):
-            allowance_cfg = config_source.get('allowance_market')
-            if isinstance(allowance_cfg, Mapping):
-                bank_candidate = _as_float(allowance_cfg.get('bank0'))
-                if bank_candidate is not None:
-                    initial_bank_value = bank_candidate
-=======
->>>>>>> caed0383
+    control_period = settings.get("control_period_years") if carbon_enabled else None
     if not carbon_enabled:
-        control_display = 'Not applicable'
+        control_display = "Not applicable"
     elif control_period is None:
-        control_display = 'Automatic'
+        control_display = "Automatic"
     else:
         control_display = str(control_period)
 
-<<<<<<< HEAD
-    if not carbon_enabled or not banking_enabled:
-        bank_display = 'Not applicable'
-    elif initial_bank_value is None:
-        bank_display = 'Not specified'
-    else:
-        bank_display = f"{initial_bank_value:,.0f} tons"
-
-    summary: list[tuple[str, str]] = [
-=======
-    price_enabled = bool(settings.get('carbon_price_enabled', False)) if carbon_enabled else False
-    price_value = _as_float(settings.get('carbon_price_value')) if price_enabled else None
-    price_schedule_raw = settings.get('carbon_price_schedule') if price_enabled else None
+    price_enabled = bool(settings.get("carbon_price_enabled", False)) if carbon_enabled else False
+    price_value = _as_float(settings.get("carbon_price_value")) if price_enabled else None
+    price_schedule_raw = settings.get("carbon_price_schedule") if price_enabled else None
     schedule_entries: list[tuple[int, float]] = []
     if isinstance(price_schedule_raw, Mapping):
         for year_key, value in price_schedule_raw.items():
@@ -3729,40 +3582,39 @@
     schedule_entries.sort(key=lambda item: item[0])
 
     if not price_enabled:
-        price_display = 'Disabled'
+        price_display = "Disabled"
     elif schedule_entries:
         first_year, first_price = schedule_entries[0]
         if len(schedule_entries) == 1:
-            price_display = f'Schedule: {first_year} → ${first_price:,.2f}/ton'
+            price_display = f"Schedule: {first_year} → ${first_price:,.2f}/ton"
         else:
             last_year, last_price = schedule_entries[-1]
             price_display = (
-                f'Schedule ({len(schedule_entries)} entries): '
-                f'{first_year} → ${first_price:,.2f}/ton, '
-                f'{last_year} → ${last_price:,.2f}/ton'
+                f"Schedule ({len(schedule_entries)} entries): "
+                f"{first_year} → ${first_price:,.2f}/ton, "
+                f"{last_year} → ${last_price:,.2f}/ton"
             )
     elif price_value is not None:
-        price_display = f'Flat ${price_value:,.2f}/ton'
+        price_display = f"Flat ${price_value:,.2f}/ton"
     else:
-        price_display = 'Enabled (no price specified)'
-
-    dispatch_network = bool(settings.get('dispatch_use_network', False))
+        price_display = "Enabled (no price specified)"
+
+    dispatch_network = bool(settings.get("dispatch_use_network", False))
 
     return [
->>>>>>> caed0383
-        ('Configuration', config_label),
-        ('Simulation years', year_display),
-        ('Carbon cap enabled', _bool_label(carbon_enabled)),
-        ('Minimum reserve price', _bool_label(enable_floor)),
-        ('CCR enabled', _bool_label(enable_ccr)),
-        ('CCR tranche 1', _bool_label(ccr1_enabled)),
-        ('CCR tranche 2', _bool_label(ccr2_enabled)),
-        ('Allowance banking enabled', _bool_label(banking_enabled)),
-        ('Initial allowance bank', bank_display),
-        ('Control period length', control_display),
-        ('Carbon price', price_display),
-        ('Dispatch uses network', _bool_label(dispatch_network)),
+        ("Configuration", config_label),
+        ("Simulation years", year_display),
+        ("Carbon cap enabled", _bool_label(carbon_enabled)),
+        ("Minimum reserve price", _bool_label(enable_floor)),
+        ("CCR enabled", _bool_label(enable_ccr)),
+        ("CCR tranche 1", _bool_label(ccr1_enabled)),
+        ("CCR tranche 2", _bool_label(ccr2_enabled)),
+        ("Allowance banking enabled", _bool_label(banking_enabled)),
+        ("Control period length", control_display),
+        ("Carbon price", price_display),
+        ("Dispatch uses network", _bool_label(dispatch_network)),
     ]
+
 
 
 def _render_results(result: Mapping[str, Any]) -> None:
@@ -3978,15 +3830,12 @@
         banking_enabled=False,
         coverage_regions=["All"],
         control_period_years=None,
-<<<<<<< HEAD
-        initial_bank=0.0,
-=======
         cap_regions=[],
         price_per_ton=0.0,
         price_schedule={},
         errors=[],
->>>>>>> caed0383
     )
+
 
     dispatch_settings = DispatchModuleSettings(
         enabled=False,
