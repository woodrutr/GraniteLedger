--- conflicted
+++ resolved
@@ -1402,7 +1402,6 @@
         }
         run_clicked = st.button('Run Model', type='primary')
 
-<<<<<<< HEAD
     assumption_notes: list[str] = []
     assumption_errors: list[str] = []
     selected_years: list[int] = []
@@ -1453,31 +1452,19 @@
     else:
         st.info('Default assumption tables are unavailable. Install pandas to edit inputs through the GUI.')
 
-    result = st.session_state.get('last_result')
+    execute_run = False
+    run_inputs: dict[str, Any] | None = None
+    pending_run = st.session_state.get('pending_run')
 
     if run_clicked:
         if assumption_errors:
             st.error('Resolve the assumption data issues above before running the simulation.')
         else:
-            _cleanup_session_temp_dirs()
-            progress_text = st.empty()
-            progress_bar = st.progress(0)
-            progress_state: dict[str, Any] = {
-                'total_years': 1,
-                'current_index': -1,
-                'current_year': None,
+            st.session_state['pending_run'] = {
+                'params': run_params,
+                'summary': _build_run_summary(run_params, config_label=config_label),
             }
-=======
-    execute_run = False
-    run_inputs: dict[str, Any] | None = None
-    pending_run = st.session_state.get('pending_run')
-
-    if run_clicked:
-        st.session_state['pending_run'] = {
-            'params': run_params,
-            'summary': _build_run_summary(run_params, config_label=config_label),
-        }
-        pending_run = st.session_state['pending_run']
+            pending_run = st.session_state['pending_run']
 
     if isinstance(pending_run, Mapping):
         confirmation_box = st.warning(
@@ -1539,7 +1526,6 @@
                     return int(value)  # type: ignore[arg-type]
                 except (TypeError, ValueError):
                     return default
->>>>>>> f3db0da7
 
             def _update_progress(stage: str, payload: Mapping[str, object]) -> None:
                 def _as_int(value: object, default: int = 0) -> int:
