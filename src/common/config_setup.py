"""This file contains Config_settings class. It establishes the main settings used when running
the model. It takes these settings from the run_config.toml file. It has universal configurations
(e.g., configs that cut across modules and/or solve options) and module specific configs."""

###################################################################################################
# Setup

# Import packages
import pandas as pd
import numpy as np
import tomllib
from pathlib import Path
from datetime import datetime
import types
import argparse

# Constants
SHORT_TON_TO_METRIC_TON = 0.90718474

# Import python modules
from definitions import PROJECT_ROOT
from src.integrator.utilities import create_temporal_mapping
from src.common.utilities import make_dir


###################################################################################################
# Configuration Class


class Config_settings:
    """Generates the model settings that are used to solve. Settings include:  \n
    - Iterative Solve Config Settings \n
    - Spatial Config Settings \n
    - Temporal Config Settings \n
    - Electricity Config Settings \n
    - Other
    """

    def __init__(self, config_path: Path, args: argparse.Namespace | None = None, test=False):
        """Creates configuration object upon instantiation

        Parameters
        ----------
        config_path : Path
            Path to run_config.toml
        args : Namespace
            Parsed arguments fed to main.py or other parsed object
        test : bool, optional
            Used only for unit testing in unit_tests directory, by default False

        Raises
        ------
        ValueError
            No modules turned on; check run_config.toml
        ValueError
            sw_expansion: Must turn RM switch off if no expansion
        ValueError
            sw_expansion: Must turn learning switch off if no expansion

        """
        # __INIT__: Grab arguments namespace and set paths
        self.missing_checks = set()
        self.test = test
        self.args = args
        if not args:
            self.args = types.SimpleNamespace()
            self.args.op_mode = None
            self.args.debug = False
        self.PROJECT_ROOT = PROJECT_ROOT

        # __INIT__: Dump toml, sse args to set mode
        with open(config_path, 'rb') as src:
            config = tomllib.load(src)

        ############################################################################################
        # Universal Configs

        # __INIT__: Solve Mode
        self.default_mode = config['default_mode']
        if not self.args.op_mode:
            print('No mode arg passed, therefore...')
            self.selected_mode = self.default_mode
            print(f'using mode {self.default_mode} specified in run_config file')
        else:
            self.selected_mode = self.args.op_mode

        # __INIT__: Setting output paths
        # Setup the output directory and write out its name for other scripts to grab
        if test:
            OUTPUT_ROOT = Path(PROJECT_ROOT, 'unit_tests', 'test_logs')
        else:
            output_folder_name = f"{self.selected_mode}_{datetime.now().strftime('%Y_%m_%d_%H%Mh')}"
            OUTPUT_ROOT = Path(PROJECT_ROOT / 'output' / output_folder_name)
        self.OUTPUT_ROOT = OUTPUT_ROOT
        make_dir(self.OUTPUT_ROOT)

        #####
        ### __INIT__: Methods and Modules Configuration
        #####

        # __INIT__: Set modules from config
        self.electricity = config['electricity']
        self.hydrogen = config['hydrogen']
        self.residential = config['residential']

        # __INIT__: Redirects and raises based on conditions
        if (not any((self.electricity, self.hydrogen, self.residential))) and (
            self.selected_mode in ('unified-combo', 'gs-combo', 'standalone')
        ):
            raise ValueError('No modules turned on; check run_config.toml')

        # __INIT__: Single module case
        if [self.electricity, self.hydrogen, self.residential].count(True) == 1:
            print('Only one module is turned on; running standalone mode')
            self.run_method = 'run_standalone'

        # __INIT__: Combinations of Modules and Mode --> run guidance
        match self.selected_mode:
            case 'unified-combo':
                # No elec case
                if self.hydrogen and self.residential and not self.electricity:
                    print('not an available option, running default version')
                    print(
                        'running unified-combo with electricity, hydrogen, and residential modules'
                    )
                    self.electricity = True

                # else, assign method as gs and set options
                self.run_method = 'run_unified'
                self.method_options = {}
            case 'gs-combo':
                # No elec case
                if self.hydrogen and self.residential and not self.electricity:
                    print('not an available option, running default version')
                    print('running gs-combo with electricity, hydrogen, and residential modules')
                    self.electricity = True

                # else, assign method as gs and set options
                self.run_method = 'run_gs'
                self.method_options = {
                    'update_h2_price': self.hydrogen,
                    'update_elec_price': True,
                    'update_h2_demand': self.hydrogen,
                    'update_load': self.residential,
                    'update_elec_demand': False,
                }
            case 'standalone':
                self.run_method = 'run_standalone'
            case 'elec':
                self.run_method = 'run_elec_solo'
            case 'h2':
                self.run_method = 'run_h2_solo'
            case 'residential':
                self.run_method = 'run_residential_solo'
            case _:
                raise ValueError('Mode: Nonexistant mode specified')

        # __INIT__: Iterative Solve Configs
        self.tol = config['tol']
        self.force_10 = config['force_10']
        self.max_iter = config['max_iter']

        # __INIT__: Spatial Configs
        self.regions = config['regions']

        # __INIT__:  Temporal Configs
        self.sw_temporal = config['sw_temporal']
        self.cw_temporal = create_temporal_mapping(self.sw_temporal)

        # __INIT__:  Temporal Configs -
        self.sw_agg_years = config['sw_agg_years']
        self.years = config['years']
        if self.sw_agg_years == 1:
            self.start_year = config['start_year']
        else:
            self.start_year = self.years[0]

        ############################################################################################
        # __INIT__: Carbon Policy Configs
        self._configure_carbon_policy(config)

        ############################################################################################
        # __INIT__:  Electricity Configs
        self.sw_trade = config['sw_trade']
        self.sw_rm = config['sw_rm']
        self.sw_ramp = config['sw_ramp']
        self.sw_reserves = config['sw_reserves']
        self.sw_learning = config['sw_learning']
        self.sw_expansion = config['sw_expansion']

        ############################################################################################
        # __INIT__: Residential Configs
        self.scale_load = config['scale_load']

        if not test:
            self.view_regions = config['view_regions']
            self.view_years = config['view_years']
            self.sensitivity = config['sensitivity']
            self.change_var = config['change_var']
            self.percent_change = config['percent_change']
            self.complex = config['complex']

        ############################################################################################
        # __INIT__: Hydrogen Configs
        self.h2_data_folder = self.PROJECT_ROOT / config['h2_data_folder']

<<<<<<< HEAD
    def _configure_carbon_policy(self, config):
        """Normalize and assign carbon policy related configuration values."""

        carbon_policy_section = config.get('carbon_policy')
        if isinstance(carbon_policy_section, dict):
            carbon_policy = carbon_policy_section.copy()
        else:
            carbon_policy = {}

        def _coalesce(*keys, default=None):
            for key in keys:
                if key in carbon_policy:
                    return carbon_policy[key]
                if key in config:
                    return config[key]
            return default

        carbon_cap_value = _coalesce('carbon_cap')
        self.carbon_cap = self._normalize_carbon_cap(carbon_cap_value)

        allowance_schedule = _coalesce(
            'carbon_allowance_procurement', 'allowance_procurement'
        )
        self.carbon_allowance_procurement = self._normalize_year_value_schedule(
            allowance_schedule
        )

        start_bank_value = _coalesce(
            'carbon_allowance_start_bank', 'allowance_start_bank', 'start_bank'
        )
        self.carbon_allowance_start_bank = self._normalize_float(
            start_bank_value, default=0.0
        )

        bank_enabled = _coalesce(
            'carbon_allowance_bank_enabled', 'bank_enabled', 'allowance_bank_enabled'
        )
        self.carbon_allowance_bank_enabled = self._normalize_bool(
            bank_enabled, default=True
        )

        allow_borrowing = _coalesce(
            'carbon_allowance_allow_borrowing', 'allow_borrowing', 'borrowing'
        )
        self.carbon_allowance_allow_borrowing = self._normalize_bool(
            allow_borrowing, default=False
        )

        caps_by_group_config = _coalesce('carbon_caps_by_group', 'caps_by_group', default={})
        self.carbon_caps_by_group = self._normalize_caps_by_group(
            caps_by_group_config or {}
        )

        carbon_cap_groups_config = _coalesce('carbon_cap_groups', default={}) or {}
        self.carbon_cap_groups = self._normalize_carbon_cap_groups(
            carbon_cap_groups_config
        )

        default_group = _coalesce('default_cap_group', 'default_group', 'default')
        if default_group is None and self.carbon_cap_groups:
            default_group = next(iter(self.carbon_cap_groups.keys()))
        self.default_carbon_cap_group = (
            str(default_group) if default_group is not None else None
        )

        if self.default_carbon_cap_group:
            group_config = self.carbon_cap_groups.get(self.default_carbon_cap_group)
            if isinstance(group_config, dict):
                allowances = group_config.get('allowances')
                if allowances is not None:
                    self.carbon_allowance_procurement = (
                        self._normalize_year_value_schedule(allowances)
                    )

                group_start_bank = self._coalesce_group_value(
                    group_config,
                    'carbon_allowance_start_bank',
                    'allowance_start_bank',
                    'start_bank',
                )
                if group_start_bank is not None:
                    self.carbon_allowance_start_bank = self._normalize_float(
                        group_start_bank, default=self.carbon_allowance_start_bank
                    )

                group_bank_enabled = self._coalesce_group_value(
                    group_config,
                    'carbon_allowance_bank_enabled',
                    'bank_enabled',
                    'allowance_bank_enabled',
                )
                if group_bank_enabled is not None:
                    self.carbon_allowance_bank_enabled = self._normalize_bool(
                        group_bank_enabled,
                        default=self.carbon_allowance_bank_enabled,
                    )

                group_allow_borrowing = self._coalesce_group_value(
                    group_config,
                    'carbon_allowance_allow_borrowing',
                    'allow_borrowing',
                    'borrowing',
                )
                if group_allow_borrowing is not None:
                    self.carbon_allowance_allow_borrowing = self._normalize_bool(
                        group_allow_borrowing,
                        default=self.carbon_allowance_allow_borrowing,
                    )

                group_cap_value = self._coalesce_group_value(
                    group_config,
                    'carbon_cap',
                    'cap',
                    'caps',
                    'allowance_cap',
                )
                if group_cap_value is not None:
                    self.carbon_cap = self._normalize_carbon_cap(group_cap_value)

                group_caps_schedule = self._coalesce_group_value(
                    group_config,
                    'caps_by_group',
                    'caps',
                    'carbon_caps',
                )
                if group_caps_schedule is not None:
                    normalized_caps = self._normalize_year_value_schedule(
                        group_caps_schedule
                    )
                    if normalized_caps:
                        self.carbon_caps_by_group[
                            self.default_carbon_cap_group
                        ] = normalized_caps
=======
    def _configure_carbon_policy(self, config: dict):
        """Parse carbon policy configuration data into normalized attributes."""

        def _normalize_cap_value(raw_value):
            if raw_value in (None, ''):
                return None
            if isinstance(raw_value, str):
                lowered = raw_value.strip().lower()
                if lowered in {'none', 'null'}:
                    return None
            try:
                return float(raw_value)
            except (TypeError, ValueError) as err:
                raise ValueError(f'Invalid carbon cap value: {raw_value!r}') from err

        def _normalize_allowances(raw_allowances):
            normalized = {}
            for year, value in (raw_allowances or {}).items():
                try:
                    year_key = int(year)
                except (TypeError, ValueError) as err:
                    raise ValueError(
                        f'Allowance year keys must be integers, received {year!r}'
                    ) from err
                normalized[year_key] = float(value)
            return dict(sorted(normalized.items()))

        def _build_group(group_name: str, group_config: dict, legacy_cap: float | None):
            if 'cap' in group_config:
                cap_value = _normalize_cap_value(group_config.get('cap'))
            else:
                cap_value = legacy_cap

            regions_setting = group_config.get('regions')
            if regions_setting is None:
                regions_tuple = tuple(self.regions)
            elif isinstance(regions_setting, (list, tuple)):
                try:
                    regions_tuple = tuple(int(region) for region in regions_setting)
                except (TypeError, ValueError) as err:
                    raise ValueError(
                        f'carbon_cap_groups[{group_name}].regions must contain integers'
                    ) from err
            else:
                raise TypeError(
                    f'carbon_cap_groups[{group_name}].regions must be provided as a list'
                )

            allowances = _normalize_allowances(
                group_config.get('allowance_procurement', {})
            )
            start_bank_setting = group_config.get('start_bank', 0.0)
            start_bank = float(start_bank_setting) if start_bank_setting is not None else 0.0
            bank_enabled = bool(group_config.get('bank_enabled', True))
            allow_borrowing = bool(group_config.get('allow_borrowing', False))

            return types.SimpleNamespace(
                name=group_name,
                cap=cap_value,
                regions=regions_tuple,
                allowance_procurement=allowances,
                start_bank=start_bank,
                bank_enabled=bank_enabled,
                allow_borrowing=allow_borrowing,
            )

        carbon_policy_section = config.get('carbon_policy')
        legacy_cap_value = None
        if isinstance(carbon_policy_section, dict):
            policy_cap = carbon_policy_section.get('carbon_cap')
            policy_cap_value = _normalize_cap_value(policy_cap)
            if policy_cap_value is not None:
                legacy_cap_value = policy_cap_value * SHORT_TON_TO_METRIC_TON

        if legacy_cap_value is None:
            legacy_cap_value = _normalize_cap_value(config.get('carbon_cap'))

        groups_config = config.get('carbon_cap_groups')
        carbon_cap_groups: list[types.SimpleNamespace] = []

        if isinstance(groups_config, dict):
            group_items = list(groups_config.items())
        elif isinstance(groups_config, list):
            group_items = [
                (group.get('name') or f'group_{idx + 1}', group)
                for idx, group in enumerate(groups_config)
            ]
        else:
            group_items = []

        for group_name, group_config in group_items:
            if not isinstance(group_config, dict):
                raise TypeError('Each carbon cap group must be defined as a table of settings')
            carbon_cap_groups.append(_build_group(group_name, group_config, legacy_cap_value))

        if not carbon_cap_groups:
            fallback_group = {
                'cap': legacy_cap_value,
                'regions': self.regions,
                'allowance_procurement': config.get('carbon_allowance_procurement', {}) or {},
                'start_bank': config.get('carbon_allowance_start_bank', 0.0),
                'bank_enabled': config.get('carbon_allowance_bank_enabled', True),
                'allow_borrowing': config.get('carbon_allowance_allow_borrowing', False),
            }
            carbon_cap_groups.append(_build_group('default', fallback_group, legacy_cap_value))

        self.carbon_cap_groups = tuple(carbon_cap_groups)
        self.default_cap_group = self.carbon_cap_groups[0] if self.carbon_cap_groups else None

        if self.default_cap_group is not None:
            self.carbon_cap = self.default_cap_group.cap
            self.carbon_allowance_procurement = dict(
                self.default_cap_group.allowance_procurement
            )
            self.carbon_allowance_start_bank = self.default_cap_group.start_bank
            self.carbon_allowance_bank_enabled = self.default_cap_group.bank_enabled
            self.carbon_allowance_allow_borrowing = (
                self.default_cap_group.allow_borrowing
            )
        else:
            self.carbon_cap = None
            self.carbon_allowance_procurement = {}
            self.carbon_allowance_start_bank = 0.0
            self.carbon_allowance_bank_enabled = True
            self.carbon_allowance_allow_borrowing = False
>>>>>>> 2d8349f2

    ################################################################################################
    # Set Attributes Update

    # Runs configuration checks when you set attributes
    def __setattr__(self, name, value):
        """Update to generic setattr function that includes checks for appropriate attribute values

        Parameters
        ----------
        name : str
            attribute name
        value : _type_
            attribute value
        """
        super().__setattr__(name, value)

        # __SETATTR__: dictionary of check methods and setting attributes to pass thru those methods
        check_dict = {
            '_check_regions': {'region'},
            '_check_res_settings': {'view_regions', 'view_years', 'regions', 'years'},
            '_check_int': {'max_iter', 'start_year', 'sw_learning', 'percent_change'},
            '_check_elec_expansion_settings': {'sw_expansion', 'sw_rm', 'sw_learning'},
            '_additional_year_settings': {'sw_agg_years', 'years', 'start_year'},
            '_check_true_false': {
                'electricity',
                'hydrogen',
                'residential',
                'force_10',
                'sensitivity',
                'complex',
                'carbon_allowance_bank_enabled',
                'carbon_allowance_allow_borrowing',
            },
            '_check_zero_one': {
                'sw_trade',
                'sw_expansion',
                'sw_rm',
                'sw_ramp',
                'sw_reserves',
                'sw_agg_years',
            },
        }

        # __SETATTR__: Create empty all_check_sets
        all_check_sets = set()

        # __SETATTR__: For each check method pass the setting attributes through
        for check_method in check_dict.keys():
            # __SETATTR__: Add checks to all_check_sets
            all_check_sets.union(check_dict[check_method])

            # __SETATTR__: If set value in check dictionary, run check method
            if name in check_dict[check_method]:
                method = getattr(self, check_method)
                method(name, value)

        # __SETATTR__: Create a list of all the items not being checked
        if name not in all_check_sets:
            self.missing_checks.add(name)

    ################################################################################################
    # Check Methods

    def _has_all_attributes(self, attrs: set):
        """Determines if all attributes within the set exist or not

        Parameters
        ----------
        attrs : set
            set of setting attributes

        Returns
        -------
        bool
            True or False
        """
        return all(hasattr(self, attr) for attr in attrs)

    def _additional_year_settings(self, name, value):
        """Checks year related settings to see if values are within expected ranges and updates
        other settings linked to years if years is changed.

        Parameters
        ----------
        name : str
            attribute name
        value : _type_
            attribute value

        Raises
        ------
        TypeError
            Error
        """
        # Years settings
        if hasattr(self, 'years'):
            if not isinstance(self.years, list):
                raise TypeError('years: must be a list')
            if not all(isinstance(year, int) for year in self.years):
                raise TypeError('years: only include years (integers) in year list')
            if min(self.years) < 1900:
                raise TypeError('years: should probably only include years after 1900')
            if max(self.years) > 2200:
                raise TypeError('years: should probably only include years before 2200')

        # Years related settings
        if self._has_all_attributes({'sw_agg_years', 'years', 'start_year'}):
            if self.sw_agg_years == 1:
                all_years_list = list(range(self.start_year, max(self.years) + 1))
            else:
                all_years_list = self.years
            solve_array = np.array(self.years)
            mapped_list = [solve_array[solve_array >= year].min() for year in all_years_list]
            self.year_map = pd.DataFrame({'year': all_years_list, 'Map_year': mapped_list})
            self.WeightYear = (
                self.year_map.groupby(['Map_year'])
                .agg('count')
                .reset_index()
                .rename(columns={'Map_year': 'year', 'year': 'WeightYear'})
            )

    def _normalize_carbon_cap_groups(self, groups_config):
        """Standardize carbon cap group settings into dictionaries."""

        normalized = {}
        if isinstance(groups_config, dict):
            items = groups_config.items()
        elif isinstance(groups_config, list):
            items = [(group_name, {}) for group_name in groups_config]
        else:
            items = []

        for group_name, group_config in items:
            normalized[str(group_name)] = self._normalize_single_cap_group(
                group_config
            )
        return normalized

    def _normalize_single_cap_group(self, group_config):
        if group_config is None:
            return {}
        if not isinstance(group_config, dict):
            return {'value': group_config}

        normalized = {}

        allowance_data = self._coalesce_group_value(
            group_config,
            'allowances',
            'allowance_procurement',
            'carbon_allowance_procurement',
        )
        if allowance_data is not None:
            allowances = self._normalize_year_value_schedule(allowance_data)
            if allowances:
                normalized['allowances'] = allowances

        price_data = self._coalesce_group_value(
            group_config,
            'prices',
            'price',
            'carbon_price',
        )
        if price_data is not None:
            prices = self._normalize_year_value_schedule(price_data)
            if prices:
                normalized['prices'] = prices

        if 'regions' in group_config:
            regions = self._normalize_regions(group_config['regions'])
            if regions:
                normalized['regions'] = regions

        for key, value in group_config.items():
            if key in {
                'allowances',
                'allowance_procurement',
                'carbon_allowance_procurement',
                'prices',
                'price',
                'carbon_price',
                'regions',
            }:
                continue
            normalized[key] = value

        return normalized

    def _normalize_caps_by_group(self, caps_config):
        """Normalize nested carbon cap schedules keyed by group name."""

        normalized = {}
        if isinstance(caps_config, dict):
            for group_name, schedule in caps_config.items():
                normalized_schedule = self._normalize_year_value_schedule(schedule)
                if normalized_schedule:
                    normalized[str(group_name)] = normalized_schedule
        return normalized

    def _normalize_year_value_schedule(self, schedule):
        """Convert schedules keyed by year into int/float dictionaries."""

        normalized = {}
        if isinstance(schedule, dict):
            iterator = schedule.items()
        elif isinstance(schedule, list):
            iterator = []
            for item in schedule:
                if isinstance(item, dict):
                    year = item.get('year')
                    value = item.get('value')
                    if value is None:
                        value = item.get('amount')
                elif isinstance(item, (list, tuple)) and len(item) == 2:
                    year, value = item
                else:
                    continue
                iterator.append((year, value))
        else:
            iterator = []

        for year, value in iterator:
            try:
                year_key = int(year)
                value_float = float(value)
            except (TypeError, ValueError):
                continue
            normalized[year_key] = value_float
        return normalized

    def _normalize_carbon_cap(self, value):
        """Normalize carbon cap entries, handling disabled markers and units."""

        if value in (None, ''):
            return None
        if isinstance(value, str) and value.strip().lower() in {'none', 'null'}:
            return None
        try:
            return float(value) * SHORT_TON_TO_METRIC_TON
        except (TypeError, ValueError):
            return None

    def _normalize_float(self, value, default=0.0):
        """Coerce a value to float with a fallback default."""

        if value in (None, ''):
            return default
        if isinstance(value, str) and value.strip().lower() in {'none', 'null'}:
            return default
        try:
            return float(value)
        except (TypeError, ValueError):
            return default

    def _normalize_bool(self, value, default=False):
        """Coerce an input to a boolean value."""

        if isinstance(value, bool):
            return value
        if isinstance(value, str):
            lowered = value.strip().lower()
            if lowered in {'true', 't', 'yes', 'y', '1', 'on'}:
                return True
            if lowered in {'false', 'f', 'no', 'n', '0', 'off'}:
                return False
        if isinstance(value, (int, float)):
            return bool(value)
        return default

    def _normalize_regions(self, regions):
        """Normalize region lists to integer identifiers."""

        if regions in (None, ''):
            return []
        normalized = []
        if isinstance(regions, str):
            candidates = [part.strip() for part in regions.split(',') if part.strip()]
        elif isinstance(regions, (list, tuple, set)):
            candidates = regions
        else:
            candidates = [regions]

        for region in candidates:
            try:
                normalized.append(int(region))
            except (TypeError, ValueError):
                continue
        return normalized

    def _coalesce_group_value(self, group_config, *keys):
        """Return the first value present in a group configuration for any key."""

        for key in keys:
            if key in group_config:
                return group_config[key]
        return None

    # TODO: no hard coded values! regions should be flexible, come up with a better check
    def _check_regions(self, name, value):
        """Checks to see if region is between the current default values of 1 and 25.

        Parameters
        ----------
        name : str
            attribute name
        value : _type_
            attribute value

        Raises
        ------
        TypeError
            Error
        """
        if not isinstance(value, list):
            raise TypeError('regions: must be a list')
        if min(value) < 1:
            raise ValueError('regions: Nonexistant region specified')
        if max(value) > 25:
            raise ValueError('regions: Nonexistant region specified')

    def _check_elec_expansion_settings(self, name, value):
        """Checks that switches for reserve margin and learning are on only if expansion is on.

        Parameters
        ----------
        name : str
            attribute name
        value : _type_
            attribute value

        Raises
        ------
        TypeError
            Error
        """
        # You cannot run with a reserve margin without expansion
        if self._has_all_attributes({'sw_expansion', 'sw_rm'}):
            if self.sw_expansion == 0:  # if expansion is off
                if self.sw_rm == 1:
                    raise ValueError('sw_expansion: Must turn RM switch off if no expansion')

        # You cannot run with learning without expansion
        if self._has_all_attributes({'sw_expansion', 'sw_learning'}):
            if self.sw_expansion == 0:  # if expansion is off
                if self.sw_learning == 1:
                    raise ValueError('sw_expansion: Must turn learning switch off if no expansion')

    def _check_true_false(self, name, value):
        """Checks if attribute is either true or false

        Parameters
        ----------
        name : str
            attribute name
        value : _type_
            attribute value

        Raises
        ------
        TypeError
            Error
        """
        if value is True:
            pass
        elif value is False:
            pass
        else:
            raise ValueError(f'{name}: Must be either true or false')

    def _check_int(self, name, value):
        """Checks if attribute is an integer

        Parameters
        ----------
        name : str
            attribute name
        value : _type_
            attribute value

        Raises
        ------
        TypeError
            Error
        """
        if not isinstance(value, int):
            raise ValueError(f'{name}: Must be an integer')

    def _check_zero_one(self, name, value):
        """Checks if attribute is either zero or one

        Parameters
        ----------
        name : str
            attribute name
        value : _type_
            attribute value

        Raises
        ------
        TypeError
            Error
        """
        if (value == 0) or (value == 1):
            pass
        else:
            raise ValueError(f'{name}: Must be either 0 or 1')

    def _check_res_settings(self, name, value):
        """Checks if view year or region settings are subsets of year or region

        Parameters
        ----------
        name : str
            attribute name
        value : _type_
            attribute value

        Raises
        ------
        TypeError
            Error
        """
        if self.residential:
            if hasattr(self, 'view_regions'):
                if not isinstance(self.view_regions, list):
                    raise ValueError(f'{name}: Must be a list')
                if not set(self.view_regions).issubset(self.regions):
                    raise ValueError('view_regions: Must be a subset of regions')
            if hasattr(self, 'view_years'):
                if not isinstance(self.view_years, list):
                    raise ValueError(f'{name}: Must be a list')
                if not set(self.view_years).issubset(self.years):
                    raise ValueError('view_years: Must be a subset of years')<|MERGE_RESOLUTION|>--- conflicted
+++ resolved
@@ -204,267 +204,111 @@
         # __INIT__: Hydrogen Configs
         self.h2_data_folder = self.PROJECT_ROOT / config['h2_data_folder']
 
-<<<<<<< HEAD
-    def _configure_carbon_policy(self, config):
-        """Normalize and assign carbon policy related configuration values."""
-
-        carbon_policy_section = config.get('carbon_policy')
-        if isinstance(carbon_policy_section, dict):
-            carbon_policy = carbon_policy_section.copy()
-        else:
-            carbon_policy = {}
-
-        def _coalesce(*keys, default=None):
-            for key in keys:
-                if key in carbon_policy:
-                    return carbon_policy[key]
-                if key in config:
-                    return config[key]
-            return default
-
-        carbon_cap_value = _coalesce('carbon_cap')
-        self.carbon_cap = self._normalize_carbon_cap(carbon_cap_value)
-
-        allowance_schedule = _coalesce(
-            'carbon_allowance_procurement', 'allowance_procurement'
-        )
-        self.carbon_allowance_procurement = self._normalize_year_value_schedule(
-            allowance_schedule
-        )
-
-        start_bank_value = _coalesce(
-            'carbon_allowance_start_bank', 'allowance_start_bank', 'start_bank'
-        )
-        self.carbon_allowance_start_bank = self._normalize_float(
-            start_bank_value, default=0.0
-        )
-
-        bank_enabled = _coalesce(
-            'carbon_allowance_bank_enabled', 'bank_enabled', 'allowance_bank_enabled'
-        )
-        self.carbon_allowance_bank_enabled = self._normalize_bool(
-            bank_enabled, default=True
-        )
-
-        allow_borrowing = _coalesce(
-            'carbon_allowance_allow_borrowing', 'allow_borrowing', 'borrowing'
-        )
-        self.carbon_allowance_allow_borrowing = self._normalize_bool(
-            allow_borrowing, default=False
-        )
-
-        caps_by_group_config = _coalesce('carbon_caps_by_group', 'caps_by_group', default={})
-        self.carbon_caps_by_group = self._normalize_caps_by_group(
-            caps_by_group_config or {}
-        )
-
-        carbon_cap_groups_config = _coalesce('carbon_cap_groups', default={}) or {}
-        self.carbon_cap_groups = self._normalize_carbon_cap_groups(
-            carbon_cap_groups_config
-        )
-
-        default_group = _coalesce('default_cap_group', 'default_group', 'default')
-        if default_group is None and self.carbon_cap_groups:
-            default_group = next(iter(self.carbon_cap_groups.keys()))
-        self.default_carbon_cap_group = (
-            str(default_group) if default_group is not None else None
-        )
-
-        if self.default_carbon_cap_group:
-            group_config = self.carbon_cap_groups.get(self.default_carbon_cap_group)
-            if isinstance(group_config, dict):
-                allowances = group_config.get('allowances')
-                if allowances is not None:
-                    self.carbon_allowance_procurement = (
-                        self._normalize_year_value_schedule(allowances)
-                    )
-
-                group_start_bank = self._coalesce_group_value(
-                    group_config,
-                    'carbon_allowance_start_bank',
-                    'allowance_start_bank',
-                    'start_bank',
+def _configure_carbon_policy(self, config: dict):
+    """Normalize and assign carbon policy related configuration values."""
+
+    # Grab nested carbon_policy section if present
+    carbon_policy_section = config.get('carbon_policy')
+    carbon_policy = carbon_policy_section.copy() if isinstance(carbon_policy_section, dict) else {}
+
+    # Helper to merge keys from carbon_policy first, then root config
+    def _coalesce(*keys, default=None):
+        for key in keys:
+            if key in carbon_policy:
+                return carbon_policy[key]
+            if key in config:
+                return config[key]
+        return default
+
+    # --- Cap ---
+    carbon_cap_value = _coalesce("carbon_cap")
+    self.carbon_cap = self._normalize_carbon_cap(carbon_cap_value)
+
+    # --- Allowance schedule ---
+    allowance_schedule = _coalesce("carbon_allowance_procurement", "allowance_procurement")
+    self.carbon_allowance_procurement = self._normalize_year_value_schedule(
+        allowance_schedule
+    )
+
+    # --- Start bank ---
+    start_bank_value = _coalesce("carbon_allowance_start_bank", "allowance_start_bank", "start_bank")
+    self.carbon_allowance_start_bank = self._normalize_float(start_bank_value, default=0.0)
+
+    # --- Bank enabled ---
+    bank_enabled = _coalesce("carbon_allowance_bank_enabled", "bank_enabled", "allowance_bank_enabled")
+    self.carbon_allowance_bank_enabled = self._normalize_bool(bank_enabled, default=True)
+
+    # --- Borrowing ---
+    allow_borrowing = _coalesce("carbon_allowance_allow_borrowing", "allow_borrowing", "borrowing")
+    self.carbon_allowance_allow_borrowing = self._normalize_bool(allow_borrowing, default=False)
+
+    # --- Caps by group ---
+    caps_by_group_config = _coalesce("carbon_caps_by_group", "caps_by_group", default={}) or {}
+    self.carbon_caps_by_group = self._normalize_caps_by_group(caps_by_group_config)
+
+    # --- Carbon cap groups ---
+    carbon_cap_groups_config = _coalesce("carbon_cap_groups", default={}) or {}
+    self.carbon_cap_groups = self._normalize_carbon_cap_groups(carbon_cap_groups_config)
+
+    # --- Default group handling ---
+    default_group = _coalesce("default_cap_group", "default_group", "default")
+    if default_group is None and self.carbon_cap_groups:
+        default_group = next(iter(self.carbon_cap_groups.keys()))
+
+    self.default_carbon_cap_group = str(default_group) if default_group else None
+
+    # --- Apply group overrides if a default group is defined ---
+    if self.default_carbon_cap_group:
+        group_config = self.carbon_cap_groups.get(self.default_carbon_cap_group)
+        if isinstance(group_config, dict):
+            # Allowance overrides
+            allowances = group_config.get("allowances")
+            if allowances is not None:
+                self.carbon_allowance_procurement = self._normalize_year_value_schedule(allowances)
+
+            # Start bank override
+            group_start_bank = self._coalesce_group_value(
+                group_config, "carbon_allowance_start_bank", "allowance_start_bank", "start_bank"
+            )
+            if group_start_bank is not None:
+                self.carbon_allowance_start_bank = self._normalize_float(
+                    group_start_bank, default=self.carbon_allowance_start_bank
                 )
-                if group_start_bank is not None:
-                    self.carbon_allowance_start_bank = self._normalize_float(
-                        group_start_bank, default=self.carbon_allowance_start_bank
-                    )
-
-                group_bank_enabled = self._coalesce_group_value(
-                    group_config,
-                    'carbon_allowance_bank_enabled',
-                    'bank_enabled',
-                    'allowance_bank_enabled',
+
+            # Bank enabled override
+            group_bank_enabled = self._coalesce_group_value(
+                group_config, "carbon_allowance_bank_enabled", "bank_enabled", "allowance_bank_enabled"
+            )
+            if group_bank_enabled is not None:
+                self.carbon_allowance_bank_enabled = self._normalize_bool(
+                    group_bank_enabled, default=self.carbon_allowance_bank_enabled
                 )
-                if group_bank_enabled is not None:
-                    self.carbon_allowance_bank_enabled = self._normalize_bool(
-                        group_bank_enabled,
-                        default=self.carbon_allowance_bank_enabled,
-                    )
-
-                group_allow_borrowing = self._coalesce_group_value(
-                    group_config,
-                    'carbon_allowance_allow_borrowing',
-                    'allow_borrowing',
-                    'borrowing',
+
+            # Borrowing override
+            group_allow_borrowing = self._coalesce_group_value(
+                group_config, "carbon_allowance_allow_borrowing", "allow_borrowing", "borrowing"
+            )
+            if group_allow_borrowing is not None:
+                self.carbon_allowance_allow_borrowing = self._normalize_bool(
+                    group_allow_borrowing, default=self.carbon_allowance_allow_borrowing
                 )
-                if group_allow_borrowing is not None:
-                    self.carbon_allowance_allow_borrowing = self._normalize_bool(
-                        group_allow_borrowing,
-                        default=self.carbon_allowance_allow_borrowing,
-                    )
-
-                group_cap_value = self._coalesce_group_value(
-                    group_config,
-                    'carbon_cap',
-                    'cap',
-                    'caps',
-                    'allowance_cap',
-                )
-                if group_cap_value is not None:
-                    self.carbon_cap = self._normalize_carbon_cap(group_cap_value)
-
-                group_caps_schedule = self._coalesce_group_value(
-                    group_config,
-                    'caps_by_group',
-                    'caps',
-                    'carbon_caps',
-                )
-                if group_caps_schedule is not None:
-                    normalized_caps = self._normalize_year_value_schedule(
-                        group_caps_schedule
-                    )
-                    if normalized_caps:
-                        self.carbon_caps_by_group[
-                            self.default_carbon_cap_group
-                        ] = normalized_caps
-=======
-    def _configure_carbon_policy(self, config: dict):
-        """Parse carbon policy configuration data into normalized attributes."""
-
-        def _normalize_cap_value(raw_value):
-            if raw_value in (None, ''):
-                return None
-            if isinstance(raw_value, str):
-                lowered = raw_value.strip().lower()
-                if lowered in {'none', 'null'}:
-                    return None
-            try:
-                return float(raw_value)
-            except (TypeError, ValueError) as err:
-                raise ValueError(f'Invalid carbon cap value: {raw_value!r}') from err
-
-        def _normalize_allowances(raw_allowances):
-            normalized = {}
-            for year, value in (raw_allowances or {}).items():
-                try:
-                    year_key = int(year)
-                except (TypeError, ValueError) as err:
-                    raise ValueError(
-                        f'Allowance year keys must be integers, received {year!r}'
-                    ) from err
-                normalized[year_key] = float(value)
-            return dict(sorted(normalized.items()))
-
-        def _build_group(group_name: str, group_config: dict, legacy_cap: float | None):
-            if 'cap' in group_config:
-                cap_value = _normalize_cap_value(group_config.get('cap'))
-            else:
-                cap_value = legacy_cap
-
-            regions_setting = group_config.get('regions')
-            if regions_setting is None:
-                regions_tuple = tuple(self.regions)
-            elif isinstance(regions_setting, (list, tuple)):
-                try:
-                    regions_tuple = tuple(int(region) for region in regions_setting)
-                except (TypeError, ValueError) as err:
-                    raise ValueError(
-                        f'carbon_cap_groups[{group_name}].regions must contain integers'
-                    ) from err
-            else:
-                raise TypeError(
-                    f'carbon_cap_groups[{group_name}].regions must be provided as a list'
-                )
-
-            allowances = _normalize_allowances(
-                group_config.get('allowance_procurement', {})
+
+            # Cap override
+            group_cap_value = self._coalesce_group_value(
+                group_config, "carbon_cap", "cap", "caps", "allowance_cap"
             )
-            start_bank_setting = group_config.get('start_bank', 0.0)
-            start_bank = float(start_bank_setting) if start_bank_setting is not None else 0.0
-            bank_enabled = bool(group_config.get('bank_enabled', True))
-            allow_borrowing = bool(group_config.get('allow_borrowing', False))
-
-            return types.SimpleNamespace(
-                name=group_name,
-                cap=cap_value,
-                regions=regions_tuple,
-                allowance_procurement=allowances,
-                start_bank=start_bank,
-                bank_enabled=bank_enabled,
-                allow_borrowing=allow_borrowing,
+            if group_cap_value is not None:
+                self.carbon_cap = self._normalize_carbon_cap(group_cap_value)
+
+            # Caps schedule override
+            group_caps_schedule = self._coalesce_group_value(
+                group_config, "caps_by_group", "caps", "carbon_caps"
             )
-
-        carbon_policy_section = config.get('carbon_policy')
-        legacy_cap_value = None
-        if isinstance(carbon_policy_section, dict):
-            policy_cap = carbon_policy_section.get('carbon_cap')
-            policy_cap_value = _normalize_cap_value(policy_cap)
-            if policy_cap_value is not None:
-                legacy_cap_value = policy_cap_value * SHORT_TON_TO_METRIC_TON
-
-        if legacy_cap_value is None:
-            legacy_cap_value = _normalize_cap_value(config.get('carbon_cap'))
-
-        groups_config = config.get('carbon_cap_groups')
-        carbon_cap_groups: list[types.SimpleNamespace] = []
-
-        if isinstance(groups_config, dict):
-            group_items = list(groups_config.items())
-        elif isinstance(groups_config, list):
-            group_items = [
-                (group.get('name') or f'group_{idx + 1}', group)
-                for idx, group in enumerate(groups_config)
-            ]
-        else:
-            group_items = []
-
-        for group_name, group_config in group_items:
-            if not isinstance(group_config, dict):
-                raise TypeError('Each carbon cap group must be defined as a table of settings')
-            carbon_cap_groups.append(_build_group(group_name, group_config, legacy_cap_value))
-
-        if not carbon_cap_groups:
-            fallback_group = {
-                'cap': legacy_cap_value,
-                'regions': self.regions,
-                'allowance_procurement': config.get('carbon_allowance_procurement', {}) or {},
-                'start_bank': config.get('carbon_allowance_start_bank', 0.0),
-                'bank_enabled': config.get('carbon_allowance_bank_enabled', True),
-                'allow_borrowing': config.get('carbon_allowance_allow_borrowing', False),
-            }
-            carbon_cap_groups.append(_build_group('default', fallback_group, legacy_cap_value))
-
-        self.carbon_cap_groups = tuple(carbon_cap_groups)
-        self.default_cap_group = self.carbon_cap_groups[0] if self.carbon_cap_groups else None
-
-        if self.default_cap_group is not None:
-            self.carbon_cap = self.default_cap_group.cap
-            self.carbon_allowance_procurement = dict(
-                self.default_cap_group.allowance_procurement
-            )
-            self.carbon_allowance_start_bank = self.default_cap_group.start_bank
-            self.carbon_allowance_bank_enabled = self.default_cap_group.bank_enabled
-            self.carbon_allowance_allow_borrowing = (
-                self.default_cap_group.allow_borrowing
-            )
-        else:
-            self.carbon_cap = None
-            self.carbon_allowance_procurement = {}
-            self.carbon_allowance_start_bank = 0.0
-            self.carbon_allowance_bank_enabled = True
-            self.carbon_allowance_allow_borrowing = False
->>>>>>> 2d8349f2
+            if group_caps_schedule is not None:
+                normalized_caps = self._normalize_year_value_schedule(group_caps_schedule)
+                if normalized_caps:
+                    self.carbon_caps_by_group[self.default_carbon_cap_group] = normalized_caps
+
 
     ################################################################################################
     # Set Attributes Update
