"""Electricity Model, a pyomo optimization model of the electric power sector.

The class is organized by sections: settings, sets, parameters, variables, objective function,
constraints, plus additional misc support functions.
"""
###################################################################################################
# Setup

# Import packages
from collections import defaultdict
from logging import getLogger
import pandas as pd
import pyomo.environ as pyo

# Import python modules
from src.integrator.utilities import HI
from src.common.model import Model

# move to new file
from src.models.electricity.scripts.utilities import ElectricityMethods as em

# Establish logger
logger = getLogger(__name__)

DEFAULT_TECH_EMISSIONS_RATE_TON_PER_GWH = {
    1: 1000.0,  # Coal Steam
    2: 800.0,  # Oil Steam
    3: 620.0,  # Natural Gas CT
    4: 370.0,  # Natural Gas CC
    5: 0.0,  # Hydrogen Turbine (assumed zero direct emissions)
    6: 0.0,  # Nuclear
    7: 0.0,  # Biomass (treated as carbon neutral)
    8: 0.0,  # Geothermal
    9: 0.0,  # Municipal Solid Waste
    10: 0.0,  # Hydroelectric
    11: 0.0,  # Pumped Hydroelectric Storage
    12: 0.0,  # Battery Energy Storage
    13: 0.0,  # Wind Offshore
    14: 0.0,  # Wind Onshore
    15: 0.0,  # Solar
}

###################################################################################################
# MODEL


class PowerModel(Model):
    """A PowerModel instance. Builds electricity pyomo model.

    Parameters
    ----------
    all_frames : dictionary of pd.DataFrames
        Contains all dataframes of inputs
    setA : Sets
        Contains all other non-dataframe inputs
    """

    def __init__(self, all_frames, setA, *args, **kwargs):
        Model.__init__(self, *args, **kwargs)

        ###########################################################################################
        # Settings

        self.OUTPUT_ROOT = setA.OUTPUT_ROOT
        self.sw_trade = setA.sw_trade
        self.sw_expansion = setA.sw_expansion
        self.sw_agg_years = setA.sw_agg_years
        self.sw_rm = setA.sw_rm
        self.sw_ramp = setA.sw_ramp
        self.sw_reserves = setA.sw_reserves
        self.sw_h2int = 0
        self.carbon_cap = setA.carbon_cap
        self.carbon_allowance_start_bank = getattr(setA, 'carbon_allowance_start_bank', 0.0)
        self.carbon_allowance_bank_enabled = getattr(
            setA, 'carbon_allowance_bank_enabled', True
        )
        self.carbon_allowance_allow_borrowing = getattr(
            setA, 'carbon_allowance_allow_borrowing', False
        )
        self.carbon_ccr1_enabled = getattr(setA, 'carbon_ccr1_enabled', True)
        self.carbon_ccr2_enabled = getattr(setA, 'carbon_ccr2_enabled', True)
        self.year_list = list(setA.years)
        try:
            self.year_list.sort()
        except TypeError:
            # Mixed or non-comparable year labels retain their declared order.
            pass
        self.first_year = self.year_list[0] if self.year_list else None
        self.last_year = self.year_list[-1] if self.year_list else None
        self.prev_year_lookup = {
            year: self.year_list[idx - 1] if idx > 0 else None
            for idx, year in enumerate(self.year_list)
        }

        self.cap_group_list = list(getattr(setA, 'cap_group', []))
        if not self.cap_group_list:
            self.cap_group_list = ['system']

        # 0=no learning, 1=linear iterations, 2=nonlinear learning
        self.sw_learning = setA.sw_learning

        ###########################################################################################
        # TODO: Example future model concept
        # Note: the goal would be to eventually reorganize the preprocessor so that most data would
        # fit something similar to this example structure below.

        def declare_set_and_param(name):
            """declare set and parameter based on data frame name

            Parameters
            ----------
            name : str
                name of data frame to create into set and parameter
            """
            index_name = name + '_index'
            self.declare_set(index_name, all_frames[name])
            self.declare_param(name, getattr(self, index_name), all_frames[name])

        # self.declare_set_and_param('FOMCost')
        # self.declare_set_and_param('HydroCapFactor')

        ###########################################################################################
        # Sets

        # temporal sets
        self.declare_set('hour', setA.hour)
        self.declare_set('day', setA.day)
        self.declare_set('season', setA.season)
        self.declare_set('year', setA.years)

        # spatial sets
        self.declare_set('region', setA.region)
        self.declare_set('region_int', setA.region_int)
        self.declare_set('region_trade', setA.region_trade)
        self.declare_set('region_int_trade', setA.region_int_trade)
        cap_group_region_data = getattr(setA, 'cap_group_region_index', None)
        if cap_group_region_data is None or getattr(cap_group_region_data, 'empty', True):
            membership_index = pd.MultiIndex.from_product(
                (self.cap_group_list, list(getattr(setA, 'region', []))),
                names=['cap_group', 'region'],
            )
            cap_group_region_frame = pd.DataFrame(index=membership_index)
        else:
            cap_group_region_frame = cap_group_region_data.copy()
        self.declare_set('cap_group', self.cap_group_list)
        self.declare_set('cap_group_region_index', cap_group_region_frame)
        self.declare_set_with_sets('cap_group_year_index', self.cap_group, self.year)

        # Load sets
        self.declare_set('demand_balance_index', all_frames['Load'])
        self.declare_set_with_sets('unmet_load_index', self.region, self.year, self.hour)

        # Supply price and quantity sets and subsets
        self.declare_set('capacity_total_index', all_frames['SupplyCurve'])
        self.declare_set('generation_total_index', setA.generation_total_index)
        self.declare_set('generation_dispatchable_ub_index', setA.generation_dispatchable_ub_index)
        self.declare_set('Storage_index', setA.Storage_index)
        self.declare_set('H2Gen_index', setA.H2Gen_index)
        self.declare_set('generation_hydro_ub_index', setA.generation_hydro_ub_index)
        self.declare_set('ramp_most_hours_balance_index', setA.ramp_most_hours_balance_index)
        self.declare_set('ramp_first_hour_balance_index', setA.ramp_first_hour_balance_index)
        self.declare_set('storage_most_hours_balance_index', setA.storage_most_hours_balance_index)
        self.declare_set('storage_first_hour_balance_index', setA.storage_first_hour_balance_index)
        self.declare_set('capacity_hydro_ub_index', setA.capacity_hydro_ub_index)

        cap_group_year_index_values = pd.MultiIndex.from_product(
            (self.cap_group_list, self.year_list), names=['cap_group', 'year']
        )

        def _format_cap_year_df(frame, column, default=0.0):
            if frame is None:
                return pd.DataFrame(index=cap_group_year_index_values, data={column: default})
            formatted = frame.copy()
            if isinstance(formatted, pd.Series):
                formatted = formatted.to_frame(name=column)
            if column not in formatted.columns:
                if formatted.shape[1] == 1:
                    formatted = formatted.rename(columns={formatted.columns[0]: column})
                else:
                    formatted[column] = default
            if 'cap_group' in formatted.columns and 'year' in formatted.columns:
                formatted = formatted.set_index(['cap_group', 'year'])
            if not isinstance(formatted.index, pd.MultiIndex):
                raise ValueError(f'{column} input must be indexed by cap_group and year')
            formatted.index = formatted.index.set_names(['cap_group', 'year'])
            formatted = formatted[[column]]
            if not formatted.index.equals(cap_group_year_index_values):
                formatted = formatted.reindex(cap_group_year_index_values, fill_value=default)
            return formatted

        # Other technology sets
        self.declare_set('HydroCapFactor_index', all_frames['HydroCapFactor'])
        self.declare_set('generation_vre_ub_index', all_frames['CapFactorVRE'])
        self.declare_set('H2Price_index', all_frames['H2Price'])

        for tss in setA.tech_subset_names:
            # create the technology subsets based on the tech_subsets input
            self.declare_set(tss, getattr(setA, tss))

        # if capacity expansion is on
        if self.sw_expansion:
            self.declare_set('capacity_builds_index', all_frames['CapCost'])
            self.declare_set('FOMCost_index', all_frames['FOMCost'])
            self.declare_set('Build_index', setA.Build_index)
            self.declare_set('CapacityCredit_index', all_frames['CapacityCredit'])
            self.declare_set('capacity_retirements_index', setA.capacity_retirements_index)
            self.declare_param(
                'CapacityBuildLimit',
                self.capacity_builds_index,
                all_frames['CapacityBuildLimit'],
                mutable=True,
            )

        # if capacity expansion and learning are on
        # this block of code demonstrates the application of the switch option,
        # but in general we found it easier to read if we continued to use if statements
        if self.sw_learning > 0:
            self.declare_set(
                'LearningRate_index', all_frames['LearningRate'], switch=self.sw_expansion
            )
            self.declare_set(
                'CapCostInitial_index', all_frames['CapCostInitial'], switch=self.sw_expansion
            )
            self.declare_set(
                'SupplyCurveLearning_index',
                all_frames['SupplyCurveLearning'],
                switch=self.sw_expansion,
            )

        # if trade operation is on
        if self.sw_trade:
            self.declare_set('TranCost_index', all_frames['TranCost'])
            self.declare_set('TranLimit_index', all_frames['TranLimit'])
            self.declare_set('trade_interregional_index', setA.trade_interregional_index)
            self.declare_set('TranCostInt_index', all_frames['TranCostInt'])
            self.declare_set('TranLimitInt_index', all_frames['TranLimitGenInt'])
            self.declare_set('trade_interational_index', setA.trade_interational_index)
            self.declare_set('TranLineLimitInt_index', all_frames['TranLimitCapInt'])

        # if ramping requirements are on
        if self.sw_ramp:
            self.declare_set('RampUpCost_index', all_frames['RampUpCost'])
            self.declare_set('RampRate_index', all_frames['RampRate'])
            self.declare_set('generation_ramp_index', setA.generation_ramp_index)

        # if operating reserve requirements are on
        if self.sw_reserves:
            self.declare_set('restypes', setA.restypes)
            self.declare_set('reserves_procurement_index', setA.reserves_procurement_index)
            self.declare_set('RegReservesCost_index', all_frames['RegReservesCost'])
            self.declare_set('ResTechUpperBound_index', all_frames['ResTechUpperBound'])

        ###########################################################################################
        # Parameters

        # temporal parameters
        self.declare_param('y0', None, setA.start_year)
        self.declare_param('num_hr_day', None, setA.num_hr_day)
        self.declare_param('MapHourSeason', self.hour, all_frames['MapHourSeason'])
        self.declare_param('MapHourDay', self.hour, all_frames['MapHourDay']['day'])
        self.declare_param('WeightYear', self.year, all_frames['WeightYear'])
        self.declare_param('WeightHour', self.hour, all_frames['WeightHour']['WeightHour'])
        self.declare_param('WeightDay', self.day, all_frames['WeightDay'])
        self.declare_param('WeightSeason', self.season, all_frames['WeightSeason'])

        # load and technology parameters
        self.declare_param('Load', self.demand_balance_index, all_frames['Load'], mutable=True)
        self.declare_param('UnmetLoadPenalty', None, 500000)
        self.declare_param('SupplyPrice', self.capacity_total_index, all_frames['SupplyPrice'])
        self.declare_param('SupplyCurve', self.capacity_total_index, all_frames['SupplyCurve'])
        self.declare_param('CapFactorVRE', self.generation_vre_ub_index, all_frames['CapFactorVRE'])
        self.declare_param(
            'HydroCapFactor', self.HydroCapFactor_index, all_frames['HydroCapFactor']
        )
        self.declare_param('BatteryEfficiency', setA.T_stor, all_frames['BatteryEfficiency'])
        self.declare_param('HourstoBuy', setA.T_stor, all_frames['HourstoBuy'])
        self.declare_param('H2Price', self.H2Price_index, all_frames['H2Price'], mutable=True)
        self.declare_param('StorageLevelCost', None, 0.00000001)
        self.declare_param('H2Heatrate', None, setA.H2Heatrate)
        if 'EmissionsRate' in all_frames:
            self.declare_param('EmissionsRate', self.T_gen, all_frames['EmissionsRate'])
        else:
            emissions_series = pd.Series(
                {
                    tech: DEFAULT_TECH_EMISSIONS_RATE_TON_PER_GWH.get(tech, 0.0)
                    for tech in setA.T_gen
                },
                name='EmissionsRate',
            )
            emissions_series.index.name = 'tech'
            self.declare_param('EmissionsRate', self.T_gen, emissions_series)
        if self.carbon_cap is not None:
            self.declare_param('CarbonCap', None, self.carbon_cap)

        membership_data = all_frames.get('CarbonCapGroupMembership')
        if membership_data is None:
            membership_data = cap_group_region_frame
        if isinstance(membership_data, pd.Series):
            membership_data = membership_data.to_frame(name='CarbonCapGroupMembership')
        else:
            membership_data = membership_data.copy()
        if 'CarbonCapGroupMembership' not in membership_data.columns:
            membership_data['CarbonCapGroupMembership'] = 1.0
        if 'cap_group' in membership_data.columns and 'region' in membership_data.columns:
            membership_data = membership_data.set_index(['cap_group', 'region'])
        membership_data.index = membership_data.index.set_names(['cap_group', 'region'])
        membership_index = list(self.cap_group_region_index)
        if membership_index:
            membership_multi_index = pd.MultiIndex.from_tuples(
                membership_index, names=['cap_group', 'region']
            )
        else:
            membership_multi_index = pd.MultiIndex.from_arrays(
                [[], []], names=['cap_group', 'region']
            )
        membership_data = membership_data.reindex(membership_multi_index, fill_value=0.0)
        self.declare_param(
            'CarbonCapGroupMembership',
            self.cap_group_region_index,
            membership_data[['CarbonCapGroupMembership']],
        )

        allowance_data = _format_cap_year_df(
            all_frames.get('CarbonAllowanceProcurement'),
            'CarbonAllowanceProcurement',
            default=0.0,
        )
        self.declare_param(
            'CarbonAllowanceProcurement',
            self.cap_group_year_index,
            allowance_data,
            mutable=True,
        )

        carbon_price_data = _format_cap_year_df(
            all_frames.get('CarbonPrice'), 'CarbonPrice', default=0.0
        )
        self.declare_param(
            'CarbonPrice',
            self.cap_group_year_index,
            carbon_price_data,
            mutable=True,
        )

        ccr1_trigger_data = _format_cap_year_df(
            all_frames.get('CarbonCCR1Trigger'), 'CarbonCCR1Trigger', default=0.0
        )
        self.declare_param(
            'CarbonCCR1Trigger',
            self.cap_group_year_index,
            ccr1_trigger_data,
            mutable=True,
        )

        ccr1_quantity_data = _format_cap_year_df(
            all_frames.get('CarbonCCR1Quantity'), 'CarbonCCR1Quantity', default=0.0
        )
        if not self.carbon_ccr1_enabled:
            ccr1_quantity_data['CarbonCCR1Quantity'] = 0.0
        self.declare_param(
            'CarbonCCR1Quantity',
            self.cap_group_year_index,
            ccr1_quantity_data,
            mutable=True,
        )

        ccr2_trigger_data = _format_cap_year_df(
            all_frames.get('CarbonCCR2Trigger'), 'CarbonCCR2Trigger', default=0.0
        )
        self.declare_param(
            'CarbonCCR2Trigger',
            self.cap_group_year_index,
            ccr2_trigger_data,
            mutable=True,
        )

        ccr2_quantity_data = _format_cap_year_df(
            all_frames.get('CarbonCCR2Quantity'), 'CarbonCCR2Quantity', default=0.0
        )
        if not self.carbon_ccr2_enabled:
            ccr2_quantity_data['CarbonCCR2Quantity'] = 0.0
        self.declare_param(
            'CarbonCCR2Quantity',
            self.cap_group_year_index,
            ccr2_quantity_data,
            mutable=True,
        )

        activation_index = pd.DataFrame(
            index=cap_group_year_index_values, data={'value': 0.0}
        )
        self.declare_param(
            'CarbonCCR1Active',
            self.cap_group_year_index,
            activation_index.rename(columns={'value': 'CarbonCCR1Active'}),
            mutable=True,
        )
        self.declare_param(
            'CarbonCCR2Active',
            self.cap_group_year_index,
            activation_index.rename(columns={'value': 'CarbonCCR2Active'}),
            mutable=True,
        )

        def update_ccr_activation():
            for idx in self.cap_group_year_index:
                price = float(pyo.value(self.CarbonPrice[idx]))

                trigger1 = float(pyo.value(self.CarbonCCR1Trigger[idx]))
                qty1 = float(pyo.value(self.CarbonCCR1Quantity[idx]))
                active1 = (
                    1.0
                    if (
                        self.carbon_ccr1_enabled
                        and qty1 > 0.0
                        and price >= trigger1
                    )
                    else 0.0
                )
                self.CarbonCCR1Active[idx] = active1

                trigger2 = float(pyo.value(self.CarbonCCR2Trigger[idx]))
                qty2 = float(pyo.value(self.CarbonCCR2Quantity[idx]))
                active2 = (
                    1.0
                    if (
                        self.carbon_ccr2_enabled
                        and qty2 > 0.0
                        and price >= trigger2
                    )
                    else 0.0
                )
                self.CarbonCCR2Active[idx] = active2

        self.update_ccr_activation = update_ccr_activation

        start_bank_raw = all_frames.get('CarbonStartBank')
        start_bank_data = _format_cap_year_df(
            start_bank_raw, 'CarbonStartBank', default=0.0
        )
        if start_bank_raw is None and self.first_year is not None:
            for cap_group in self.cap_group_list:
                idx = (cap_group, self.first_year)
                if idx in start_bank_data.index:
                    start_bank_data.loc[idx, 'CarbonStartBank'] = (
                        self.carbon_allowance_start_bank
                    )
        self.declare_param(
            'CarbonStartBank',
            self.cap_group_year_index,
            start_bank_data,
            mutable=True,
        )
        surrender_frac_data = _format_cap_year_df(
            all_frames.get('AnnualSurrenderFrac'),
            'AnnualSurrenderFrac',
            default=0.0,
        )
        self.declare_param(
            'AnnualSurrenderFrac',
            self.cap_group_year_index,
            surrender_frac_data,
            mutable=True,
        )
        carry_pct_data = _format_cap_year_df(
            all_frames.get('CarryPct'), 'CarryPct', default=1.0
        )
        self.declare_param(
            'CarryPct',
            self.cap_group_year_index,
            carry_pct_data,
            mutable=True,
        )
        # if capacity expansion is on
        if self.sw_expansion:
            self.declare_param('FOMCost', self.FOMCost_index, all_frames['FOMCost'])
            self.declare_param(
                'CapacityCredit', self.CapacityCredit_index, all_frames['CapacityCredit']
            )

            # if capacity expansion and learning are on
            if self.sw_learning > 0:
                self.declare_param(
                    'LearningRate', self.LearningRate_index, all_frames['LearningRate']
                )
                self.declare_param(
                    'CapCostInitial', self.CapCostInitial_index, all_frames['CapCostInitial']
                )
                self.declare_param(
                    'SupplyCurveLearning',
                    self.SupplyCurveLearning_index,
                    all_frames['SupplyCurveLearning'],
                )

            # if learning is not to be solved nonlinearly directly in the obj
            if self.sw_learning < 2:
                if self.sw_learning == 0:
                    mute = False
                else:
                    mute = True
                self.declare_param(
                    'CapCostLearning',
                    self.capacity_builds_index,
                    all_frames['CapCost'],
                    mutable=mute,
                )

        # if trade operation is on
        if self.sw_trade:
            self.declare_param('TransLoss', None, setA.TransLoss)
            self.declare_param('TranCost', self.TranCost_index, all_frames['TranCost'])
            self.declare_param('TranLimit', self.TranLimit_index, all_frames['TranLimit'])
            self.declare_param('TranCostInt', self.TranCostInt_index, all_frames['TranCostInt'])
            self.declare_param(
                'TranLimitGenInt', self.TranLimitInt_index, all_frames['TranLimitGenInt']
            )
            self.declare_param(
                'TranLimitCapInt', self.TranLineLimitInt_index, all_frames['TranLimitCapInt']
            )

        # if reserve margin requirements are on
        if self.sw_rm:
            self.declare_param('ReserveMargin', self.region, all_frames['ReserveMargin'])

        # if ramping requirements are on
        if self.sw_ramp:
            self.declare_param('RampUpCost', self.RampUpCost_index, all_frames['RampUpCost'])
            self.declare_param('RampDownCost', self.RampUpCost_index, all_frames['RampDownCost'])
            self.declare_param('RampRate', self.RampRate_index, all_frames['RampRate'])

        # if operating reserve requirements are on
        if self.sw_reserves:
            self.declare_param(
                'RegReservesCost', self.RegReservesCost_index, all_frames['RegReservesCost']
            )
            self.declare_param(
                'ResTechUpperBound', self.ResTechUpperBound_index, all_frames['ResTechUpperBound']
            )

        ##########################
        # Cross-talk from H2 model
        # TODO: fit these into the declare param format for consistency
        self.FixedElecRequest = pyo.Param(
            self.region,
            self.year,
            domain=pyo.NonNegativeReals,
            initialize=0,
            mutable=True,
            doc='a known fixed request from H2',
        )
        self.var_elec_request = pyo.Var(
            self.region,
            self.year,
            domain=pyo.NonNegativeReals,
            initialize=0,
            doc='variable request from H2',
        )

        ###########################################################################################
        # TODO: Example future model concept
        # Note: the goal would be to eventually reorganize the preprocessor so that most data would
        # fit something similar to this example structure below.

        self.var_switch_dict = {
            'capacity_builds': self.sw_expansion,
            'capacity_retirements': self.sw_expansion,
        }

        for var in self.var_switch_dict.keys():
            # self.declare_var(var, getattr(self, var + '_index'), switch=self.var_switch_dict[var])
            pass

        ###########################################################################################
        # Variables

        # Generation, capacity, and technology variables
        self.declare_var('generation_total', self.generation_total_index)
        self.declare_var('unmet_load', self.unmet_load_index)
        self.declare_var('capacity_total', self.capacity_total_index)
        self.declare_var('storage_inflow', self.Storage_index)
        self.declare_var('storage_outflow', self.Storage_index)
        self.declare_var('storage_level', self.Storage_index)
        self.declare_var('allowance_purchase', self.cap_group_year_index, bound=(0, 1000000000000))
        self.declare_var('allowance_base', self.cap_group_year_index, bound=(0, 1000000000000))
        self.declare_var('allowance_ccr1', self.cap_group_year_index, bound=(0, 1000000000000))
        self.declare_var('allowance_ccr2', self.cap_group_year_index, bound=(0, 1000000000000))
        bank_within = 'Reals' if self.carbon_allowance_allow_borrowing else 'NonNegativeReals'
        bank_bounds = (
            (-1000000000000, 1000000000000)
            if self.carbon_allowance_allow_borrowing
            else (0, 1000000000000)
        )
        self.declare_var(
            'allowance_bank', self.cap_group_year_index, within=bank_within, bound=bank_bounds
        )
        self.declare_var('year_emissions', self.cap_group_year_index, bound=(0, 1000000000000))
        self.declare_var(
            'allowance_surrender',
            self.cap_group_year_index,
            bound=(0, 1000000000000),
        )
        self.declare_var(
            'allowance_obligation',
            self.cap_group_year_index,
            bound=(0, 1000000000000),
        )

        # if capacity expansion is on
        if self.sw_expansion:
            self.declare_var('capacity_builds', self.capacity_builds_index)
            self.declare_var('capacity_retirements', self.capacity_retirements_index)

        # if trade operation is on
        if self.sw_trade:
            self.declare_var('trade_interregional', self.trade_interregional_index)
            self.declare_var('trade_international', self.trade_interational_index)

        # if reserve margin constraints are on
        if self.sw_rm:
            self.declare_var('storage_avail_cap', self.Storage_index)

        # if ramping requirements are on
        if self.sw_ramp:
            self.declare_var('generation_ramp_up', self.generation_ramp_index)
            self.declare_var('generation_ramp_down', self.generation_ramp_index)

        # if operating reserve requirements are on
        if self.sw_reserves:
            self.declare_var('reserves_procurement', self.reserves_procurement_index)

        ###########################################################################################
        # Objective Function

        self.populate_by_hour_sets = pyo.BuildAction(rule=em.populate_by_hour_sets_rule)

        def dispatch_cost(self):
            """Dispatch cost (e.g., variable O&M cost) component for the objective function.

            Returns
            -------
            int
                Dispatch cost
            """
            return sum(
                self.WeightDay[self.MapHourDay[hr]]
                * (
                    sum(
                        self.WeightYear[y]
                        * self.SupplyPrice[(r, season, tech, step, y)]
                        * self.generation_total[(tech, y, r, step, hr)]
                        for (tech, y, r, step) in self.GenHour_index[hr]
                    )
                    + sum(
                        self.WeightYear[y]
                        * (
                            0.5
                            * self.SupplyPrice[(r, season, tech, step, y)]
                            * (
                                self.storage_inflow[(tech, y, r, step, hr)]
                                + self.storage_outflow[(tech, y, r, step, hr)]
                            )
                            + (self.WeightHour[hr] * self.StorageLevelCost)
                            * self.storage_level[(tech, y, r, step, hr)]
                        )
                        for (tech, y, r, step) in self.StorageHour_index[hr]
                    )
                    # dimensional analysis for cost:
                    # $/kg * kg/Gwh * Gwh = $
                    # so we need 1/heatrate for kg/Gwh
                    + sum(
                        self.WeightYear[y]
                        * self.H2Price[r, season, tech, step, y]
                        / self.H2Heatrate
                        * self.generation_total[(tech, y, r, 1, hr)]
                        for (tech, y, r, step) in self.H2GenHour_index[hr]
                    )
                )
                for hr in self.hour
                if (season := self.MapHourSeason[hr])
            )

        self.dispatch_cost = pyo.Expression(expr=dispatch_cost)

        def unmet_load_cost(self):
            """Unmet load cost component for the objective function. Should equal zero.

            Returns
            -------
            int
                Unmet load cost
            """
            return sum(
                self.WeightDay[self.MapHourDay[hr]]
                * self.WeightYear[y]
                * self.unmet_load[(r, y, hr)]
                * self.UnmetLoadPenalty
                for (r, y, hr) in self.unmet_load_index
            )

        self.unmet_load_cost = pyo.Expression(expr=unmet_load_cost)

        self.allowance_cost = pyo.Expression(
            expr=pyo.quicksum(
                self.CarbonPrice[idx] * self.allowance_purchase[idx]
                for idx in self.cap_group_year_index
            )
        )

        self.total_emissions = pyo.Expression(
            expr=pyo.quicksum(self.year_emissions[idx] for idx in self.cap_group_year_index)
        )

        # if capacity expansion is on
        if self.sw_expansion:
            # TODO: choosing summer for capacity, may want to revisit this, fix hard coded value
            def fixed_om_cost(self):
                """Fixed operation and maintenance (FOM) cost component for the objective function.

                Returns
                -------
                int
                    FOM cost component
                """
                return sum(
                    self.WeightYear[y]
                    * self.FOMCost[(r, tech, step)]
                    * self.capacity_total[(r, season, tech, step, y)]
                    for (r, season, tech, step, y) in self.capacity_total_index
                    if season == 2
                )

            self.fixed_om_cost = pyo.Expression(expr=fixed_om_cost)

            # nonlinear expansion costs
            if self.sw_learning == 2:

                def capacity_expansion_cost(self):
                    """Capacity expansion cost component for the objective function if
                    learning switch is set to nonlinear option.

                    Returns
                    -------
                    int
                        Capacity expansion cost component (nonlinear learning)
                    """
                    return sum(
                        (
                            self.CapCostInitial[(r, tech, step)]
                            * (
                                (
                                    (
                                        self.SupplyCurveLearning[tech]
                                        + 0.0001 * (y - self.y0)
                                        + sum(
                                            sum(
                                                self.capacity_builds[(r, tech, year, step)]
                                                for year in self.year
                                                if year < y
                                            )
                                            for (r, t, step) in self.CapCostInitial_index
                                            if t == tech
                                        )
                                    )
                                    / self.SupplyCurveLearning[tech]
                                )
                                ** (-1.0 * self.LearningRate[tech])
                            )
                        )
                        * self.capacity_builds[(r, tech, y, step)]
                        for (r, tech, y, step) in self.capacity_builds_index
                    )

                self.capacity_expansion_cost = pyo.Expression(expr=capacity_expansion_cost)

            # linear expansion costs
            else:

                def capacity_expansion_cost(self):
                    """Capacity expansion cost component for the objective function if
                    learning switch is set to linear option.

                    Returns
                    -------
                    int
                        Capacity expansion cost component (linear learning)
                    """
                    return sum(
                        self.CapCostLearning[(r, tech, y, step)]
                        * self.capacity_builds[(r, tech, y, step)]
                        for (r, tech, y, step) in self.capacity_builds_index
                    )

                self.capacity_expansion_cost = pyo.Expression(expr=capacity_expansion_cost)

        # if trade operation is on
        if self.sw_trade:

            def trade_cost(self):
                """Interregional and international trade cost component for the objective function.

                Returns
                -------
                int
                    Interregional trade cost component
                """
                return sum(
                    self.WeightDay[self.MapHourDay[hr]]
                    * self.WeightYear[y]
                    * self.trade_interregional[(r, r1, y, hr)]
                    * self.TranCost[(r, r1, y)]
                    for (r, r1, y, hr) in self.trade_interregional_index
                ) + sum(
                    self.WeightDay[self.MapHourDay[hr]]
                    * self.WeightYear[y]
                    * self.trade_international[(r, R_int, y, step, hr)]
                    * self.TranCostInt[(r, R_int, step, y)]
                    for (r, R_int, y, step, hr) in self.trade_interational_index
                )

            self.trade_cost = pyo.Expression(expr=trade_cost)

        # if ramping requirements are on
        if self.sw_ramp:

            def ramp_cost(self):
                """Ramping cost component for the objective function.

                Returns
                -------
                int
                    Ramping cost component
                """
                return sum(
                    self.WeightDay[self.MapHourDay[hr]]
                    * self.WeightYear[y]
                    * (
                        self.generation_ramp_up[(T_conv, y, r, step, hr)] * self.RampUpCost[T_conv]
                        + self.generation_ramp_down[(T_conv, y, r, step, hr)]
                        * self.RampDownCost[T_conv]
                    )
                    for (T_conv, y, r, step, hr) in self.generation_ramp_index
                )

            self.ramp_cost = pyo.Expression(expr=ramp_cost)

        # if operating reserve requirements are on
        if self.sw_reserves:

            def operating_reserves_cost(self):
                """Operating reserve cost component for the objective function.

                Returns
                -------
                int
                    Operating reserve cost component
                """
                return sum(
                    (self.RegReservesCost[tech] if restype == 'regulation' else 0.01)
                    * self.WeightDay[self.MapHourDay[hr]]
                    * self.WeightYear[y]
                    * self.reserves_procurement[(restype, tech, y, r, step, hr)]
                    for (restype, tech, y, r, step, hr) in self.reserves_procurement_index
                )

            self.operating_reserves_cost = pyo.Expression(expr=operating_reserves_cost)

        # Final Objective Function
        def electricity_objective_function(self):
            """Objective function, objective is to minimize costs to the electric power system.

            Returns
            -------
            int
                Objective function
            """
            return (
                self.dispatch_cost
                + self.unmet_load_cost
                + self.allowance_cost
                + (self.ramp_cost if self.sw_ramp else 0)
                + (self.trade_cost if self.sw_trade else 0)
                + (self.capacity_expansion_cost + self.fixed_om_cost if self.sw_expansion else 0)
                + (self.operating_reserves_cost if self.sw_reserves else 0)
            )

        self.total_cost = pyo.Objective(rule=electricity_objective_function, sense=pyo.minimize)

        ###########################################################################################
        # Constraints

        def incoming_bank(m, cap_group, year):
            prev_year = m.prev_year_lookup.get(year)
            carryover = (
                m.allowance_bank[(cap_group, prev_year)]
                if (m.carbon_allowance_bank_enabled and prev_year is not None)
                else 0
            )
            return carryover + m.CarbonStartBank[(cap_group, year)]

        def group_emissions_sum(m, cap_group, year):
            return pyo.quicksum(
                m.WeightDay[m.MapHourDay[hr]]
                * m.WeightYear[year]
                * m.EmissionsRate[tech]
                * m.generation_total[(tech, y_idx, region, step, hr)]
                * m.CarbonCapGroupMembership[(cap_group, region)]
                for hr in m.hour
                for (tech, y_idx, region, step) in m.GenHour_index[hr]
                if (y_idx == year) and ((cap_group, region) in m.cap_group_region_index)
            )

        @self.Constraint(self.cap_group_year_index)
        def year_emissions_balance(self, cap_group, y):
            """Link yearly emissions variable to generation decisions."""

            return self.year_emissions[(cap_group, y)] == group_emissions_sum(self, cap_group, y)

        @self.Constraint(self.cap_group_year_index)
        def allowance_purchase_limit(self, cap_group, y):
            """Bound allowance purchases by available procurement."""

            return (
                self.allowance_purchase[(cap_group, y)]
                <= self.allowance_base[(cap_group, y)]
                + self.allowance_ccr1[(cap_group, y)]
                + self.allowance_ccr2[(cap_group, y)]
            )

        @self.Constraint(self.cap_group_year_index)
        def allowance_bank_balance(self, cap_group, y):
            """Track allowance bank evolution across years."""

            incoming = incoming_bank(self, cap_group, y)
            carry_factor = (
                self.CarryPct[(cap_group, y)] if self.carbon_allowance_bank_enabled else 0.0
            )
            return self.allowance_bank[(cap_group, y)] == carry_factor * (
                incoming
                + self.allowance_purchase[(cap_group, y)]
                - self.allowance_surrender[(cap_group, y)]
            )

        @self.Constraint(self.cap_group_year_index)
        def allowance_surrender_requirement(self, cap_group, y):
            """Require allowance surrender to meet the minimum policy fraction."""

            frac = self.AnnualSurrenderFrac[(cap_group, y)]
            return self.allowance_surrender[(cap_group, y)] >= (
                frac * self.year_emissions[(cap_group, y)]
            )

        @self.Constraint(self.cap_group_year_index)
        def allowance_obligation_balance(self, cap_group, y):
            """Track outstanding compliance obligation across years."""

            prev_year = self.prev_year_lookup.get(y)
            outstanding_prev = (
                self.allowance_obligation[(cap_group, prev_year)]
                if (prev_year is not None)
                else 0.0
            )
            return self.allowance_obligation[(cap_group, y)] == (
                outstanding_prev
                + self.year_emissions[(cap_group, y)]
                - self.allowance_surrender[(cap_group, y)]
            )

        @self.Constraint(self.cap_group_year_index)
        def allowance_emissions_limit(self, cap_group, y):
            """Ensure surrendered allowances do not exceed available supply."""

            incoming = incoming_bank(self, cap_group, y)
            return (
                self.allowance_surrender[(cap_group, y)]
                <= self.allowance_purchase[(cap_group, y)] + incoming
            )

<<<<<<< HEAD
        if self.last_year is not None:

            @self.Constraint(self.cap_group)
            def allowance_final_obligation_settlement(self, cap_group):
                """Force outstanding obligations to be settled by the end of horizon."""

                return self.allowance_obligation[(cap_group, self.last_year)] == 0
=======
        @self.Constraint(self.cap_group_year_index)
        def allowance_base_limit(self, cap_group, y):
            return (
                self.allowance_base[(cap_group, y)]
                <= self.CarbonAllowanceProcurement[(cap_group, y)]
            )

        @self.Constraint(self.cap_group_year_index)
        def allowance_ccr1_limit(self, cap_group, y):
            return (
                self.allowance_ccr1[(cap_group, y)]
                <= self.CarbonCCR1Quantity[(cap_group, y)]
                * self.CarbonCCR1Active[(cap_group, y)]
            )

        @self.Constraint(self.cap_group_year_index)
        def allowance_ccr2_limit(self, cap_group, y):
            return (
                self.allowance_ccr2[(cap_group, y)]
                <= self.CarbonCCR2Quantity[(cap_group, y)]
                * self.CarbonCCR2Active[(cap_group, y)]
            )

        @self.Constraint(self.cap_group_year_index)
        def allowance_total_balance(self, cap_group, y):
            return self.allowance_purchase[(cap_group, y)] == (
                self.allowance_base[(cap_group, y)]
                + self.allowance_ccr1[(cap_group, y)]
                + self.allowance_ccr2[(cap_group, y)]
            )
>>>>>>> 0ac67d10

        if self.carbon_cap is not None:
            self.total_emissions_cap = pyo.Constraint(
                expr=self.total_emissions <= self.CarbonCap
            )

        self.populate_demand_balance_sets = pyo.BuildAction(
            rule=em.populate_demand_balance_sets_rule
        )

        self.update_ccr_activation()

        # Property: ShadowPrice
        @self.Constraint(self.demand_balance_index)
        def demand_balance(self, r, y, hr):
            """Demand balance constraint where Load <= Generation.

            Parameters
            ----------
            r : pyomo.core.base.set.OrderedScalarSet
                region set
            y : pyomo.core.base.set.OrderedScalarSet
                year set
            hr : pyomo.core.base.set.OrderedScalarSet
                time segment set

            Returns
            -------
            pyomo.core.base.constraint.IndexedConstraint
                Demand balance constraint
            """
            return self.Load[(r, y, hr)] <= sum(
                self.generation_total[(tech, y, r, step, hr)]
                for (tech, step) in self.GenSetDemandBalance[(y, r, hr)]
            ) + sum(
                self.storage_outflow[(tech, y, r, step, hr)]
                - self.storage_inflow[(tech, y, r, step, hr)]
                for (tech, step) in self.StorageSetDemandBalance[(y, r, hr)]
            ) + self.unmet_load[(r, y, hr)] + (
                sum(
                    self.trade_interregional[(r, r1, y, hr)] * (1 - self.TransLoss)
                    - self.trade_interregional[(r1, r, y, hr)]
                    for (r1) in self.TradeSetDemandBalance[(y, r, hr)]
                )
                if self.sw_trade and r in self.region_trade
                else 0
            ) + (
                sum(
                    self.trade_international[(r, R_int, y, step, hr)] * (1 - self.TransLoss)
                    for (R_int, step) in self.TradeCanSetDemandBalance[(y, r, hr)]
                )
                if (self.sw_trade == 1 and r in self.region_int_trade)
                else 0
            )

        # #First hour
        @self.Constraint(self.storage_first_hour_balance_index)
        def storage_first_hour_balance(self, T_stor, y, r, step, hr1):
            """Storage balance constraint for the first hour time-segment in each day-type where
            Storage level == Storage level (in final hour time-segment in current day-type)
                            + Storage inflow * Battery efficiency
                            - Storage outflow

            Parameters
            ----------
            T_stor : pyomo.core.base.set.OrderedScalarSet
                storage technology set
            y : pyomo.core.base.set.OrderedScalarSet
                year set
            r : pyomo.core.base.set.OrderedScalarSet
                region set
            step : pyomo.core.base.set.OrderedScalarSet
                supply curve price/quantity step set
            hr1 : pyomo.core.base.set.OrderedScalarSet
                set containing first hour time-segment in each day-type

            Returns
            -------
            pyomo.core.base.constraint.IndexedConstraint
                Storage balance constraint for the first hour time-segment in each day-type
            """
            return (
                self.storage_level[(T_stor, y, r, step, hr1)]
                == self.storage_level[(T_stor, y, r, step, hr1 + self.num_hr_day - 1)]
                + self.BatteryEfficiency[T_stor] * self.storage_inflow[(T_stor, y, r, step, hr1)]
                - self.storage_outflow[(T_stor, y, r, step, hr1)]
            )

        # #Not first hour
        @self.Constraint(self.storage_most_hours_balance_index)
        def storage_most_hours_balance(self, T_stor, y, r, step, hr23):
            """Storage balance constraint for the time-segment in each day-type other than
            the first hour time-segment where
            Storage level == Storage level (in previous hour time-segment)
                            + Storage inflow * Battery efficiency
                            - Storage outflow

            Parameters
            ----------
            T_stor : pyomo.core.base.set.OrderedScalarSet
                storage technology set
            y : pyomo.core.base.set.OrderedScalarSet
                year set
            r : pyomo.core.base.set.OrderedScalarSet
                region set
            step : pyomo.core.base.set.OrderedScalarSet
                supply curve price/quantity step set
            hr23 : pyomo.core.base.set.OrderedScalarSet
                set containing time-segment except first hour in each day-type

            Returns
            -------
            pyomo.core.base.constraint.IndexedConstraint
                Storage balance constraint for the time-segment in each day-type other than
            the first hour time-segment
            """
            return (
                self.storage_level[(T_stor, y, r, step, hr23)]
                == self.storage_level[(T_stor, y, r, step, hr23 - 1)]
                + self.BatteryEfficiency[T_stor] * self.storage_inflow[(T_stor, y, r, step, hr23)]
                - self.storage_outflow[(T_stor, y, r, step, hr23)]
            )

        self.populate_hydro_sets = pyo.BuildAction(rule=em.populate_hydro_sets_rule)

        @self.Constraint(self.capacity_hydro_ub_index)
        def capacity_hydro_ub(self, T_hydro, y, r, season):
            """hydroelectric generation seasonal upper bound where
            Hydo generation <= Hydo capacity * Hydro capacity factor

            Parameters
            ----------
            T_hydro : pyomo.core.base.set.OrderedScalarSet
                hydro technology set
            y : pyomo.core.base.set.OrderedScalarSet
                year set
            r : pyomo.core.base.set.OrderedScalarSet
                region set
            season : pyomo.core.base.set.OrderedScalarSet
                season set

            Returns
            -------
            pyomo.core.base.constraint.IndexedConstraint
                hydroelectric generation seasonal upper bound
            """
            return (
                sum(
                    self.generation_total[T_hydro, y, r, 1, hr]
                    * self.WeightDay[self.MapHourDay[hr]]
                    for hr in self.HourSeason_index[season]
                )
                <= self.capacity_total[(r, season, T_hydro, 1, y)]
                * self.HydroCapFactor[r, season]
                * self.WeightSeason[season]
            )

        @self.Constraint(self.generation_dispatchable_ub_index)
        def generation_dispatchable_ub(self, T_disp, y, r, step, hr):
            """Dispatchable generation upper bound where
            Dispatchable generation + reserve procurement <= capacity * capacity factor

            Parameters
            ----------
            T_disp : pyomo.core.base.set.OrderedScalarSet
                dispatchable technology set
            y : pyomo.core.base.set.OrderedScalarSet
                year set
            r : pyomo.core.base.set.OrderedScalarSet
                region set
            step : pyomo.core.base.set.OrderedScalarSet
                supply curve price/quantity step set
            hr : pyomo.core.base.set.OrderedScalarSet
                time-segment set

            Returns
            -------
            pyomo.core.base.constraint.IndexedConstraint
                Dispatchable generation upper bound
            """
            return (
                self.generation_total[(T_disp, y, r, step, hr)]
                + (
                    sum(
                        self.reserves_procurement[(restype, T_disp, y, r, step, hr)]
                        for restype in self.restypes
                    )
                    if self.sw_reserves
                    else 0
                )
                <= self.capacity_total[(r, self.MapHourSeason[hr], T_disp, step, y)]
                * self.WeightHour[hr]
            )

        @self.Constraint(self.generation_hydro_ub_index)
        def generation_hydro_ub(self, T_hydro, y, r, step, hr):
            """Hydroelectric generation upper bound where
            Hydroelectric generation + reserve procurement <= capacity * capacity factor

            Parameters
            ----------
            T_hydro : pyomo.core.base.set.OrderedScalarSet
                hydro technology set
            y : pyomo.core.base.set.OrderedScalarSet
                year set
            r : pyomo.core.base.set.OrderedScalarSet
                region set
            step : pyomo.core.base.set.OrderedScalarSet
                supply curve price/quantity step set
            hr : pyomo.core.base.set.OrderedScalarSet
                time-segment set

            Returns
            -------
            pyomo.core.base.constraint.IndexedConstraint
                Hydroelectric generation upper bound
            """
            return (
                self.generation_total[(T_hydro, y, r, step, hr)]
                + sum(
                    self.reserves_procurement[(restype, T_hydro, y, r, step, hr)]
                    for restype in self.restypes
                )
                if self.sw_reserves
                else 0
            ) <= self.capacity_total[
                (r, self.MapHourSeason[hr], T_hydro, step, y)
            ] * self.HydroCapFactor[(r, self.MapHourSeason[hr])] * self.WeightHour[hr]

        @self.Constraint(self.generation_vre_ub_index)
        def generation_vre_ub(self, T_vre, y, r, step, hr):
            """Intermittent generation upper bound where
            Intermittent generation + reserve procurement <= capacity * capacity factor

            Parameters
            ----------
            T_vre : pyomo.core.base.set.OrderedScalarSet
                intermittent technology set
            y : pyomo.core.base.set.OrderedScalarSet
                year set
            r : pyomo.core.base.set.OrderedScalarSet
                region set
            step : pyomo.core.base.set.OrderedScalarSet
                supply curve price/quantity step set
            hr : pyomo.core.base.set.OrderedScalarSet
                time-segment set

            Returns
            -------
            pyomo.core.base.constraint.IndexedConstraint
                intermittent generation upper bound
            """
            return (
                self.generation_total[(T_vre, y, r, step, hr)]
                + (
                    sum(
                        self.reserves_procurement[(restype, T_vre, y, r, step, hr)]
                        for restype in self.restypes
                    )
                    if self.sw_reserves
                    else 0
                )
                <= self.capacity_total[(r, self.MapHourSeason[hr], T_vre, step, y)]
                * self.CapFactorVRE[(T_vre, y, r, step, hr)]
                * self.WeightHour[hr]
            )

        @self.Constraint(self.Storage_index)
        def storage_inflow_ub(self, tech, y, r, step, hr):
            """Storage inflow upper bound where
            Storage inflow <= Storage Capacity

            Parameters
            ----------
            tech : pyomo.core.base.set.OrderedScalarSet
                technology set
            y : pyomo.core.base.set.OrderedScalarSet
                year set
            r : pyomo.core.base.set.OrderedScalarSet
                region set
            step : pyomo.core.base.set.OrderedScalarSet
                supply curve price/quantity step set
            hr : pyomo.core.base.set.OrderedScalarSet
                time-segment set

            Returns
            -------
            pyomo.core.base.constraint.IndexedConstraint
                Storage inflow upper bound
            """
            return (
                self.storage_inflow[(tech, y, r, step, hr)]
                <= self.capacity_total[(r, self.MapHourSeason[hr], tech, step, y)]
                * self.WeightHour[hr]
            )

        # TODO check if it's only able to build in regions with existing capacity?
        @self.Constraint(self.Storage_index)
        def storage_outflow_ub(self, tech, y, r, step, hr):
            """Storage outflow upper bound where
            Storage outflow <= Storage Capacity

            Parameters
            ----------
            tech : pyomo.core.base.set.OrderedScalarSet
                technology set
            y : pyomo.core.base.set.OrderedScalarSet
                year set
            r : pyomo.core.base.set.OrderedScalarSet
                region set
            step : pyomo.core.base.set.OrderedScalarSet
                supply curve price/quantity step set
            hr : pyomo.core.base.set.OrderedScalarSet
                time-segment set

            Returns
            -------
            pyomo.core.base.constraint.IndexedConstraint
                Storage outflow upper bound
            """
            return (
                self.storage_outflow[(tech, y, r, step, hr)]
                + (
                    sum(
                        self.reserves_procurement[(restype, tech, y, r, step, hr)]
                        for restype in self.restypes
                    )
                    if self.sw_reserves
                    else 0
                )
                <= self.capacity_total[(r, self.MapHourSeason[hr], tech, step, y)]
                * self.WeightHour[hr]
            )

        @self.Constraint(self.Storage_index)
        def storage_level_ub(self, tech, y, r, step, hr):
            """Storage level upper bound where
            Storage level <= Storage power capacity * storage energy capacity

            Parameters
            ----------
            tech : pyomo.core.base.set.OrderedScalarSet
                technology set
            y : pyomo.core.base.set.OrderedScalarSet
                year set
            r : pyomo.core.base.set.OrderedScalarSet
                region set
            step : pyomo.core.base.set.OrderedScalarSet
                supply curve price/quantity step set
            hr : pyomo.core.base.set.OrderedScalarSet
                time-segment set

            Returns
            -------
            pyomo.core.base.constraint.IndexedConstraint
                Storage level upper bound
            """
            return (
                self.storage_level[(tech, y, r, step, hr)]
                <= self.capacity_total[(r, self.MapHourSeason[hr], tech, step, y)]
                * self.HourstoBuy[(tech)]
            )

        @self.Constraint(self.capacity_total_index)
        def capacity_balance(self, r, season, tech, step, y):
            """Capacity Equality constraint where
            Capacity = Operating Capacity
                      + New Builds Capacity
                      - Retired Capacity

            Parameters
            ----------
            r : pyomo.core.base.set.OrderedScalarSet
                region set
            season : pyomo.core.base.set.OrderedScalarSet
                season set
            tech : pyomo.core.base.set.OrderedScalarSet
                technology set
            step : pyomo.core.base.set.OrderedScalarSet
                supply curve price/quantity step set
            y : pyomo.core.base.set.OrderedScalarSet
                year set

            Returns
            -------
            pyomo.core.base.constraint.IndexedConstraint
                Capacity Equality

            """
            return self.capacity_total[(r, season, tech, step, y)] == self.SupplyCurve[
                (r, season, tech, step, y)
            ] + (
                sum(self.capacity_builds[(r, tech, year, step)] for year in self.year if year <= y)
                if self.sw_expansion and (tech, step) in self.Build_index
                else 0
            ) - (
                sum(
                    self.capacity_retirements[(tech, year, r, step)]
                    for year in self.year
                    if year <= y
                )
                if self.sw_expansion and (tech, y, r, step) in self.capacity_retirements_index
                else 0
            )

        # if capacity expansion is on
        if self.sw_expansion:

            @self.Constraint(self.capacity_builds_index)
            def capacity_build_limit(self, r, tech, y, step):
                """Limit new builds to configured maximum capacity."""

                return self.capacity_builds[(r, tech, y, step)] <= self.CapacityBuildLimit[
                    (r, tech, y, step)
                ]

            @self.Constraint(self.capacity_retirements_index)
            def capacity_retirements_ub(self, tech, y, r, step):
                """Retirement upper bound where
                Capacity Retired <= Operating Capacity
                                   + New Builds Capacity
                                   - Retired Capacity

                Parameters
                ----------
                tech : pyomo.core.base.set.OrderedScalarSet
                    technology set
                y : pyomo.core.base.set.OrderedScalarSet
                    year set
                r : pyomo.core.base.set.OrderedScalarSet
                    region set
                step : pyomo.core.base.set.OrderedScalarSet
                    supply curve price/quantity step set

                Returns
                -------
                pyomo.core.base.constraint.IndexedConstraint
                    Retirement upper bound
                """
                return self.capacity_retirements[(tech, y, r, step)] <= (
                    (
                        self.SupplyCurve[(r, 2, tech, step, y)]
                        if (r, 2, tech, step, y) in self.capacity_total_index
                        else 0
                    )
                    + (
                        sum(
                            self.capacity_builds[(r, tech, year, step)]
                            for year in self.year
                            if year < y
                        )
                        if (tech, step) in self.Build_index
                        else 0
                    )
                    - sum(
                        self.capacity_retirements[(tech, year, r, step)]
                        for year in self.year
                        if year < y
                    )
                )

        # if trade operation is on
        if self.sw_trade and len(self.TranLineLimitInt_index) != 0:
            self.populate_trade_sets = pyo.BuildAction(rule=em.populate_trade_sets_rule)

            @self.Constraint(self.TranLineLimitInt_index)
            def trade_interational_capacity_ub(self, r, R_int, y, hr):
                """International interregional trade upper bound where
                Interregional Trade <= Interregional Transmission Capabilities * Time

                Parameters
                ----------
                r : pyomo.core.base.set.OrderedScalarSet
                    region set
                R_int : pyomo.core.base.set.OrderedScalarSet
                    international region set
                y : pyomo.core.base.set.OrderedScalarSet
                    year set
                hr : pyomo.core.base.set.OrderedScalarSet
                    time segment set

                Returns
                -------
                pyomo.core.base.constraint.IndexedConstraint
                    International interregional trade capacity upper bound
                """
                return (
                    sum(
                        self.trade_international[(r, R_int, y, c, hr)]
                        for c in self.TradeCanLineSetUpper[(r, R_int, y, hr)]
                    )
                    <= self.TranLimitCapInt[(r, R_int, y, hr)] * self.WeightHour[hr]
                )

            @self.Constraint(self.TranLimitInt_index)
            def trade_interational_generation_ub(self, R_int, step, y, hr):
                """International electricity supply upper bound where
                Interregional Trade <= Interregional Supply

                Parameters
                ----------
                R_int : pyomo.core.base.set.OrderedScalarSet
                    international region set
                step : pyomo.core.base.set.OrderedScalarSet
                    international trade supply curve step set
                y : pyomo.core.base.set.OrderedScalarSet
                    year set
                hr : pyomo.core.base.set.OrderedScalarSet
                    time segment set

                Returns
                -------
                pyomo.core.base.constraint.IndexedConstraint
                    International electricity supply upper bound
                """
                return (
                    sum(
                        self.trade_international[(r, R_int, y, step, hr)]
                        for r in self.TradeCanSetUpper[(R_int, y, step, hr)]
                    )
                    <= self.TranLimitGenInt[(R_int, step, y, hr)] * self.WeightHour[hr]
                )

            @self.Constraint(self.trade_interregional_index)
            def trade_domestic_ub(self, r, r1, y, hr):
                """Interregional trade upper bound where
                Interregional Trade <= Interregional Transmission Capabilities * Time

                Parameters
                ----------
                r : pyomo.core.base.set.OrderedScalarSet
                    region set
                r1 : pyomo.core.base.set.OrderedScalarSet
                    region set
                y : pyomo.core.base.set.OrderedScalarSet
                    year set
                hr : pyomo.core.base.set.OrderedScalarSet
                    time segment set

                Returns
                -------
                pyomo.core.base.constraint.IndexedConstraint
                    Interregional trade capacity upper bound
                """
                return (
                    self.trade_interregional[(r, r1, y, hr)]
                    <= self.TranLimit[(r, r1, self.MapHourSeason[hr], y)] * self.WeightHour[hr]
                )

        # if reserve margin requirements are on
        if self.sw_expansion and self.sw_rm:
            self.populate_RM_sets = pyo.BuildAction(rule=em.populate_RM_sets_rule)

            @self.Constraint(self.demand_balance_index)
            def reserve_margin_lb(self, r, y, hr):
                """Reserve margin requirement where
                Load * Reserve Margin <= Capacity * Capacity Credit * Time

                # must meet reserve margin requirement
                # apply to every hour, a fraction above the final year's load
                # ReserveMarginReq <= sum(Max capacity in that hour)

                Parameters
                ----------
                r : pyomo.core.base.set.OrderedScalarSet
                    region set
                y : pyomo.core.base.set.OrderedScalarSet
                    year set
                hr : pyomo.core.base.set.OrderedScalarSet
                    time segment set

                Returns
                -------
                pyomo.core.base.constraint.IndexedConstraint
                    Reserve margin requirement
                """
                return self.Load[(r, y, hr)] * (1 + self.ReserveMargin[r]) <= self.WeightHour[
                    hr
                ] * sum(
                    (
                        self.CapacityCredit[(tech, y, r, step, hr)]
                        * (
                            self.storage_avail_cap[(tech, y, r, step, hr)]
                            if tech in self.T_stor
                            else self.capacity_total[(r, self.MapHourSeason[hr], tech, step, y)]
                        )
                    )
                    for (tech, step) in self.SupplyCurveRM[(y, r, self.MapHourSeason[hr])]
                )

            @self.Constraint(self.Storage_index)
            def reserve_margin_storage_avail_cap_ub(self, T_stor, y, r, step, hr):
                """Available storage power capacity for meeting reserve margin

                # ensure available capacity to meet RM for storage < power capacity

                Parameters
                ----------
                T_stor : pyomo.core.base.set.OrderedScalarSet
                    storage technology set
                y : pyomo.core.base.set.OrderedScalarSet
                    year set
                r : pyomo.core.base.set.OrderedScalarSet
                    region set
                step : pyomo.core.base.set.OrderedScalarSet
                    supply curve price/quantity step set
                hr : pyomo.core.base.set.OrderedScalarSet
                    time-segment set

                Returns
                -------
                pyomo.core.base.constraint.IndexedConstraint
                    Available storage power capacity for meeting reserve margin
                """
                return (
                    self.storage_avail_cap[(T_stor, y, r, step, hr)]
                    <= self.capacity_total[(r, self.MapHourSeason[hr], T_stor, step, y)]
                )

            @self.Constraint(self.Storage_index)
            def reserve_margin_storage_avail_level_ub(self, T_stor, y, r, step, hr):
                """Available storage energy capacity for meeting reserve margin

                # ensure available capacity to meet RM for storage < existing SOC

                Parameters
                ----------
                T_stor : pyomo.core.base.set.OrderedScalarSet
                    storage technology set
                y : pyomo.core.base.set.OrderedScalarSet
                    year set
                r : pyomo.core.base.set.OrderedScalarSet
                    region set
                step : pyomo.core.base.set.OrderedScalarSet
                    supply curve price/quantity step set
                hr : pyomo.core.base.set.OrderedScalarSet
                    time-segment set

                Returns
                -------
                pyomo.core.base.constraint.IndexedConstraint
                    Available storage energy capacity for meeting reserve margin
                """
                return (
                    self.storage_avail_cap[(T_stor, y, r, step, hr)]
                    <= self.storage_level[(T_stor, y, r, step, hr)]
                )

        # if ramping requirements are on
        if self.sw_ramp:

            @self.Constraint(self.ramp_first_hour_balance_index)
            def ramp_first_hour_balance(self, T_conv, y, r, step, hr1):
                """Ramp constraint for the first hour time-segment in each day-type where
                Generation == Generation (in final hour time-segment in current day-type)
                            + Ramp Up
                            - Ramp Down

                Parameters
                ----------
                T_conv : pyomo.core.base.set.OrderedScalarSet
                    conventional technology set
                y : pyomo.core.base.set.OrderedScalarSet
                    year set
                r : pyomo.core.base.set.OrderedScalarSet
                    region set
                step : pyomo.core.base.set.OrderedScalarSet
                    supply curve price/quantity step set
                hr1 : pyomo.core.base.set.OrderedScalarSet
                    set containing first hour time-segment in each day-type

                Returns
                -------
                pyomo.core.base.constraint.IndexedConstraint
                    Ramp constraint for the first hour
                """
                return (
                    self.generation_total[(T_conv, y, r, step, hr1)]
                    == self.generation_total[(T_conv, y, r, step, hr1 + self.num_hr_day - 1)]
                    + self.generation_ramp_up[(T_conv, y, r, step, hr1)]
                    - self.generation_ramp_down[(T_conv, y, r, step, hr1)]
                )

            @self.Constraint(self.ramp_most_hours_balance_index)
            def ramp_most_hours_balance(self, T_conv, y, r, step, hr23):
                """Ramp constraint for the time-segment in each day-type other than
                the first hour time-segment where
                Generation == Generation (in previous hour time-segment)
                            + Ramp Up
                            - Ramp Down

                Parameters
                ----------
                T_conv : pyomo.core.base.set.OrderedScalarSet
                    conventional technology set
                y : pyomo.core.base.set.OrderedScalarSet
                    year set
                r : pyomo.core.base.set.OrderedScalarSet
                    region set
                step : pyomo.core.base.set.OrderedScalarSet
                    supply curve price/quantity step set
                hr23 : pyomo.core.base.set.OrderedScalarSet
                    set containing time-segment except first hour in each day-type

                Returns
                -------
                pyomo.core.base.constraint.IndexedConstraint
                    Ramp constraint for the first hour
                """
                return (
                    self.generation_total[(T_conv, y, r, step, hr23)]
                    == self.generation_total[(T_conv, y, r, step, hr23 - 1)]
                    + self.generation_ramp_up[(T_conv, y, r, step, hr23)]
                    - self.generation_ramp_down[(T_conv, y, r, step, hr23)]
                )

            @self.Constraint(self.generation_ramp_index)
            def ramp_up_ub(self, T_conv, y, r, step, hr):
                """Ramp rate up upper constraint where
                Ramp Up <= Capaciry * Ramp Rate * Time

                Parameters
                ----------
                T_conv : pyomo.core.base.set.OrderedScalarSet
                    conventional technology set
                y : pyomo.core.base.set.OrderedScalarSet
                    year set
                r : pyomo.core.base.set.OrderedScalarSet
                    region set
                step : pyomo.core.base.set.OrderedScalarSet
                    supply curve price/quantity step set
                hr : pyomo.core.base.set.OrderedScalarSet
                    time segment set

                Returns
                -------
                pyomo.core.base.constraint.IndexedConstraint
                    Ramp rate up upper constraint
                """
                return (
                    self.generation_ramp_up[(T_conv, y, r, step, hr)]
                    <= self.WeightHour[hr]
                    * self.RampRate[T_conv]
                    * self.capacity_total[(r, self.MapHourSeason[hr], T_conv, step, y)]
                )

            @self.Constraint(self.generation_ramp_index)
            def ramp_down_ub(self, T_conv, y, r, step, hr):
                """Ramp rate down upper constraint where
                Ramp Up <= Capaciry * Ramp Rate * Time

                Parameters
                ----------
                T_conv : pyomo.core.base.set.OrderedScalarSet
                    conventional technology set
                y : pyomo.core.base.set.OrderedScalarSet
                    year set
                r : pyomo.core.base.set.OrderedScalarSet
                    region set
                step : pyomo.core.base.set.OrderedScalarSet
                    supply curve price/quantity step set
                hr : pyomo.core.base.set.OrderedScalarSet
                    time segment set

                Returns
                -------
                pyomo.core.base.constraint.IndexedConstraint
                    Ramp rate down upper constraint
                """
                return (
                    self.generation_ramp_down[(T_conv, y, r, step, hr)]
                    <= self.WeightHour[hr]
                    * self.RampRate[T_conv]
                    * self.capacity_total[(r, self.MapHourSeason[hr], T_conv, step, y)]
                )

        # if operating reserve requirements are on
        if self.sw_reserves:
            self.populate_reserves_sets = pyo.BuildAction(rule=em.populate_reserves_sets_rule)

            @self.Constraint(self.demand_balance_index)
            def reserve_requirement_spin_lb(self, r, y, hr):
                """Spinning reserve requirements (3% of load) where
                Spinning reserve procurement >= 0.03 * Load

                Parameters
                ----------
                r : pyomo.core.base.set.OrderedScalarSet
                    region set
                y : pyomo.core.base.set.OrderedScalarSet
                    year set
                hr : pyomo.core.base.set.OrderedScalarSet
                    time-segment set

                Returns
                -------
                pyomo.core.base.constraint.IndexedConstraint
                    Spinning reserve requirements
                """
                return (
                    sum(
                        self.reserves_procurement[('spinning', tech, y, r, step, hr)]
                        for (tech, step) in self.ProcurementSetReserves[('spinning', r, y, hr)]
                    )
                    >= 0.03 * self.Load[(r, y, hr)]
                )

            @self.Constraint(self.demand_balance_index)
            def reserve_requirement_reg_lb(self, r, y, hr):
                """Regulation Reserve Req (1% of load + 0.5% of wind gen + 0.3% of solar cap) where
                Reserves Requirement >= 0.01 * Load
                                      + 0.005 * Wind Gen
                                      + 0.003 * Solar Cap

                Parameters
                ----------
                r : pyomo.core.base.set.OrderedScalarSet
                    region set
                y : pyomo.core.base.set.OrderedScalarSet
                    year set
                hr : pyomo.core.base.set.OrderedScalarSet
                    time-segment set

                Returns
                -------
                pyomo.core.base.constraint.IndexedConstraint
                    Regulation reserve requirement
                """
                return sum(
                    self.reserves_procurement[('regulation', tech, y, r, step, hr)]
                    for (tech, step) in self.ProcurementSetReserves[('regulation', r, y, hr)]
                ) >= 0.01 * self.Load[(r, y, hr)] + 0.005 * sum(
                    self.generation_total[(T_wind, y, r, step, hr)]
                    for (T_wind, step) in self.WindSetReserves[(y, r, hr)]
                ) + 0.003 * self.WeightHour[hr] * sum(
                    self.capacity_total[(r, self.MapHourSeason[hr], T_solar, step, y)]
                    for (T_solar, step) in self.SolarSetReserves[(y, r, hr)]
                )

            @self.Constraint(self.demand_balance_index)
            def reserve_requirement_flex_lb(self, r, y, hr):
                """Flexible Reserve Requirement (10% of wind gen + 4% of solar cap) where
                Reserves Requirement >= 0.01 * Wind Gen
                                      + 0.04 * Solar Cap

                Parameters
                ----------
                r : pyomo.core.base.set.OrderedScalarSet
                    region set
                y : pyomo.core.base.set.OrderedScalarSet
                    year set
                hr : pyomo.core.base.set.OrderedScalarSet
                    time-segment set

                Returns
                -------
                pyomo.core.base.constraint.IndexedConstraint
                    Flexible reserve requirement
                """
                return sum(
                    self.reserves_procurement[('flex', tech, y, r, step, hr)]
                    for (tech, step) in self.ProcurementSetReserves[('flex', r, y, hr)]
                ) >= +0.1 * sum(
                    self.generation_total[(T_wind, y, r, step, hr)]
                    for (T_wind, step) in self.WindSetReserves[(y, r, hr)]
                ) + 0.04 * self.WeightHour[hr] * sum(
                    self.capacity_total[(r, self.MapHourSeason[hr], T_solar, step, y)]
                    for (T_solar, step) in self.SolarSetReserves[(y, r, hr)]
                )

            @self.Constraint(self.reserves_procurement_index)
            def reserve_procurement_ub(self, restypes, tech, y, r, step, hr):
                """Reserve Requirement Procurement Upper Bound where
                Reserve Procurement <= Capacity
                                    * Tech Reserve Contribution Share
                                    * Time

                Parameters
                ----------
                restypes : pyomo.core.base.set.OrderedScalarSet
                    reserve requirement type set
                tech : pyomo.core.base.set.OrderedScalarSet
                    technology set
                y : pyomo.core.base.set.OrderedScalarSet
                    year set
                r : pyomo.core.base.set.OrderedScalarSet
                    region set
                step : pyomo.core.base.set.OrderedScalarSet
                    supply curve price/quantity step set
                hr : pyomo.core.base.set.OrderedScalarSet
                    time segment set

                Returns
                -------
                pyomo.core.base.constraint.IndexedConstraint
                    Reserve Requirement Procurement Upper Bound
                """
                return (
                    self.reserves_procurement[(restypes, tech, y, r, step, hr)]
                    <= self.ResTechUpperBound[(restypes, tech)]
                    * self.WeightHour[hr]
                    * self.capacity_total[(r, self.MapHourSeason[hr], tech, step, y)]
                )<|MERGE_RESOLUTION|>--- conflicted
+++ resolved
@@ -974,16 +974,6 @@
                 self.allowance_surrender[(cap_group, y)]
                 <= self.allowance_purchase[(cap_group, y)] + incoming
             )
-
-<<<<<<< HEAD
-        if self.last_year is not None:
-
-            @self.Constraint(self.cap_group)
-            def allowance_final_obligation_settlement(self, cap_group):
-                """Force outstanding obligations to be settled by the end of horizon."""
-
-                return self.allowance_obligation[(cap_group, self.last_year)] == 0
-=======
         @self.Constraint(self.cap_group_year_index)
         def allowance_base_limit(self, cap_group, y):
             return (
@@ -1014,7 +1004,13 @@
                 + self.allowance_ccr1[(cap_group, y)]
                 + self.allowance_ccr2[(cap_group, y)]
             )
->>>>>>> 0ac67d10
+
+        if self.last_year is not None:
+            @self.Constraint(self.cap_group)
+            def allowance_final_obligation_settlement(self, cap_group):
+                """Force outstanding obligations to be settled by the end of horizon."""
+                return self.allowance_obligation[(cap_group, self.last_year)] == 0
+
 
         if self.carbon_cap is not None:
             self.total_emissions_cap = pyo.Constraint(
