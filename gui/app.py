"""Streamlit interface for running BlueSky policy simulations.

The GUI assumes that core dependencies such as :mod:`pandas` are installed.
"""

from __future__ import annotations

import copy
import io
import importlib.util
import logging
import re
import shutil
import sys
import tempfile
from collections.abc import Iterable, Mapping
from contextlib import contextmanager
from dataclasses import dataclass, field
from pathlib import Path
from typing import Any, Callable, Sequence, TypeVar


import pandas as pd

# -------------------------
# Optional imports / shims
# -------------------------
try:
    import tomllib
except ModuleNotFoundError:  # Python < 3.11 fallback
    try:
        import tomli as tomllib  # type: ignore[import-not-found]
    except ModuleNotFoundError as exc:
        raise ModuleNotFoundError(
            "Python 3.11+ or the tomli package is required to read TOML configuration files."
        ) from exc

try:
    from main.definitions import PROJECT_ROOT
except ModuleNotFoundError:  # fallback for packaged app execution
    PROJECT_ROOT = Path(__file__).resolve().parents[1]

<<<<<<< HEAD
from gui.module_settings import (
    CarbonModuleSettings,
    DispatchModuleSettings,
    IncentivesModuleSettings,
    OutputsModuleSettings,
)
=======
try:
    from gui.module_settings import (
        CarbonModuleSettings,
        DispatchModuleSettings,
        IncentivesModuleSettings,
        OutputsModuleSettings,
    )
except ModuleNotFoundError:  # pragma: no cover - compatibility fallback
    from module_settings import (  # type: ignore[import-not-found]
        CarbonModuleSettings,
        DispatchModuleSettings,
        IncentivesModuleSettings,
        OutputsModuleSettings,
    )
>>>>>>> 48bc7c80

# Region metadata helpers (robust to running as a script)
try:
    from gui.region_metadata import (
        DEFAULT_REGION_METADATA,
        canonical_region_label,
        canonical_region_value,
        region_alias_map,
        region_display_label,
    )
except ModuleNotFoundError:
    try:
        from region_metadata import (  # type: ignore[import-not-found]
            DEFAULT_REGION_METADATA,
            canonical_region_label,
            canonical_region_value,
            region_alias_map,
            region_display_label,
        )
    except ModuleNotFoundError:
        # Safe no-op fallbacks so the UI can still render
        DEFAULT_REGION_METADATA = {}
        region_alias_map = {}

        def canonical_region_label(x: object) -> str:
            return str(x)

        def canonical_region_value(x: object):
            return x

        def region_display_label(x: object) -> str:
            return str(x)


if importlib.util.find_spec("streamlit") is not None:  # pragma: no cover - optional dependency
    import streamlit as st  # type: ignore[import-not-found]
else:  # pragma: no cover - optional dependency
    st = None  # type: ignore[assignment]

try:  # pragma: no cover - optional dependency
    from engine.run_loop import run_end_to_end_from_frames as _RUN_END_TO_END
except ModuleNotFoundError:  # pragma: no cover - optional dependency
    _RUN_END_TO_END = None

try:
    from io_loader import Frames
except ModuleNotFoundError:  # pragma: no cover - fallback when root not on sys.path
    sys.path.append(str(PROJECT_ROOT))
    from io_loader import Frames

FramesType = Frames

LOGGER = logging.getLogger(__name__)
logging.basicConfig(level=logging.INFO)

try:  # pragma: no cover - optional dependency shim
    from src.common.utilities import get_downloads_directory as _get_downloads_directory
except ImportError:  # pragma: no cover - compatibility fallback
    _get_downloads_directory = None

# Tech metadata
try:
    from src.models.electricity.scripts.technology_metadata import (
        TECH_ID_TO_LABEL,
        get_technology_label,
        resolve_technology_key,
    )
except ModuleNotFoundError:
    TECH_ID_TO_LABEL = {}
    def get_technology_label(x: Any) -> str: return str(x)
    def resolve_technology_key(x: Any) -> int | None:
        try:
            return int(x)
        except Exception:
            return None

# -------------------------
# Constants
# -------------------------
STREAMLIT_REQUIRED_MESSAGE = (
    "streamlit is required to run the policy simulator UI. Install streamlit to continue."
)
ENGINE_RUNNER_REQUIRED_MESSAGE = (
    "engine.run_loop.run_end_to_end_from_frames is required to run the policy simulator UI."
)


def _ensure_engine_runner():
    """Return the network runner callable used to solve the market model."""

    if _RUN_END_TO_END is None:
        raise ModuleNotFoundError(ENGINE_RUNNER_REQUIRED_MESSAGE)
    return _RUN_END_TO_END


def _ensure_streamlit() -> None:
    """Raise an informative error when the GUI stack is unavailable."""

    if st is None:
        raise ModuleNotFoundError(STREAMLIT_REQUIRED_MESSAGE)


DEFAULT_CONFIG_PATH = Path(PROJECT_ROOT, "src", "common", "run_config.toml")
_DEFAULT_LOAD_MWH = 1_000_000.0
_LARGE_ALLOWANCE_SUPPLY = 1e12
_GENERAL_REGIONS_NORMALIZED_KEY = "general_regions_normalized_selection"
_ALL_REGIONS_LABEL = "All regions"
_T = TypeVar("_T")


SIDEBAR_SECTIONS: list[tuple[str, bool]] = [
    ("General config", False),
    ("Carbon policy", False),
    ("Electricity dispatch", False),
    ("Incentives / credits", False),
    ("Outputs", False),
]

SIDEBAR_STYLE = """
<style>
.sidebar-module {
    border: 1px solid var(--secondary-background-color);
    border-radius: 0.5rem;
    padding: 0.5rem 0.75rem;
    margin-bottom: 0.75rem;
}
.sidebar-module.disabled {
    opacity: 0.5;
}
</style>
"""

_download_directory_fallback_used = False

@dataclass
class CarbonPolicyConfig:
    """Normalized carbon allowance policy configuration for engine runs."""

    enabled: bool = True
    enable_floor: bool = True
    enable_ccr: bool = True
    ccr1_enabled: bool = True
    ccr2_enabled: bool = True
    allowance_banking_enabled: bool = True
    control_period_years: int | None = None

    @classmethod
    def from_mapping(
        cls,
        mapping: Mapping[str, Any] | None,
        *,
        enabled: bool | None = None,
        enable_floor: bool | None = None,
        enable_ccr: bool | None = None,
        ccr1_enabled: bool | None = None,
        ccr2_enabled: bool | None = None,
        allowance_banking_enabled: bool | None = None,
        control_period_years: int | None = None,
    ) -> "CarbonPolicyConfig":
        record = dict(mapping) if isinstance(mapping, Mapping) else {}

        def _coerce_bool(value: Any, default: bool) -> bool:
            return bool(value) if value is not None else default

        enabled_val = _coerce_bool(enabled, bool(record.get('enabled', True)))
        enable_floor_val = _coerce_bool(enable_floor, bool(record.get('enable_floor', True)))
        enable_ccr_val = _coerce_bool(enable_ccr, bool(record.get('enable_ccr', True)))
        ccr1_val = _coerce_bool(ccr1_enabled, bool(record.get('ccr1_enabled', True)))
        ccr2_val = _coerce_bool(ccr2_enabled, bool(record.get('ccr2_enabled', True)))
        banking_val = _coerce_bool(
            allowance_banking_enabled,
            bool(record.get('allowance_banking_enabled', True)),
        )

        control_period_val = _sanitize_control_period(
            control_period_years
            if control_period_years is not None
            else record.get('control_period_years')
        )

        config = cls(
            enabled=enabled_val,
            enable_floor=enable_floor_val,
            enable_ccr=enable_ccr_val,
            ccr1_enabled=ccr1_val,
            ccr2_enabled=ccr2_val,
            allowance_banking_enabled=banking_val,
            control_period_years=control_period_val,
        )

        if not config.enabled:
            config.disable_cap()
        elif not config.enable_ccr:
            config.ccr1_enabled = False
            config.ccr2_enabled = False

        return config

    def disable_cap(self) -> None:
        """Disable allowance trading mechanics when the cap is inactive."""

        self.enabled = False
        self.enable_floor = False
        self.enable_ccr = False
        self.ccr1_enabled = False
        self.ccr2_enabled = False
        self.allowance_banking_enabled = False
        self.control_period_years = None

    def disable_for_price(self) -> None:
        """Disable the cap when an exogenous carbon price is active."""

        self.disable_cap()

    def as_dict(self) -> dict[str, Any]:
        """Return a serializable dictionary representation."""

        return {
            'enabled': bool(self.enabled),
            'enable_floor': bool(self.enable_floor),
            'enable_ccr': bool(self.enable_ccr),
            'ccr1_enabled': bool(self.ccr1_enabled),
            'ccr2_enabled': bool(self.ccr2_enabled),
            'allowance_banking_enabled': bool(self.allowance_banking_enabled),
            'control_period_years': self.control_period_years,
        }


@dataclass
class CarbonPriceConfig:
    """Normalized carbon price configuration for engine runs."""

    enabled: bool = False
    price_per_ton: float = 0.0
    schedule: dict[int, float] = field(default_factory=dict)

    @property
    def active(self) -> bool:
        """Return ``True`` when the price should override the cap."""

        return bool(self.enabled and self.schedule)

    @classmethod
    def from_mapping(
        cls,
        mapping: Mapping[str, Any] | None,
        *,
        enabled: bool | None = None,
        value: float | None = None,
        schedule: Mapping[int, float] | Mapping[str, Any] | None = None,
        years: Iterable[int] | None = None,
    ) -> "CarbonPriceConfig":
        record = dict(mapping) if isinstance(mapping, Mapping) else {}

        enabled_val = bool(enabled) if enabled is not None else bool(record.get('enabled', False))
        price_raw = value if value is not None else record.get('price_per_ton', record.get('price', 0.0))
        price_value = _coerce_float(price_raw, default=0.0)

        schedule_map = _normalize_price_schedule(record.get('price_schedule'))
        if schedule is not None:
            schedule_map.update(_normalize_price_schedule(schedule))

        if not schedule_map and price_value and years:
            schedule_map = {int(year): float(price_value) for year in years}
        else:
            schedule_map = {int(year): float(val) for year, val in schedule_map.items()}

        config = cls(
            enabled=bool(enabled_val),
            price_per_ton=float(price_value),
            schedule=schedule_map,
        )

        if not config.active:
            config.schedule = {}
            config.price_per_ton = 0.0

        return config

    def as_dict(self) -> dict[str, Any]:
        """Return a serializable dictionary representation."""

        payload = {
            'enabled': bool(self.enabled),
            'price_per_ton': float(self.price_per_ton),
        }
        if self.schedule:
            payload['price_schedule'] = dict(self.schedule)
        return payload


def _sanitize_control_period(value: Any) -> int | None:
    """Return ``value`` coerced to a positive integer when possible."""

    if value in (None, ''):
        return None
    try:
        period = int(value)
    except (TypeError, ValueError):
        return None
    return period if period > 0 else None


def _normalize_price_schedule(value: Any) -> dict[int, float]:
    """Return a normalized mapping of year to carbon price."""

    schedule: dict[int, float] = {}
    if isinstance(value, Mapping):
        for key, raw in value.items():
            try:
                year = int(key)
                price = float(raw)
            except (TypeError, ValueError):
                continue
            schedule[year] = price
    return schedule


def _merge_module_dicts(*sections: Mapping[str, Any] | None) -> dict[str, dict[str, Any]]:
    """Combine multiple module configuration sections into a copy."""

    merged: dict[str, dict[str, Any]] = {}
    for section in sections:
        if not isinstance(section, Mapping):
            continue
        for name, settings in section.items():
            key = str(name)
            if isinstance(settings, Mapping):
                existing = merged.get(key, {})
                combined = dict(existing)
                combined.update(settings)
                merged[key] = combined
            else:
                merged[key] = {'value': settings}
    return merged


# -------------------------
# Utilities
# -------------------------
def _fallback_downloads_directory(app_subdir: str = "GraniteLedger") -> Path:
    base_path = Path.home() / "Downloads"
    if app_subdir:
        base_path = base_path / app_subdir
    base_path.mkdir(parents=True, exist_ok=True)
    return base_path


def _coerce_float(value: Any, default: float = 0.0) -> float:
    """Coerce value to float or return default."""
    try:
        return float(value)
    except (TypeError, ValueError):
        return default


def get_downloads_directory(app_subdir: str = "GraniteLedger") -> Path:
    global _download_directory_fallback_used
    if _get_downloads_directory is not None:
        try:
            return _get_downloads_directory(app_subdir=app_subdir)
        except Exception:  # pragma: no cover - defensive
            LOGGER.warning("Falling back to home Downloads directory; helper raised an error.")
    if not _download_directory_fallback_used:
        LOGGER.warning(
            "get_downloads_directory is unavailable; using ~/Downloads for model outputs."
        )
        _download_directory_fallback_used = True
    return _fallback_downloads_directory(app_subdir)


def _ensure_engine_runner():
    if _RUN_END_TO_END is None:
        raise ModuleNotFoundError(ENGINE_RUNNER_REQUIRED_MESSAGE)
    return _RUN_END_TO_END


def _ensure_streamlit() -> None:
    if st is None:
        raise ModuleNotFoundError(STREAMLIT_REQUIRED_MESSAGE)


@contextmanager
def _sidebar_panel(container: Any, enabled: bool):
    """Render a styled sidebar panel with optional greyed-out state.

    NOTE: We do NOT `with container:` here. The caller already has the right Streamlit container.
    """
    class_name = "sidebar-module disabled" if not enabled else "sidebar-module"
    container.markdown(f'<div class="{class_name}">', unsafe_allow_html=True)
    try:
        yield container
    finally:
        container.markdown("</div>", unsafe_allow_html=True)


def _load_config_data(config_source: Any | None = None) -> dict[str, Any]:
    if config_source is None:
        with open(DEFAULT_CONFIG_PATH, "rb") as src:
            return tomllib.load(src)

    if isinstance(config_source, Mapping):
        return dict(config_source)

    if isinstance(config_source, (bytes, bytearray)):
        return tomllib.loads(config_source.decode("utf-8"))

    if isinstance(config_source, (str, Path)):
        path_candidate = Path(config_source)
        if path_candidate.exists():
            with open(path_candidate, "rb") as src:
                return tomllib.load(src)
        return tomllib.loads(str(config_source))

    if hasattr(config_source, "read"):
        data = config_source.read()
        if isinstance(data, bytes):
            return tomllib.loads(data.decode("utf-8"))
        return tomllib.loads(str(data))

    raise TypeError(f"Unsupported config source type: {type(config_source)!r}")


def _years_from_config(config: Mapping[str, Any]) -> list[int]:
    years: set[int] = set()
    raw_years = config.get("years")

    if isinstance(raw_years, (list, tuple, set)):
        for entry in raw_years:
            if isinstance(entry, Mapping) and "year" in entry:
                try:
                    years.add(int(entry["year"]))
                except (TypeError, ValueError):
                    continue
            else:
                try:
                    years.add(int(entry))
                except (TypeError, ValueError):
                    continue
    elif raw_years not in (None, ""):
        try:
            years.add(int(raw_years))
        except (TypeError, ValueError):
            pass

    if not years:
        start = config.get("start_year")
        end = config.get("end_year")
        try:
            if start is not None and end is not None:
                start_val = int(start)
                end_val = int(end)
                step = 1 if end_val >= start_val else -1
                years.update(range(start_val, end_val + step, step))
            elif start is not None:
                years.add(int(start))
            elif end is not None:
                years.add(int(end))
        except (TypeError, ValueError):
            years = set()

    return sorted(years)


def _select_years(
    base_years: Iterable[int],
    start_year: int | None,
    end_year: int | None,
) -> list[int]:
    years = sorted({int(year) for year in base_years}) if base_years else []

    def _ensure_int(value: int | None) -> int | None:
        if value is None:
            return None
        return int(value)

    start = _ensure_int(start_year)
    end = _ensure_int(end_year)

    if start is not None and end is not None and end < start:
        raise ValueError("end_year must be greater than or equal to start_year")

    if start is not None and end is not None:
        selected = [year for year in years if start <= year <= end]
        complete_range = range(start, end + 1)
        if selected:
            selected_set = set(selected)
            selected_set.update(complete_range)
            selected = sorted(selected_set)
        else:
            selected = list(complete_range)
        years = selected
    elif start is not None:
        selected = [year for year in years if year >= start]
        years = selected or [start]
    elif end is not None:
        selected = [year for year in years if year <= end]
        years = selected or [end]

    if not years:
        raise ValueError("No simulation years specified")

    return sorted({int(year) for year in years})


def _regions_from_config(config: Mapping[str, Any]) -> list[int | str]:
    raw_regions = config.get("regions")
    regions: list[int | str] = []

    def _normalise(entry: Any) -> int | str:
        resolved = canonical_region_value(entry)
        if isinstance(resolved, str):
            text = resolved.strip()
            return text or "default"
        return resolved

    if isinstance(raw_regions, Mapping):
        iterable: Iterable[Any] = raw_regions.values()
    else:
        iterable = raw_regions  # type: ignore[assignment]

    if isinstance(iterable, Iterable) and not isinstance(iterable, (str, bytes, Mapping)):
        for entry in iterable:
            normalised = _normalise(entry)
            if normalised not in regions:
                regions.append(normalised)
    elif iterable not in (None, ""):
        regions.append(_normalise(iterable))

    if not regions:
        regions = [1]

    return regions


def _normalize_region_labels(
    selected_labels: Iterable[str],
    previous_clean_selection: Iterable[str] | None,
) -> list[str]:
    normalized = [str(entry) for entry in selected_labels]
    if "All" in normalized and len(normalized) > 1:
        non_all = [e for e in normalized if e != "All"]
        prev = tuple(str(e) for e in (previous_clean_selection or ()))
        return non_all if prev == ("All",) and non_all else ["All"]
    return normalized


def _normalize_coverage_selection(selection: Any) -> list[str]:
    """Return a normalised list of coverage region labels."""

    if isinstance(selection, Mapping):
        iterable: Iterable[Any] = selection.values()
    elif isinstance(selection, (str, bytes)) or not isinstance(selection, Iterable):
        iterable = [selection]
    else:
        iterable = selection

    normalized: list[str] = []
    for entry in iterable:
        if entry is None:
            continue
        text = str(entry).strip()
        if not text:
            continue
        lowered = text.lower()
        if lowered in {"all", "all regions", _ALL_REGIONS_LABEL.lower()}:
            return ["All"]
        label = canonical_region_label(entry)
        if label.lower() in {"all", "all regions", _ALL_REGIONS_LABEL.lower()}:
            return ["All"]
        if label not in normalized:
            normalized.append(label)

    if not normalized:
        return ["All"]
    return normalized


# General Config UI
# -------------------------
def _render_general_config_section(
    container: Any,
    *,
    default_source: Any,
    default_label: str,
    default_config: Mapping[str, Any],
) -> GeneralConfigResult:
    try:
        base_config = copy.deepcopy(dict(default_config))
    except Exception:
        base_config = dict(default_config)

    uploaded = container.file_uploader(
        "Run configuration (TOML)",
        type="toml",
        key="general_config_upload",
    )
    if uploaded is not None:
        config_label = uploaded.name or "uploaded_config.toml"
        try:
            base_config = _load_config_data(uploaded.getvalue())
        except Exception as exc:
            container.error(f"Failed to read configuration: {exc}")
            base_config = copy.deepcopy(dict(default_config))
            config_label = default_label
    else:
        config_label = default_label

    container.caption(f"Using configuration: {config_label}")

    candidate_years = _years_from_config(base_config)
    if candidate_years:
        year_min = min(candidate_years)
        year_max = max(candidate_years)
    else:
        year_min = int(base_config.get("start_year", 2025) or 2025)
        year_max = int(base_config.get("end_year", year_min) or year_min)
    if year_min > year_max:
        year_min, year_max = year_max, year_min

    def _coerce_year(value: Any, fallback: int) -> int:
        try:
            return int(value)
        except (TypeError, ValueError):
            return int(fallback)

    start_default = max(year_min, min(year_max, _coerce_year(base_config.get("start_year", year_min), year_min)))
    end_default = max(year_min, min(year_max, _coerce_year(base_config.get("end_year", year_max), year_max)))
    if start_default > end_default:
        start_default, end_default = end_default, start_default

    slider_min_default = 2025
    slider_max_default = 2050
    slider_min_value, slider_max_value = container.slider(
        "Simulation Years",
        min_value=slider_min_default,
        max_value=slider_max_default,
        value=(start_default, end_default),
        step=1,
        key="general_year_slider",
    )

    start_year = slider_min_value
    end_year = slider_max_value

    region_options = _regions_from_config(base_config)
    default_region_values = list(range(1, 26))
    alias_to_value = region_alias_map()
    available_region_values: list[int | str] = []
    value_to_label: dict[int | str, str] = {}
    label_to_value: dict[str, int | str] = {}
    seen_values: set[int | str] = set()

    def _register_region_value(value: int | str) -> None:
        if value in seen_values:
            return
        seen_values.add(value)
        label = region_display_label(value)
        available_region_values.append(value)
        value_to_label[value] = label
        label_to_value[label] = value
        alias_to_value.setdefault(label.lower(), value)
        alias_to_value.setdefault(str(value).strip().lower(), value)
        if isinstance(value, (bool, int)):
            alias_to_value.setdefault(f"region {int(value)}".lower(), value)

    for candidate in (*default_region_values, *region_options):
        resolved = canonical_region_value(candidate)
        if isinstance(resolved, str):
            text = resolved.strip()
            if text:
                _register_region_value(text)
        else:
            _register_region_value(int(resolved))

    region_labels = ["All"] + [value_to_label[v] for v in available_region_values]
    default_selection = ["All"]

    def _canonical_region_label_entry(entry: Any) -> str:
        text = str(entry).strip()
        if not text:
            return text
        if text == "All":
            return "All"
        if text in label_to_value:
            return text
        lookup_key = text.lower()
        value = alias_to_value.get(lookup_key)
        if value is None:
            try:
                value = int(text)
            except ValueError:
                return text
        return value_to_label.get(value, region_display_label(value))

    if st is not None:
        st.session_state.setdefault(_GENERAL_REGIONS_NORMALIZED_KEY, list(default_selection))
        prev_raw = st.session_state.get(_GENERAL_REGIONS_NORMALIZED_KEY, [])
        if isinstance(prev_raw, (list, tuple)):
            previous_clean_selection = tuple(
                _canonical_region_label_entry(e) for e in prev_raw
            )
        elif isinstance(prev_raw, str):
            previous_clean_selection = (_canonical_region_label_entry(prev_raw),)
        else:
            previous_clean_selection = ()
    else:
        previous_clean_selection = tuple(default_selection)

    selected_regions_raw = list(
        container.multiselect(
            "Regions",
            options=region_labels,
            default=default_selection,
            key="general_regions",
        )
    )
    normalized_selection = _normalize_region_labels(
        selected_regions_raw, previous_clean_selection
    )
    canonical_selection: list[str] = []
    seen_labels: set[str] = set()
    for entry in normalized_selection:
        label = _canonical_region_label_entry(entry)
        if label and label not in seen_labels:
            canonical_selection.append(label)
            seen_labels.add(label)
    if canonical_selection != selected_regions_raw and st is not None:
        st.session_state["general_regions"] = canonical_selection
    selected_regions_raw = canonical_selection
    if st is not None:
        st.session_state[_GENERAL_REGIONS_NORMALIZED_KEY] = list(selected_regions_raw)

    all_selected = "All" in selected_regions_raw
    if all_selected or not selected_regions_raw:
        selected_regions = list(available_region_values)
    else:
        selected_regions = []
        for entry in selected_regions_raw:
            if entry == "All":
                continue
            value = label_to_value.get(entry)
            if value is None:
                normalized = str(entry).strip().lower()
                value = alias_to_value.get(normalized)
                if value is None:
                    try:
                        value = int(str(entry).strip())
                    except ValueError:
                        value = str(entry).strip()
            if value not in selected_regions:
                selected_regions.append(value)
    if not selected_regions:
        selected_regions = list(available_region_values)

    run_config = copy.deepcopy(base_config)
    run_config["start_year"] = start_year
    run_config["end_year"] = end_year
    run_config["regions"] = selected_regions
    run_config.setdefault("modules", {})

    try:
        selected_years = _select_years(candidate_years, start_year, end_year)
    except Exception:
        step = 1 if end_year >= start_year else -1
        selected_years = list(range(start_year, end_year + step, step))
    if not selected_years:
        selected_years = [start_year]

    return GeneralConfigResult(
        config_label=config_label,
        config_source=run_config,
        run_config=run_config,
        candidate_years=candidate_years,
        start_year=start_year,
        end_year=end_year,
        selected_years=selected_years,
        regions=selected_regions,
    )
# -------------------------
# Carbon UI
# -------------------------
def _render_carbon_policy_section(
    container: Any,
    run_config: dict[str, Any],
    region_options: Iterable[int | str] | None = None,
) -> CarbonModuleSettings:
    """Render the carbon policy section wrapper."""
    return render_carbon_module_controls(
        run_config,
        container,
        region_options=region_options,
    )


def render_carbon_module_controls(
    run_config: dict[str, Any],
    container,
    *,
    region_options: Iterable[int | str] | None = None,
) -> CarbonModuleSettings:
    """Render the carbon policy module controls."""

    modules = run_config.setdefault("modules", {})
    defaults = modules.get("carbon_policy", {})
    price_defaults = modules.get("carbon_price", {})

    # -------------------------
    # Defaults
    # -------------------------
    enabled_default = bool(defaults.get("enabled", True))
    enable_floor_default = bool(defaults.get("enable_floor", True))
    enable_ccr_default = bool(defaults.get("enable_ccr", True))
    ccr1_default = bool(defaults.get("ccr1_enabled", True))
    ccr2_default = bool(defaults.get("ccr2_enabled", True))
    banking_default = bool(defaults.get("allowance_banking_enabled", True))
    bank_default = _coerce_float(defaults.get("bank0", 0.0), default=0.0)

    coverage_default = _normalize_coverage_selection(
        defaults.get("coverage_regions", ["All"])
    )

    control_default_raw = defaults.get("control_period_years")
    try:
        control_default = int(control_default_raw)
    except (TypeError, ValueError):
        control_default = 3
    control_override_default = control_default_raw is not None

    price_enabled_default = bool(price_defaults.get("enabled", False))
    price_value_raw = price_defaults.get("price_per_ton", price_defaults.get("price", 0.0))
    price_default = _coerce_float(price_value_raw, default=0.0)
    price_schedule_default = _normalize_price_schedule(price_defaults.get("price_schedule"))

    # -------------------------
    # Coverage / Regions
    # -------------------------
    region_labels: list[str] = []
    if region_options is not None:
        for entry in region_options:
            label = str(entry).strip() or "default"
            if label not in region_labels:
                region_labels.append(label)
    if not region_labels:
        region_labels = ["default"]

    coverage_choices = [_ALL_REGIONS_LABEL] + sorted(region_labels, key=str)
    if coverage_default == ["All"]:
        coverage_default_display = [_ALL_REGIONS_LABEL]
    else:
        coverage_default_display = [
            label for label in coverage_default if label in coverage_choices
        ] or [_ALL_REGIONS_LABEL]

    # -------------------------
    # Session State Sync
    # -------------------------
    bank_value_default = bank_default
    if st is not None:
        bank_value_default = float(st.session_state.setdefault("carbon_bank0", bank_default))

    def _mark_last_changed(key: str) -> None:
        try:
            _ensure_streamlit()
        except ModuleNotFoundError:
            return
        st.session_state["carbon_module_last_changed"] = key

    session_enabled_default = enabled_default
    session_price_default = price_enabled_default
    last_changed = None
    if st is not None:
        last_changed = st.session_state.get("carbon_module_last_changed")
        session_enabled_default = bool(st.session_state.get("carbon_enable", enabled_default))
        session_price_default = bool(st.session_state.get("carbon_price_enable", price_enabled_default))
        if session_enabled_default and session_price_default:
            if last_changed == "cap":
                session_price_default = False
            else:
                session_enabled_default = False
            st.session_state["carbon_enable"] = session_enabled_default
            st.session_state["carbon_price_enable"] = session_price_default

    # -------------------------
    # Cap vs Price toggles (mutually exclusive)
    # -------------------------
    enabled = container.toggle(
        "Enable carbon cap",
        value=session_enabled_default,
        key="carbon_enable",
        on_change=lambda: _mark_last_changed("cap"),
    )
    price_enabled = container.toggle(
        "Enable carbon price",
        value=session_price_default,
        key="carbon_price_enable",
        on_change=lambda: _mark_last_changed("price"),
    )

    if enabled and price_enabled:
        if last_changed == "cap":
            price_enabled = False
        else:
            enabled = False

    # -------------------------
    # Carbon Cap Panel
    # -------------------------
    with _sidebar_panel(container, enabled) as cap_panel:
        enable_floor = cap_panel.toggle(
            "Enable price floor",
            value=enable_floor_default,
            key="carbon_floor",
            disabled=not enabled,
        )
        enable_ccr = cap_panel.toggle(
            "Enable CCR",
            value=enable_ccr_default,
            key="carbon_ccr",
            disabled=not enabled,
        )
        ccr1_enabled = cap_panel.toggle(
            "Enable CCR Tier 1",
            value=ccr1_default,
            key="carbon_ccr1",
            disabled=not (enabled and enable_ccr),
        )
        ccr2_enabled = cap_panel.toggle(
            "Enable CCR Tier 2",
            value=ccr2_default,
            key="carbon_ccr2",
            disabled=not (enabled and enable_ccr),
        )
        banking_enabled = cap_panel.toggle(
            "Enable allowance banking",
            value=banking_default,
            key="carbon_banking",
            disabled=not enabled,
        )
        initial_bank = (
            float(
                cap_panel.number_input(
                    "Initial allowance bank (tons)",
                    min_value=0.0,
                    value=float(bank_value_default if bank_value_default >= 0.0 else 0.0),
                    step=1000.0,
                    format="%f",
                    key="carbon_bank0",
                    disabled=not (enabled and banking_enabled),
                )
            )
            if banking_enabled
            else 0.0
        )

        control_override = cap_panel.toggle(
            "Override control period",
            value=control_override_default,
            key="carbon_control_toggle",
            disabled=not enabled,
        )
        control_period_value = cap_panel.number_input(
            "Control period length (years)",
            min_value=1,
            value=int(control_default if control_default > 0 else 3),
            step=1,
            format="%d",
            key="carbon_control_years",
            disabled=not (enabled and control_override),
        )
        control_period_years = (
            _sanitize_control_period(control_period_value) if enabled and control_override else None
        )

        coverage_selection_raw = cap_panel.multiselect(
            "Regions covered by carbon cap",
            options=coverage_choices,
            default=coverage_default_display,
            disabled=not enabled,
            key="carbon_coverage_regions",
            help=(
                "Select the regions subject to the cap. Choose “All regions” to apply "
                "the carbon policy across every region."
            ),
        )
        coverage_regions = _normalize_coverage_selection(
            coverage_selection_raw or coverage_default_display
        )

    # -------------------------
    # Carbon Price Panel
    # -------------------------
    with _sidebar_panel(container, price_enabled) as price_panel:
        price_per_ton_value = price_panel.number_input(
            "Carbon price ($/ton)",
            min_value=0.0,
            value=float(price_default if price_default >= 0.0 else 0.0),
            step=1.0,
            format="%0.2f",
            key="carbon_price_value",
            disabled=not price_enabled,
        )
        price_schedule = dict(price_schedule_default) if price_enabled else {}

    # -------------------------
    # Errors and Return
    # -------------------------
    errors: list[str] = []
    if enabled and price_enabled:
        errors.append("Cannot enable both carbon cap and carbon price simultaneously.")

    return CarbonModuleSettings(
        enabled=enabled,
        price_enabled=price_enabled,
        enable_floor=enable_floor,
        enable_ccr=enable_ccr,
        ccr1_enabled=ccr1_enabled,
        ccr2_enabled=ccr2_enabled,
        banking_enabled=banking_enabled,
        coverage_regions=coverage_regions,
        control_period_years=control_period_years,
        price_per_ton=float(price_per_ton_value),
        initial_bank=initial_bank,
        price_schedule=price_schedule,
        errors=errors,
    )



# -------------------------
# Dispatch UI
# -------------------------
def _render_dispatch_section(
    container: Any,
    run_config: dict[str, Any],
    frames: FramesType | None,
) -> DispatchModuleSettings:
    modules = run_config.setdefault("modules", {})
    defaults = modules.get("electricity_dispatch", {})
    enabled_default = bool(defaults.get("enabled", False))
    mode_default = str(defaults.get("mode", "single")).lower()
    if mode_default not in {"single", "network"}:
        mode_default = "single"
    capacity_default = bool(defaults.get("capacity_expansion", True))
    reserve_default = bool(defaults.get("reserve_margins", True))

    enabled = container.toggle(
        "Enable electricity dispatch",
        value=enabled_default,
        key="dispatch_enable",
    )

    mode_value = mode_default
    capacity_expansion = capacity_default
    reserve_margins = reserve_default
    errors: list[str] = []

    mode_options = {"single": "Single region", "network": "Networked"}

    with _sidebar_panel(container, enabled) as panel:
        mode_label = mode_options.get(mode_default, mode_options["single"])
        mode_selection = panel.selectbox(
            "Dispatch topology",
            options=list(mode_options.values()),
            index=list(mode_options.values()).index(mode_label),
            disabled=not enabled,
            key="dispatch_mode",
        )
        mode_value = "network" if mode_selection == mode_options["network"] else "single"
        capacity_expansion = panel.checkbox(
            "Enable capacity expansion",
            value=capacity_default,
            disabled=not enabled,
            key="dispatch_capacity",
        )
        reserve_margins = panel.checkbox(
            "Enforce reserve margins",
            value=reserve_default,
            disabled=not enabled,
            key="dispatch_reserve",
        )

        if enabled:
            if frames is None:
                message = "Dispatch requires demand and unit data, but no frames are available."
                panel.error(message)
                errors.append(message)
            else:
                try:
                    demand_df = frames.demand()
                    units_df = frames.units()
                except Exception as exc:
                    message = f"Dispatch data unavailable: {exc}"
                    panel.error(message)
                    errors.append(message)
                else:
                    if demand_df.empty or units_df.empty:
                        message = "Dispatch requires non-empty demand and unit tables."
                        panel.error(message)
                        errors.append(message)
        else:
            mode_value = mode_default
            capacity_expansion = False
            reserve_margins = False

    if not enabled:
        mode_value = mode_value or "single"

    modules["electricity_dispatch"] = {
        "enabled": bool(enabled),
        "mode": mode_value or "single",
        "capacity_expansion": bool(capacity_expansion),
        "reserve_margins": bool(reserve_margins),
    }

    return DispatchModuleSettings(
        enabled=bool(enabled),
        mode=mode_value or "single",
        capacity_expansion=bool(capacity_expansion),
        reserve_margins=bool(reserve_margins),
        errors=errors,
    )


# -------------------------
# Incentives UI
# -------------------------
def _coerce_optional_float(value: Any) -> float | None:
    if value in (None, ""):
        return None
    if isinstance(value, str):
        text = value.strip()
        if not text:
            return None
        value = text
    try:
        return float(value)
    except (TypeError, ValueError):
        return None


def _coerce_bool_flag(value: Any, default: bool = True) -> bool:
    if value in (None, ""):
        return bool(default)
    if isinstance(value, bool):
        return value
    if isinstance(value, (int, float)):
        if value in (0, 1):
            return bool(value)
    if isinstance(value, str):
        normalized = value.strip().lower()
        if normalized in {"true", "t", "yes", "y", "1", "on"}:
            return True
        if normalized in {"false", "f", "no", "n", "0", "off"}:
            return False
    return bool(default)


def _parse_years_field(
    value: Any,
    *,
    valid_years: set[int] | None = None,
) -> tuple[list[int], list[str], list[int]]:
    if value in (None, ""):
        return [], [], []

    text = str(value).strip()
    if not text:
        return [], [], []

    normalized = text.translate({ord(char): None for char in "[]{}()"})
    tokens = [token for token in re.split(r"[;,\s]+", normalized) if token]

    parsed_years: list[int] = []
    invalid_tokens: list[str] = []
    out_of_range: list[int] = []

    valid_set = {int(year) for year in valid_years} if valid_years else set()

    for token in tokens:
        token_str = token.strip()
        if not token_str:
            continue

        if "-" in token_str:
            start_text, end_text = token_str.split("-", 1)
            try:
                start_year = int(start_text.strip())
                end_year = int(end_text.strip())
            except (TypeError, ValueError):
                invalid_tokens.append(token_str)
                continue

            step = 1 if end_year >= start_year else -1
            for year in range(start_year, end_year + step, step):
                if valid_set and year not in valid_set:
                    out_of_range.append(year)
                else:
                    parsed_years.append(year)
            continue

        try:
            year_int = int(token_str)
        except (TypeError, ValueError):
            invalid_tokens.append(token_str)
            continue

        if valid_set and year_int not in valid_set:
            out_of_range.append(year_int)
        else:
            parsed_years.append(year_int)

    parsed_years = sorted({int(year) for year in parsed_years})
    out_of_range = sorted({int(year) for year in out_of_range if year not in parsed_years})

    return parsed_years, invalid_tokens, out_of_range


def _data_editor_records(value: Any) -> list[dict[str, Any]]:
    if value is None:
        return []

    if hasattr(value, "to_dict"):
        try:
            records = value.to_dict("records")  # type: ignore[call-arg]
        except Exception:
            records = None
        if isinstance(records, list):
            return [dict(entry) for entry in records if isinstance(entry, Mapping)]

    if isinstance(value, Mapping):
        return [dict(value)]

    if isinstance(value, Iterable) and not isinstance(value, (str, bytes)):
        records: list[dict[str, Any]] = []
        for entry in value:
            if isinstance(entry, Mapping):
                records.append(dict(entry))
        if records:
            return records

    return []


def _simulation_years_from_config(config: Mapping[str, Any]) -> list[int]:
    try:
        base_years = _years_from_config(config)
    except Exception:
        base_years = []

    start_raw = config.get("start_year")
    end_raw = config.get("end_year")

    def _to_int(value: Any) -> int | None:
        if value in (None, ""):
            return None
        try:
            return int(value)
        except (TypeError, ValueError):
            return None

    start_year = _to_int(start_raw)
    end_year = _to_int(end_raw)

    years: list[int] = []

    if base_years:
        try:
            years = _select_years(base_years, start_year, end_year)
        except Exception:
            years = [int(year) for year in base_years]
    else:
        if start_year is not None and end_year is not None:
            step = 1 if end_year >= start_year else -1
            years = list(range(start_year, end_year + step, step))
        elif start_year is not None:
            years = [start_year]
        elif end_year is not None:
            years = [end_year]

    return sorted({int(year) for year in years})


def _render_incentives_section(
    container: Any,
    run_config: dict[str, Any],
    frames: FramesType | None,
) -> IncentivesModuleSettings:
    modules = run_config.setdefault("modules", {})
    defaults = modules.get("incentives", {})
    enabled_default = bool(defaults.get("enabled", False))

    incentives_cfg = run_config.get("electricity_incentives")
    production_source: Any | None = None
    investment_source: Any | None = None
    if isinstance(incentives_cfg, Mapping):
        enabled_default = bool(incentives_cfg.get("enabled", enabled_default))
        production_source = incentives_cfg.get("production")
        investment_source = incentives_cfg.get("investment")
    if production_source is None and isinstance(defaults, Mapping):
        production_source = defaults.get("production")
    if investment_source is None and isinstance(defaults, Mapping):
        investment_source = defaults.get("investment")

    def _normalise_config_entries(
        source: Any, *, credit_key: str, limit_key: str
    ) -> list[dict[str, Any]]:
        entries: list[dict[str, Any]] = []
        if isinstance(source, Mapping):
            iterable: Iterable[Any] = [source]
        elif isinstance(source, Iterable) and not isinstance(source, (str, bytes)):
            iterable = source
        else:
            iterable = []
        for entry in iterable:
            if not isinstance(entry, Mapping):
                continue
            tech_id = resolve_technology_key(entry.get("technology"))
            if tech_id is None:
                continue
            try:
                year_int = int(entry.get("year"))
            except (TypeError, ValueError):
                continue
            credit_val = _coerce_optional_float(entry.get(credit_key))
            if credit_val is None:
                continue
            limit_val = _coerce_optional_float(entry.get(limit_key))
            record: dict[str, Any] = {
                "technology": get_technology_label(tech_id),
                "year": year_int,
                credit_key: float(credit_val),
            }
            if limit_val is not None:
                record[limit_key] = float(limit_val)
            entries.append(record)
        entries.sort(key=lambda item: (str(item["technology"]).lower(), int(item["year"])))
        return entries

    existing_production_entries = _normalise_config_entries(
        production_source, credit_key="credit_per_mwh", limit_key="limit_mwh"
    )
    existing_investment_entries = _normalise_config_entries(
        investment_source, credit_key="credit_per_mw", limit_key="limit_mw"
    )

    technology_options: set[str] = {
        get_technology_label(tech_id) for tech_id in sorted(TECH_ID_TO_LABEL or {})
    }
    for entry in (*existing_production_entries, *existing_investment_entries):
        label = str(entry.get("technology", "")).strip()
        if label:
            technology_options.add(label)
    if not technology_options:
        technology_options = {"Coal", "Gas", "Wind", "Solar"}
    technology_labels = sorted(technology_options)

    production_credit_col = "Credit ($/MWh)"
    production_limit_col = "Limit (MWh)"
    investment_credit_col = "Credit ($/MW)"
    investment_limit_col = "Limit (MW)"
    selection_column = "Apply Credit"

    def _build_editor_rows(
        entries: list[dict[str, Any]],
        *,
        credit_key: str,
        limit_key: str,
        credit_label: str,
        limit_label: str,
        selection_label: str,
    ) -> list[dict[str, Any]]:
        rows: list[dict[str, Any]] = []
        for entry in entries:
            rows.append(
                {
                    selection_label: True,
                    "Technology": entry["technology"],
                    "Years": str(entry["year"]),
                    credit_label: entry.get(credit_key),
                    limit_label: entry.get(limit_key),
                }
            )
        seen = {str(row.get("Technology")) for row in rows if row.get("Technology")}
        for label in technology_labels:
            if label not in seen:
                rows.append(
                    {
                        selection_label: False,
                        "Technology": label,
                        "Years": "",
                        credit_label: None,
                        limit_label: None,
                    }
                )
        rows.sort(
            key=lambda row: (
                str(row.get("Technology", "")).lower(),
                str(row.get("Years", "")).lower(),
            )
        )
        return rows

    production_rows_default: list[dict[str, Any]] = _build_editor_rows(
        existing_production_entries,
        credit_key="credit_per_mwh",
        limit_key="limit_mwh",
        credit_label=production_credit_col,
        limit_label=production_limit_col,
        selection_label=selection_column,
    )
    investment_rows_default: list[dict[str, Any]] = _build_editor_rows(
        existing_investment_entries,
        credit_key="credit_per_mw",
        limit_key="limit_mw",
        credit_label=investment_credit_col,
        limit_label=investment_limit_col,
        selection_label=selection_column,
    )

    production_column_order: list[str] = [
        selection_column,
        "Technology",
        "Years",
        production_credit_col,
        production_limit_col,
    ]
    investment_column_order: list[str] = [
        selection_column,
        "Technology",
        "Years",
        investment_credit_col,
        investment_limit_col,
    ]

    available_years = _simulation_years_from_config(run_config)
    valid_years_set = {int(year) for year in available_years}

    def _rows_to_config_entries(
        rows: list[Mapping[str, Any]],
        *,
        credit_column: str,
        limit_column: str,
        credit_config_key: str,
        limit_config_key: str,
        context_label: str,
        valid_years: set[int],
        selection_column: str | None = None,
    ) -> tuple[list[dict[str, Any]], list[str]]:
        results: dict[tuple[int, int], dict[str, Any]] = {}
        messages: list[str] = []
        for index, row in enumerate(rows, start=1):
            if selection_column and selection_column in row:
                include_row = _coerce_bool_flag(row.get(selection_column), default=False)
                if not include_row:
                    continue
            technology_value = row.get("Technology")
            technology_label = (
                str(technology_value).strip() if technology_value not in (None, "") else ""
            )
            if not technology_label:
                continue
            tech_id = resolve_technology_key(technology_label)
            if tech_id is None:
                messages.append(f'{context_label} row {index}: Unknown technology "{technology_label}".')
                continue
            years_value = row.get("Years")
            years, invalid_tokens, out_of_range = _parse_years_field(
                years_value, valid_years=valid_years
            )
            if invalid_tokens:
                tokens_display = ", ".join(
                    sorted({token.strip() for token in invalid_tokens if token.strip()})
                )
                if tokens_display:
                    messages.append(
                        f"{context_label} row {index}: Unable to parse year value(s): {tokens_display}."
                    )
            if out_of_range:
                years_display = ", ".join(str(year) for year in out_of_range)
                messages.append(
                    f"{context_label} row {index}: Year(s) {years_display} fall outside the selected simulation years."
                )
            if not years:
                years_text = str(years_value).strip() if isinstance(years_value, str) else ""
                credit_candidate = _coerce_optional_float(row.get(credit_column))
                if years_text or credit_candidate is not None:
                    messages.append(f"{context_label} row {index}: Specify one or more valid years.")
                continue
            credit_value = _coerce_optional_float(row.get(credit_column))
            if credit_value is None:
                messages.append(f"{context_label} row {index}: Provide a credit value.")
                continue
            limit_value = _coerce_optional_float(row.get(limit_column))
            label = get_technology_label(tech_id)
            for year in years:
                entry = {
                    "technology": label,
                    "year": int(year),
                    credit_config_key: float(credit_value),
                }
                if limit_value is not None:
                    entry[limit_config_key] = float(limit_value)
                results[(tech_id, int(year))] = entry
        ordered = sorted(
            results.values(),
            key=lambda item: (str(item["technology"]).lower(), int(item["year"])),
        )
        return ordered, messages

    enabled = container.toggle(
        "Enable incentives and credits",
        value=enabled_default,
        key="incentives_enable",
    )

    errors: list[str] = []
    production_entries = existing_production_entries
    investment_entries = existing_investment_entries

    with _sidebar_panel(container, enabled) as panel:
        panel.caption(
            "Specify technology-specific tax credits that feed the electricity capacity and generation modules."
        )
        if available_years:
            years_display = ", ".join(str(year) for year in available_years)
            panel.caption(f"Simulation years: {years_display}")
        panel.caption(
            "Enter comma-separated years or ranges (e.g., 2025, 2030-2032). "
            "Leave blank to exclude a technology."
        )

        panel.markdown("**Production tax credits ($/MWh)**")
        production_editor_value = panel.data_editor(
            production_rows_default,
            disabled=not enabled,
            hide_index=True,
            num_rows="dynamic",
            width="stretch",  # Streamlit >= 1.38: replaces use_container_width
            key="incentives_production_editor",
            column_order=production_column_order,
            column_config={
                selection_column: st.column_config.CheckboxColumn(
                    "Apply Credit",
                    help=(
                        "Select to apply production tax credits for this technology. "
                        "Unchecked technologies default to $0 incentives across all years."
                    ),
                    default=False,
                ),
                "Technology": st.column_config.SelectboxColumn(
                    "Technology", options=technology_labels
                ),
                "Years": st.column_config.TextColumn(
                    "Applicable years",
                    help="Comma-separated years or ranges (e.g., 2025, 2030-2032).",
                ),
                production_credit_col: st.column_config.NumberColumn(
                    production_credit_col,
                    format="$%.2f",
                    min_value=0.0,
                    help="Credit value applied per megawatt-hour.",
                ),
                production_limit_col: st.column_config.NumberColumn(
                    production_limit_col,
                    min_value=0.0,
                    help="Optional annual limit on eligible production (MWh).",
                ),
            },
        )

        panel.markdown("**Investment tax credits ($/MW)**")
        investment_editor_value = panel.data_editor(
            investment_rows_default,
            disabled=not enabled,
            hide_index=True,
            num_rows="dynamic",
            width="stretch",  # Streamlit >= 1.38: replaces use_container_width
            key="incentives_investment_editor",
            column_order=investment_column_order,
            column_config={
                selection_column: st.column_config.CheckboxColumn(
                    "Apply Credit",
                    help=(
                        "Select to apply investment tax credits for this technology. "
                        "Unchecked technologies default to $0 incentives across all years."
                    ),
                    default=False,
                ),
                "Technology": st.column_config.SelectboxColumn(
                    "Technology", options=technology_labels
                ),
                "Years": st.column_config.TextColumn(
                    "Applicable years",
                    help="Comma-separated years or ranges (e.g., 2025, 2030-2032).",
                ),
                investment_credit_col: st.column_config.NumberColumn(
                    investment_credit_col,
                    format="$%.2f",
                    min_value=0.0,
                    help="Credit value applied per megawatt of installed capacity.",
                ),
                investment_limit_col: st.column_config.NumberColumn(
                    investment_limit_col,
                    min_value=0.0,
                    help="Optional annual limit on eligible capacity additions (MW).",
                ),
            },
        )


        validation_messages: list[str] = []
        if enabled:
            production_entries, production_messages = _rows_to_config_entries(
                _data_editor_records(production_editor_value),
                credit_column=production_credit_col,
                limit_column=production_limit_col,
                credit_config_key="credit_per_mwh",
                limit_config_key="limit_mwh",
                context_label="Production tax credit",
                valid_years=valid_years_set,
                selection_column=selection_column,
            )
            investment_entries, investment_messages = _rows_to_config_entries(
                _data_editor_records(investment_editor_value),
                credit_column=investment_credit_col,
                limit_column=investment_limit_col,
                credit_config_key="credit_per_mw",
                limit_config_key="limit_mw",
                context_label="Investment tax credit",
                valid_years=valid_years_set,
                selection_column=selection_column,
            )
            validation_messages.extend(production_messages)
            validation_messages.extend(investment_messages)

        for message in validation_messages:
            panel.error(message)
        errors.extend(validation_messages)

        if enabled:
            if frames is None:
                message = "Incentives require generating unit data."
                panel.error(message)
                errors.append(message)
            else:
                try:
                    units_df = frames.units()
                except Exception as exc:
                    message = f"Unable to access unit data: {exc}"
                    panel.error(message)
                    errors.append(message)
                else:
                    if units_df.empty:
                        message = "Incentives require at least one generating unit."
                        panel.error(message)
                        errors.append(message)

    incentives_record: dict[str, Any] = {"enabled": bool(enabled)}
    if production_entries:
        incentives_record["production"] = copy.deepcopy(production_entries)
    if investment_entries:
        incentives_record["investment"] = copy.deepcopy(investment_entries)

    run_config["electricity_incentives"] = copy.deepcopy(incentives_record)
    modules["incentives"] = copy.deepcopy(incentives_record)

    return IncentivesModuleSettings(
        enabled=bool(enabled),
        production_credits=copy.deepcopy(production_entries),
        investment_credits=copy.deepcopy(investment_entries),
        errors=errors,
    )


# -------------------------
# Outputs UI
# -------------------------
def _render_outputs_section(
    container: Any,
    run_config: dict[str, Any],
    last_result: Mapping[str, Any] | None,
) -> OutputsModuleSettings:
    modules = run_config.setdefault("modules", {})
    defaults = modules.get("outputs", {})
    enabled_default = bool(defaults.get("enabled", True))
    directory_default = str(defaults.get("directory") or run_config.get("output_name") or "outputs")
    show_csv_default = bool(defaults.get("show_csv_downloads", True))

    downloads_root = get_downloads_directory()

    enabled = container.toggle(
        "Enable output management",
        value=enabled_default,
        key="outputs_enable",
    )

    directory_value = directory_default
    show_csv_downloads = show_csv_default
    errors: list[str] = []

    with _sidebar_panel(container, enabled) as panel:
        directory_value = panel.text_input(
            "Output directory name",
            value=directory_default,
            disabled=not enabled,
            key="outputs_directory",
        ).strip()
        show_csv_downloads = panel.checkbox(
            "Show CSV downloads from last run",
            value=show_csv_default,
            disabled=not enabled,
            key="outputs_csv",
        )

        resolved_directory = downloads_root if not directory_value else downloads_root / directory_value
        panel.caption(f"Outputs will be saved to {resolved_directory}")

        if enabled and not directory_value:
            message = "Specify an output directory when the outputs module is enabled."
            panel.error(message)
            errors.append(message)

        csv_files: Mapping[str, Any] | None = None
        if enabled and show_csv_downloads:
            if isinstance(last_result, Mapping):
                csv_files = last_result.get("csv_files")  # type: ignore[assignment]
            if csv_files:
                panel.caption("Download CSV outputs from the most recent run.")
                for filename, content in sorted(csv_files.items()):
                    panel.download_button(
                        label=f"Download {filename}",
                        data=content,
                        file_name=filename,
                        mime="text/csv",
                        key=f"outputs_download_{filename}",
                    )
            else:
                panel.info("No CSV outputs are available yet.")
        elif enabled:
            panel.caption("CSV downloads will be available after the next run.")

    if not directory_value:
        directory_value = directory_default or "outputs"
    if not enabled:
        show_csv_downloads = False

    run_config["output_name"] = directory_value
    resolved_directory = downloads_root if not directory_value else downloads_root / directory_value
    modules["outputs"] = {
        "enabled": bool(enabled),
        "directory": directory_value,
        "show_csv_downloads": bool(show_csv_downloads),
        "resolved_path": str(resolved_directory),  # config serialization
    }

    return OutputsModuleSettings(
        enabled=bool(enabled),
        directory=directory_value,
        resolved_path=resolved_directory,  # keep as Path in memory
        show_csv_downloads=bool(show_csv_downloads),
        errors=errors,
    )


# -------------------------
# Frames + runner helpers
# -------------------------
def _coerce_float(value: Any, default: float = 0.0) -> float:
    try:
        if isinstance(value, str):
            return float(value.strip())
        return float(value)
    except (TypeError, ValueError):
        return float(default)


def _coerce_str(value: Any, default: str = "default") -> str:
    if value in (None, ""):
        return default
    return str(value)


def _coerce_year_set(value: Any, fallback: Iterable[int]) -> set[int]:
    years: set[int] = set()
    if isinstance(value, Iterable) and not isinstance(value, (str, bytes, Mapping)):
        for entry in value:
            try:
                years.add(int(entry))
            except (TypeError, ValueError):
                continue
    elif value not in (None, ""):
        try:
            years.add(int(value))
        except (TypeError, ValueError):
            pass
    if not years:
        years = {int(year) for year in fallback}
    return years


def _coerce_year_value_map(
    entry: Any,
    years: Iterable[int],
    *,
    cast: Callable[[Any], _T],
    default: _T,
) -> dict[int, _T]:
    values: dict[int, _T] = {}

    if isinstance(entry, Mapping):
        iterator = entry.items()
    elif isinstance(entry, Iterable) and not isinstance(entry, (str, bytes)):
        iterator = []
        for item in entry:
            if isinstance(item, Mapping) and "year" in item:
                iterator.append((item.get("year"), item.get("value", item.get("amount"))))
            elif isinstance(item, (list, tuple)) and len(item) == 2:
                iterator.append((item[0], item[1]))
    elif entry is not None:
        try:
            coerced = cast(entry)
        except (TypeError, ValueError):
            coerced = cast(default)
        return {int(year): coerced for year in years}
    else:
        iterator = []

    for year, raw_value in iterator:
        try:
            year_int = int(year)
        except (TypeError, ValueError):
            continue
        try:
            values[year_int] = cast(raw_value)
        except (TypeError, ValueError):
            continue

    result: dict[int, _T] = {}
    for year in years:
        year_int = int(year)
        result[year_int] = values.get(year_int, cast(default))
    return result


def _build_policy_frame(
    config: Mapping[str, Any],
    years: Iterable[int],
    carbon_policy_enabled: bool,
    *,
    ccr1_enabled: bool | None = None,
    ccr2_enabled: bool | None = None,
    control_period_years: int | None = None,
    banking_enabled: bool = True,
) -> pd.DataFrame:
    years_list = sorted(int(year) for year in years)
    if not years_list:
        raise ValueError("No years supplied for policy frame")

    market_cfg = config.get("allowance_market")
    if not isinstance(market_cfg, Mapping):
        market_cfg = {}

    bank_flag = bool(carbon_policy_enabled and banking_enabled)

    resolution_raw = market_cfg.get("resolution", "annual")
    if isinstance(resolution_raw, str):
        resolution = resolution_raw.strip().lower() or "annual"
    else:
        resolution = str(resolution_raw).strip().lower() or "annual"
    if resolution not in {"annual", "daily"}:
        resolution = "annual"

    if carbon_policy_enabled:
        ccr1_flag = _coerce_bool_flag(market_cfg.get("ccr1_enabled"), default=True)
        ccr2_flag = _coerce_bool_flag(market_cfg.get("ccr2_enabled"), default=True)
        if ccr1_enabled is not None:
            ccr1_flag = bool(ccr1_enabled)
        if ccr2_enabled is not None:
            ccr2_flag = bool(ccr2_enabled)

        control_period = control_period_years
        if control_period is None:
            raw_control = market_cfg.get("control_period_years")
            if raw_control not in (None, ""):
                try:
                    control_period = int(raw_control)
                except (TypeError, ValueError):
                    control_period = None
        if control_period is not None and control_period <= 0:
            control_period = None

        cap_map = _coerce_year_value_map(market_cfg.get("cap"), years_list, cast=float, default=0.0)
        floor_map = _coerce_year_value_map(market_cfg.get("floor"), years_list, cast=float, default=0.0)
        ccr1_trigger_map = _coerce_year_value_map(
            market_cfg.get("ccr1_trigger"), years_list, cast=float, default=0.0
        )
        ccr1_qty_map = _coerce_year_value_map(
            market_cfg.get("ccr1_qty"), years_list, cast=float, default=0.0
        )
        ccr2_trigger_map = _coerce_year_value_map(
            market_cfg.get("ccr2_trigger"), years_list, cast=float, default=0.0
        )
        ccr2_qty_map = _coerce_year_value_map(
            market_cfg.get("ccr2_qty"), years_list, cast=float, default=0.0
        )
        cp_id_map = _coerce_year_value_map(
            market_cfg.get("cp_id"), years_list, cast=lambda v: _coerce_str(v, "CP1"), default="CP1"
        )
        bank0 = _coerce_float(market_cfg.get("bank0"), default=0.0)
        surrender_frac = _coerce_float(market_cfg.get("annual_surrender_frac"), default=1.0)
        carry_pct = _coerce_float(market_cfg.get("carry_pct"), default=1.0)
        if not bank_flag:
            bank0 = 0.0
            carry_pct = 0.0
        full_compliance_years = _coerce_year_set(
            market_cfg.get("full_compliance_years"), fallback=[]
        )
        if not full_compliance_years:
            if control_period:
                full_compliance_years = {
                    year
                    for idx, year in enumerate(years_list, start=1)
                    if idx % control_period == 0
                }
            if not full_compliance_years:
                full_compliance_years = {years_list[-1]}
    else:
        cap_map = {year: float(_LARGE_ALLOWANCE_SUPPLY) for year in years_list}
        floor_map = {year: 0.0 for year in years_list}
        ccr1_trigger_map = {year: 0.0 for year in years_list}
        ccr1_qty_map = {year: 0.0 for year in years_list}
        ccr2_trigger_map = {year: 0.0 for year in years_list}
        ccr2_qty_map = {year: 0.0 for year in years_list}
        cp_id_map = {year: "NoPolicy" for year in years_list}
        bank0 = _LARGE_ALLOWANCE_SUPPLY
        surrender_frac = 0.0
        carry_pct = 1.0
        full_compliance_years = set()
        ccr1_flag = False
        ccr2_flag = False
        control_period = None
        bank_flag = False

    records: list[dict[str, Any]] = []
    for year in years_list:
        records.append(
            {
                "year": year,
                "cap_tons": float(cap_map[year]),
                "floor_dollars": float(floor_map[year]),
                "ccr1_trigger": float(ccr1_trigger_map[year]),
                "ccr1_qty": float(ccr1_qty_map[year]),
                "ccr2_trigger": float(ccr2_trigger_map[year]),
                "ccr2_qty": float(ccr2_qty_map[year]),
                "cp_id": str(cp_id_map[year]),
                "full_compliance": year in full_compliance_years,
                "bank0": float(bank0),
                "annual_surrender_frac": float(surrender_frac),
                "carry_pct": float(carry_pct),
                "policy_enabled": bool(carbon_policy_enabled),
                "ccr1_enabled": bool(ccr1_flag),
                "ccr2_enabled": bool(ccr2_flag),
                "control_period_years": control_period,
                "bank_enabled": bool(bank_flag),
                "resolution": "annual" if resolution not in {"annual", "daily"} else resolution,
            }
        )

    return pd.DataFrame(records)


def _available_regions_from_frames(frames: FramesType) -> list[str]:
    """Return an ordered list of region labels present in ``frames``."""

    regions: list[str] = []

    try:
        demand = frames.demand()
        if not demand.empty and 'region' in demand.columns:
            for value in demand['region']:
                label = str(value)
                if label not in regions:
                    regions.append(label)
    except Exception:  # pragma: no cover - defensive guard
        pass

    try:
        units = frames.units()
        if not units.empty and 'region' in units.columns:
            for value in units['region']:
                label = str(value)
                if label not in regions:
                    regions.append(label)
    except Exception:  # pragma: no cover - defensive guard
        pass

    if not regions:
        regions = ['default']

    return regions


def _build_coverage_frame(
    frames: FramesType,
    coverage_regions: Iterable[str] | None,
) -> pd.DataFrame | None:
    """Construct a coverage table aligning regions with enabled status."""

    if coverage_regions is None:
        return None

    normalized = _normalize_coverage_selection(coverage_regions)
    cover_all = normalized == ["All"]

    regions = _available_regions_from_frames(frames)
    ordered = list(dict.fromkeys(regions))
    for label in normalized:
        if label != "All" and label not in ordered:
            ordered.append(label)

    records = [
        {
            'region': region,
            'covered': True if cover_all else region in normalized,
        }
        for region in ordered
    ]

    return pd.DataFrame(records)


def _default_units() -> pd.DataFrame:
    data = [
        {
            "unit_id": "wind-1",
            "fuel": "wind",
            "region": "default",
            "cap_mw": 50.0,
            "availability": 0.5,
            "hr_mmbtu_per_mwh": 0.0,
            "vom_per_mwh": 0.0,
            "fuel_price_per_mmbtu": 0.0,
            "ef_ton_per_mwh": 0.0,
        },
        {
            "unit_id": "coal-1",
            "fuel": "coal",
            "region": "default",
            "cap_mw": 80.0,
            "availability": 0.9,
            "hr_mmbtu_per_mwh": 9.0,
            "vom_per_mwh": 1.5,
            "fuel_price_per_mmbtu": 1.8,
            "ef_ton_per_mwh": 1.0,
        },
        {
            "unit_id": "gas-1",
            "fuel": "gas",
            "region": "default",
            "cap_mw": 70.0,
            "availability": 0.85,
            "hr_mmbtu_per_mwh": 7.0,
            "vom_per_mwh": 2.0,
            "fuel_price_per_mmbtu": 2.5,
            "ef_ton_per_mwh": 0.45,
        },
    ]
    return pd.DataFrame(data)


def _default_fuels() -> pd.DataFrame:
    return pd.DataFrame(
        [
            {"fuel": "wind", "covered": False},
            {"fuel": "coal", "covered": True},
            {"fuel": "gas", "covered": True},
        ]
    )


def _default_transmission() -> pd.DataFrame:
    return pd.DataFrame(columns=["from_region", "to_region", "limit_mw"])


def _build_default_frames(
    years: Iterable[int],
    *,
    carbon_policy_enabled: bool = True,
    banking_enabled: bool = True,
    carbon_price_schedule: Mapping[int, float] | Mapping[str, Any] | None = None,
) -> FramesType:
    frames_cls = FramesType
    demand_records = [
        {"year": int(year), "region": "default", "demand_mwh": float(_DEFAULT_LOAD_MWH)}
        for year in years
    ]
    base_frames = {
        "units": _default_units(),
        "demand": pd.DataFrame(demand_records),
        "fuels": _default_fuels(),
        "transmission": _default_transmission(),
    }
    return frames_cls(
        base_frames,
        carbon_policy_enabled=carbon_policy_enabled,
        banking_enabled=banking_enabled,
        carbon_price_schedule=carbon_price_schedule,
    )


def _ensure_years_in_demand(frames: FramesType, years: Iterable[int]) -> FramesType:
    if not years:
        return frames

    demand = frames.demand()
    if demand.empty:
        raise ValueError("Demand frame is empty; cannot infer loads for requested years")

    existing_years = {int(year) for year in demand["year"].unique()}
    target_years = {int(year) for year in years}
    missing = sorted(target_years - existing_years)
    if not missing:
        return frames

    averages = demand.groupby("region")["demand_mwh"].mean()
    new_rows: list[dict[str, Any]] = []
    for year in missing:
        for region, value in averages.items():
            new_rows.append({"year": year, "region": region, "demand_mwh": float(value)})

    demand_updated = pd.concat([demand, pd.DataFrame(new_rows)], ignore_index=True)
    demand_updated = demand_updated.sort_values(["year", "region"]).reset_index(drop=True)
    return frames.with_frame("demand", demand_updated)


def _write_outputs_to_temp(outputs) -> tuple[Path, dict[str, bytes]]:
    temp_dir = Path(tempfile.mkdtemp(prefix="bluesky_gui_"))
    # Expect outputs to expose to_csv(target_dir)
    if hasattr(outputs, "to_csv"):
        outputs.to_csv(temp_dir)
    else:
        raise TypeError("Runner outputs object does not implement to_csv(Path).")
    csv_files: dict[str, bytes] = {}
    for csv_path in temp_dir.glob("*.csv"):
        csv_files[csv_path.name] = csv_path.read_bytes()
    return temp_dir, csv_files


def _read_uploaded_dataframe(uploaded_file: Any | None) -> pd.DataFrame | None:
    if uploaded_file is None:
        return None

    try:
        if hasattr(uploaded_file, "getvalue"):
            raw = uploaded_file.getvalue()
        elif hasattr(uploaded_file, "read"):
            raw = uploaded_file.read()
        else:
            raw = uploaded_file

        buffer: io.BytesIO | io.StringIO
        if isinstance(raw, bytes):
            buffer = io.BytesIO(raw)
        else:
            buffer = io.StringIO(str(raw))

        df = pd.read_csv(buffer)
    except Exception as exc:
        _ensure_streamlit()
        st.error(f"Unable to read CSV: {exc}")
        return None

    if df.empty:
        _ensure_streamlit()
        st.warning("Uploaded CSV is empty.")

    return df


def _validate_frame_override(
    frames_obj: FramesType,
    frame_name: str,
    df: pd.DataFrame,
) -> tuple[FramesType | None, str | None]:
    validator_name = frame_name.lower()
    try:
        candidate = frames_obj.with_frame(frame_name, df)
        validator = getattr(candidate, validator_name, None)
        if callable(validator):
            validator()
        else:
            candidate.frame(frame_name)
        return candidate, None
    except Exception as exc:  # pragma: no cover
        return None, str(exc)


# -------------------------
# Assumptions editor tabs
# -------------------------
def _render_demand_controls(
    frames_obj: FramesType,
    years: Iterable[int],
) -> tuple[FramesType, list[str], list[str]]:  # pragma: no cover - UI helper
    _ensure_streamlit()

    notes: list[str] = []
    errors: list[str] = []
    frames_out = frames_obj

    demand_default = frames_obj.demand()
    if not demand_default.empty:
        st.caption("Current demand assumptions")
        st.dataframe(demand_default, width="stretch")
    else:
        st.info("No default demand data found. Provide values via the controls or upload a CSV.")

    manual_df: pd.DataFrame | None = None
    manual_note: str | None = None

    target_years = sorted({int(year) for year in years}) if years else []
    if not target_years and not demand_default.empty:
        target_years = sorted({int(year) for year in demand_default["year"].unique()})
    if not target_years:
        target_years = [2025]

    use_manual = st.checkbox("Create demand profile with controls", value=False, key="demand_manual_toggle")
    if use_manual:
        st.caption("Set a baseline load, per-region multipliers, and annual growth to construct demand.")
        if not demand_default.empty:
            first_year = target_years[0]
            base_year_data = demand_default[demand_default["year"] == first_year]
            default_base = float(base_year_data["demand_mwh"].mean()) if not base_year_data.empty else float(_DEFAULT_LOAD_MWH)
        else:
            default_base = float(_DEFAULT_LOAD_MWH)

        base_value = float(
            st.number_input(
                "Baseline demand for the first year (MWh)",
                min_value=0.0,
                value=max(0.0, default_base),
                step=10_000.0,
                format="%0.0f",
            )
        )
        growth_pct = float(
            st.slider(
                "Annual growth rate (%)",
                min_value=-20.0,
                max_value=20.0,
                value=0.0,
                step=0.25,
                key="demand_growth",
            )
        )

        if not demand_default.empty:
            region_labels = sorted({str(region) for region in demand_default["region"].unique()})
            region_defaults = (
                demand_default[demand_default["year"] == target_years[0]]
                .set_index("region")["demand_mwh"]
                .to_dict()
            )
        else:
            region_labels = ["default"]
            region_defaults = {}

        manual_records: list[dict[str, Any]] = []
        for region in region_labels:
            default_region_value = float(region_defaults.get(region, base_value or _DEFAULT_LOAD_MWH))
            multiplier_default = 1.0
            if base_value > 0.0:
                multiplier_default = default_region_value / base_value
            multiplier_default = float(max(0.1, min(3.0, multiplier_default)))

            multiplier = float(
                st.slider(
                    f"{region} demand multiplier",
                    min_value=0.1,
                    max_value=3.0,
                    value=multiplier_default,
                    step=0.05,
                    key=f"demand_scale_{region}",
                )
            )

            for index, year in enumerate(target_years):
                growth_factor = (1.0 + growth_pct / 100.0) ** index
                demand_val = base_value * multiplier * growth_factor
                manual_records.append(
                    {
                        "year": int(year),
                        "region": region,
                        "demand_mwh": float(demand_val),
                    }
                )

        manual_df = pd.DataFrame(manual_records)
        manual_note = (
            f"Demand constructed from GUI controls with baseline {base_value:,.0f} MWh, "
            f"growth {growth_pct:0.2f}% across {len(region_labels)} region(s) "
            f"and {len(target_years)} year(s)."
        )

    uploaded = st.file_uploader("Upload demand CSV", type="csv", key="demand_csv")
    if uploaded is not None:
        upload_df = _read_uploaded_dataframe(uploaded)
        if upload_df is not None:
            if manual_df is not None:
                st.info("Uploaded demand CSV overrides manual adjustments.")
                manual_df = None
                manual_note = None
            candidate, error = _validate_frame_override(frames_out, "demand", upload_df)
            if candidate is None:
                message = f"Demand CSV invalid: {error}"
                st.error(message)
                errors.append(message)
            else:
                frames_out = candidate
                notes.append(f"Demand table loaded from {uploaded.name} ({len(upload_df)} row(s)).")

    if manual_df is not None:
        candidate, error = _validate_frame_override(frames_out, "demand", manual_df)
        if candidate is None:
            message = f"Demand override invalid: {error}"
            st.error(message)
            errors.append(message)
        else:
            frames_out = candidate
            if manual_note:
                notes.append(manual_note)

    return frames_out, notes, errors


def _render_units_controls(frames_obj: FramesType) -> tuple[FramesType, list[str], list[str]]:  # pragma: no cover - UI helper
    _ensure_streamlit()

    notes: list[str] = []
    errors: list[str] = []
    frames_out = frames_obj

    units_default = frames_obj.units()
    if not units_default.empty:
        st.caption("Current generating units")
        st.dataframe(units_default, width="stretch")
    else:
        st.info("No generating units are defined. Upload a CSV to provide unit characteristics.")

    manual_df: pd.DataFrame | None = None
    manual_note: str | None = None
    edit_inline = st.checkbox("Edit units inline", value=False, key="units_manual_toggle")
    if edit_inline and not units_default.empty:
        st.caption("Adjust unit properties with the controls below.")
        manual_records: list[dict[str, Any]] = []
        for index, row in units_default.iterrows():
            unit_label = str(row["unit_id"])
            st.markdown(f"**{unit_label}**")
            col_meta = st.columns(3)
            with col_meta[0]:
                unit_id = st.text_input(
                    "Unit ID",
                    value=unit_label,
                    key=f"units_unit_id_{index}",
                ).strip() or unit_label
            with col_meta[1]:
                region = st.text_input(
                    "Region",
                    value=str(row["region"]),
                    key=f"units_region_{index}",
                ).strip() or str(row["region"])
            with col_meta[2]:
                fuel = st.text_input(
                    "Fuel",
                    value=str(row["fuel"]),
                    key=f"units_fuel_{index}",
                ).strip() or str(row["fuel"])

            col_perf = st.columns(3)
            with col_perf[0]:
                cap_mw = st.number_input(
                    "Capacity (MW)",
                    min_value=0.0,
                    value=float(row["cap_mw"]),
                    step=1.0,
                    key=f"units_cap_{index}",
                )
            with col_perf[1]:
                availability = st.slider(
                    "Availability",
                    min_value=0.0,
                    max_value=1.0,
                    value=float(row["availability"]),
                    step=0.01,
                    key=f"units_availability_{index}",
                )
            with col_perf[2]:
                heat_rate = st.number_input(
                    "Heat rate (MMBtu/MWh)",
                    min_value=0.0,
                    value=float(row["hr_mmbtu_per_mwh"]),
                    step=0.1,
                    key=f"units_heat_rate_{index}",
                )

            col_cost = st.columns(3)
            with col_cost[0]:
                vom = st.number_input(
                    "VOM ($/MWh)",
                    min_value=0.0,
                    value=float(row["vom_per_mwh"]),
                    step=0.1,
                    key=f"units_vom_{index}",
                )
            with col_cost[1]:
                fuel_price = st.number_input(
                    "Fuel price ($/MMBtu)",
                    min_value=0.0,
                    value=float(row["fuel_price_per_mmbtu"]),
                    step=0.1,
                    key=f"units_fuel_price_{index}",
                )
            with col_cost[2]:
                emission_factor = st.number_input(
                    "Emission factor (ton/MWh)",
                    min_value=0.0,
                    value=float(row["ef_ton_per_mwh"]),
                    step=0.01,
                    key=f"units_ef_{index}",
                )

            manual_records.append(
                {
                    "unit_id": unit_id,
                    "region": region,
                    "fuel": fuel,
                    "cap_mw": float(cap_mw),
                    "availability": float(availability),
                    "hr_mmbtu_per_mwh": float(heat_rate),
                    "vom_per_mwh": float(vom),
                    "fuel_price_per_mmbtu": float(fuel_price),
                    "ef_ton_per_mwh": float(emission_factor),
                }
            )

        manual_df = pd.DataFrame(manual_records)
        manual_note = f"Units modified via GUI controls ({len(manual_records)} unit(s))."
    elif edit_inline:
        st.info("Upload a units CSV to edit inline.")

    uploaded = st.file_uploader("Upload units CSV", type="csv", key="units_csv")
    if uploaded is not None:
        upload_df = _read_uploaded_dataframe(uploaded)
        if upload_df is not None:
            if manual_df is not None:
                st.info("Uploaded units CSV overrides inline edits.")
                manual_df = None
                manual_note = None
            candidate, error = _validate_frame_override(frames_out, "units", upload_df)
            if candidate is None:
                message = f"Units CSV invalid: {error}"
                st.error(message)
                errors.append(message)
            else:
                frames_out = candidate
                notes.append(f"Units loaded from {uploaded.name} ({len(upload_df)} row(s)).")

    if manual_df is not None:
        candidate, error = _validate_frame_override(frames_out, "units", manual_df)
        if candidate is None:
            message = f"Units override invalid: {error}"
            st.error(message)
            errors.append(message)
        else:
            frames_out = candidate
            if manual_note:
                notes.append(manual_note)

    return frames_out, notes, errors


def _render_fuels_controls(frames_obj: FramesType) -> tuple[FramesType, list[str], list[str]]:  # pragma: no cover - UI helper
    _ensure_streamlit()

    notes: list[str] = []
    errors: list[str] = []
    frames_out = frames_obj

    fuels_default = frames_obj.fuels()
    if not fuels_default.empty:
        st.caption("Current fuel coverage")
        st.dataframe(fuels_default, width="stretch")
    else:
        st.info("No fuel data available. Upload a CSV to specify fuel coverage.")

    manual_df: pd.DataFrame | None = None
    manual_note: str | None = None
    edit_inline = st.checkbox("Edit fuel coverage inline", value=False, key="fuels_manual_toggle")
    if edit_inline and not fuels_default.empty:
        st.caption("Toggle coverage and update emission factors as needed.")
        manual_records: list[dict[str, Any]] = []
        has_emission_column = "co2_ton_per_mmbtu" in fuels_default.columns
        for index, row in fuels_default.iterrows():
            fuel_label = str(row["fuel"])
            col_line = st.columns(3 if has_emission_column else 2)
            with col_line[0]:
                fuel_name = st.text_input(
                    "Fuel",
                    value=fuel_label,
                    key=f"fuels_name_{index}",
                ).strip() or fuel_label
            with col_line[1]:
                covered = st.checkbox(
                    "Covered",
                    value=bool(row["covered"]),
                    key=f"fuels_covered_{index}",
                )
            emission_value: float | None = None
            if has_emission_column:
                with col_line[2]:
                    emission_value = float(
                        st.number_input(
                            "CO₂ tons/MMBtu",
                            min_value=0.0,
                            value=float(row.get("co2_ton_per_mmbtu", 0.0)),
                            step=0.01,
                            key=f"fuels_emission_{index}",
                        )
                    )

            record: dict[str, Any] = {"fuel": fuel_name, "covered": bool(covered)}
            if has_emission_column:
                record["co2_ton_per_mmbtu"] = float(emission_value or 0.0)
            manual_records.append(record)

        manual_df = pd.DataFrame(manual_records)
        manual_note = f"Fuel coverage edited inline ({len(manual_records)} fuel(s))."
    elif edit_inline:
        st.info("Upload a fuels CSV to edit inline.")

    uploaded = st.file_uploader("Upload fuels CSV", type="csv", key="fuels_csv")
    if uploaded is not None:
        upload_df = _read_uploaded_dataframe(uploaded)
        if upload_df is not None:
            if manual_df is not None:
                st.info("Uploaded fuels CSV overrides inline edits.")
                manual_df = None
                manual_note = None
            candidate, error = _validate_frame_override(frames_out, "fuels", upload_df)
            if candidate is None:
                message = f"Fuels CSV invalid: {error}"
                st.error(message)
                errors.append(message)
            else:
                frames_out = candidate
                notes.append(f"Fuels loaded from {uploaded.name} ({len(upload_df)} row(s)).")

    if manual_df is not None:
        candidate, error = _validate_frame_override(frames_out, "fuels", manual_df)
        if candidate is None:
            message = f"Fuels override invalid: {error}"
            st.error(message)
            errors.append(message)
        else:
            frames_out = candidate
            if manual_note:
                notes.append(manual_note)

    return frames_out, notes, errors


def _render_transmission_controls(
    frames_obj: FramesType,
) -> tuple[FramesType, list[str], list[str]]:  # pragma: no cover - UI helper
    _ensure_streamlit()

    notes: list[str] = []
    errors: list[str] = []
    frames_out = frames_obj

    transmission_default = frames_obj.transmission()
    if not transmission_default.empty:
        st.caption("Current transmission limits")
        st.dataframe(transmission_default, width="stretch")
    else:
        st.info("No transmission limits specified. Add entries below or upload a CSV.")

    manual_df: pd.DataFrame | None = None
    manual_note: str | None = None
    edit_inline = st.checkbox("Edit transmission limits inline", value=False, key="transmission_manual_toggle")
    if edit_inline:
        editable = transmission_default.copy()
        if editable.empty:
            editable = pd.DataFrame(columns=["from_region", "to_region", "limit_mw"])
        st.caption("Use the table to add or modify directional flow limits (MW).")
        edited = st.data_editor(
            editable,
            num_rows="dynamic",
            width="stretch",
            key="transmission_editor",
        )
        manual_df = (edited.copy() if isinstance(edited, pd.DataFrame) else pd.DataFrame(edited)).dropna(how="all")
        manual_df = manual_df.reindex(columns=["from_region", "to_region", "limit_mw"])
        manual_note = f"Transmission table edited inline ({len(manual_df)} record(s))."

    uploaded = st.file_uploader("Upload transmission CSV", type="csv", key="transmission_csv")
    if uploaded is not None:
        upload_df = _read_uploaded_dataframe(uploaded)
        if upload_df is not None:
            if manual_df is not None:
                st.info("Uploaded transmission CSV overrides inline edits.")
                manual_df = None
                manual_note = None
            candidate, error = _validate_frame_override(frames_out, "transmission", upload_df)
            if candidate is None:
                message = f"Transmission CSV invalid: {error}"
                st.error(message)
                errors.append(message)
            else:
                frames_out = candidate
                notes.append(
                    f"Transmission limits loaded from {uploaded.name} ({len(upload_df)} row(s))."
                )

    if manual_df is not None:
        candidate, error = _validate_frame_override(frames_out, "transmission", manual_df)
        if candidate is None:
            message = f"Transmission override invalid: {error}"
            st.error(message)
            errors.append(message)
        else:
            frames_out = candidate
            if manual_note:
                notes.append(manual_note)

    return frames_out, notes, errors


# -------------------------
# Runner
# -------------------------
def _build_run_summary(
    params: Mapping[str, Any] | None,
    *,
    config_label: str | None = None,
) -> list[tuple[str, str]]:
    summary: list[tuple[str, str]] = []

    if config_label:
        summary.append(("Configuration", config_label))

    if not isinstance(params, Mapping):
        return summary

    def _coerce_int(value: object) -> int | None:
        try:
            return int(value)  # type: ignore[arg-type]
        except (TypeError, ValueError):
            return None

    def _enabled_label(flag: object, *, true: str = "Enabled", false: str = "Disabled") -> str:
        return true if bool(flag) else false

    start_year = _coerce_int(params.get("start_year"))
    end_year = _coerce_int(params.get("end_year"))

    if start_year is not None and end_year is not None:
        if start_year == end_year:
            summary.append(("Simulation years", str(start_year)))
        else:
            total_years = max(0, end_year - start_year + 1)
            years_label = f"{start_year}–{end_year}"
            if total_years > 0:
                years_label = f"{years_label} ({total_years} year(s))"
            summary.append(("Simulation years", years_label))
    elif start_year is not None:
        summary.append(("Simulation start year", str(start_year)))
    elif end_year is not None:
        summary.append(("Simulation end year", str(end_year)))

    carbon_enabled = params.get("carbon_policy_enabled")
    summary.append(("Carbon policy", _enabled_label(carbon_enabled)))

    if carbon_enabled:
        summary.append(("Price floor", _enabled_label(params.get("enable_floor"))))
        ccr_enabled = params.get("enable_ccr")
        summary.append(("Cost containment reserve", _enabled_label(ccr_enabled)))
        if ccr_enabled:
            ccr_triggers: list[str] = []
            if params.get("ccr1_enabled"):
                ccr_triggers.append("CCR1")
            if params.get("ccr2_enabled"):
                ccr_triggers.append("CCR2")
            if ccr_triggers:
                summary.append(("CCR triggers", ", ".join(ccr_triggers)))
        summary.append(
            (
                "Allowance banking",
                _enabled_label(params.get("allowance_banking_enabled"), true="Allowed", false="Not allowed"),
            )
        )
        control_period = _coerce_int(params.get("control_period_years"))
        if control_period:
            summary.append(("Control period", f"{control_period} year(s)"))

    dispatch_network = params.get("dispatch_use_network")
    if dispatch_network is not None:
        summary.append(
            (
                "Electricity dispatch",
                "Network" if bool(dispatch_network) else "Zonal",
            )
        )

    module_config = params.get("module_config")
    if isinstance(module_config, Mapping):
        enabled_modules: list[str] = []
        disabled_modules: list[str] = []
        for raw_name, settings in module_config.items():
            name = str(raw_name)
            if isinstance(settings, Mapping):
                enabled = settings.get("enabled", True)
            else:
                enabled = bool(settings)
            label = name.replace("_", " ").strip().title() or name
            if bool(enabled):
                enabled_modules.append(label)
            else:
                disabled_modules.append(label)
        if enabled_modules:
            summary.append(("Modules enabled", ", ".join(sorted(enabled_modules))))
        if disabled_modules:
            summary.append(("Modules disabled", ", ".join(sorted(disabled_modules))))

    return summary

def run_policy_simulation(
    config_source: Any | None,
    *,
    start_year: int | None = None,
    end_year: int | None = None,
    carbon_policy_enabled: bool = True,
    enable_floor: bool = True,
    enable_ccr: bool = True,
    ccr1_enabled: bool = True,
    ccr2_enabled: bool = True,
    allowance_banking_enabled: bool = True,
    initial_bank: float = 0.0,
    coverage_regions: Iterable[str] | None = None,
    control_period_years: int | None = None,
    cap_regions: Sequence[Any] | None = None,
    carbon_price_enabled: bool | None = None,
    carbon_price_value: float | None = None,
    carbon_price_schedule: Mapping[int, float] | Mapping[str, Any] | None = None,
    dispatch_use_network: bool = False,
    module_config: Mapping[str, Any] | None = None,
    frames: FramesType | Mapping[str, pd.DataFrame] | None = None,
    assumption_notes: Iterable[str] | None = None,
    progress_cb: Callable[[str, Mapping[str, object]], None] | None = None,
) -> dict[str, Any]:

    try:
        config = _load_config_data(config_source)
    except Exception as exc:  # pragma: no cover
        return {"error": f"Unable to load configuration: {exc}"}

    config.setdefault("modules", {})


    try:
        base_years = _years_from_config(config)
        years = _select_years(base_years, start_year, end_year)
    except Exception as exc:
        return {"error": f"Invalid year selection: {exc}"}

    merged_modules = _merge_module_dicts(config.get("modules"), module_config)

    carbon_policy_cfg = CarbonPolicyConfig.from_mapping(
        merged_modules.get("carbon_policy"),
        enabled=carbon_policy_enabled,
        enable_floor=enable_floor,
        enable_ccr=enable_ccr,
        ccr1_enabled=ccr1_enabled,
        ccr2_enabled=ccr2_enabled,
        allowance_banking_enabled=allowance_banking_enabled,
        control_period_years=control_period_years,
    )

    price_cfg = CarbonPriceConfig.from_mapping(
        merged_modules.get("carbon_price"),
        enabled=carbon_price_enabled,
        value=carbon_price_value,
        schedule=carbon_price_schedule,
        years=years,
    )

    if price_cfg.active:
        carbon_policy_cfg.disable_for_price()

    normalized_coverage = _normalize_coverage_selection(
        coverage_regions
        if coverage_regions is not None
        else merged_modules.get("carbon_policy", {}).get("coverage_regions", ["All"])
    )

    policy_enabled = bool(carbon_policy_cfg.enabled)
    floor_flag = bool(policy_enabled and carbon_policy_cfg.enable_floor)
    ccr_flag = bool(
        policy_enabled
        and carbon_policy_cfg.enable_ccr
        and (carbon_policy_cfg.ccr1_enabled or carbon_policy_cfg.ccr2_enabled)
    )
    banking_flag = bool(policy_enabled and carbon_policy_cfg.allowance_banking_enabled)

    carbon_record = merged_modules.setdefault("carbon_policy", {})
    initial_bank_value = float(initial_bank) if banking_flag else 0.0

    carbon_record.update(
        {
            "enabled": policy_enabled,
            "enable_floor": floor_flag,
            "enable_ccr": ccr_flag,
            "ccr1_enabled": bool(carbon_policy_cfg.ccr1_enabled) if ccr_flag else False,
            "ccr2_enabled": bool(carbon_policy_cfg.ccr2_enabled) if ccr_flag else False,
            "allowance_banking_enabled": banking_flag,
            "coverage_regions": normalized_coverage,
            "control_period_years": (
                carbon_policy_cfg.control_period_years if policy_enabled else None
            ),
            "bank0": initial_bank_value,
        }
    )

    merged_modules["carbon_price"] = price_cfg.as_dict()
    price_schedule_map = {
        int(year): float(value) for year, value in price_cfg.schedule.items()
    }
    price_active = bool(price_cfg.active and price_schedule_map)
    normalized_regions: list[Any] = []
    if cap_regions is not None:
        seen_labels: set[str] = set()
        for entry in cap_regions:
            if entry in (None, ""):
                continue
            if isinstance(entry, str):
                text = entry.strip()
                if not text:
                    continue
                entry = text
            label = str(entry)
            if label in seen_labels:
                continue
            seen_labels.add(label)
            try:
                normalized_entry: Any = int(entry)  # type: ignore[arg-type]
            except (TypeError, ValueError):
                normalized_entry = entry
            normalized_regions.append(normalized_entry)
        carbon_record["regions"] = list(normalized_regions)

    if not normalized_regions and normalized_coverage and normalized_coverage != ["All"]:
        normalized_regions = list(normalized_coverage)
        if normalized_regions:
            carbon_record["regions"] = list(normalized_regions)

    config["modules"] = merged_modules

    dispatch_record = merged_modules.setdefault("electricity_dispatch", {})
    dispatch_record["use_network"] = bool(dispatch_use_network)

    def _coerce_year_range(start: int | None, end: int | None) -> list[int]:
        if start is None and end is None:
            return []
        if start is None:
            start = end
        if end is None:
            end = start
        assert start is not None and end is not None
        step = 1 if end >= start else -1
        return list(range(int(start), int(end) + step, step))

    years = _coerce_year_range(start_year, end_year)
    if not years:
        years = _years_from_config(config)
    if not years:
        fallback_year = start_year or end_year
        if fallback_year is not None:
            years = [int(fallback_year)]
        else:
            years = [2025]

    years = sorted({int(year) for year in years})
    config["years"] = list(years)
    config["start_year"] = int(years[0])
    config["end_year"] = int(years[-1])

    carbon_price_for_frames: Mapping[int, float] | None = (
        price_schedule_map if price_active else None
    )

    if frames is None:
        frames_obj = _build_default_frames(
            years,
            carbon_policy_enabled=bool(carbon_policy_enabled),
            banking_enabled=bool(allowance_banking_enabled),
            carbon_price_schedule=carbon_price_for_frames,
        )
    else:
        frames_obj = Frames.coerce(
            frames,
            carbon_policy_enabled=bool(carbon_policy_enabled),
            banking_enabled=bool(allowance_banking_enabled),
            carbon_price_schedule=carbon_price_for_frames,
        )

    try:
        frames_obj = _ensure_years_in_demand(frames_obj, years)
    except Exception as exc:
        LOGGER.exception("Unable to normalise demand frame for requested years")
        return {"error": str(exc)}

    region_label_map: dict[str, Any] = {str(region): region for region in normalized_regions}

    def _ingest_region_values(values: Sequence[Any] | pd.Series | None) -> None:
        if values is None:
            return
        if isinstance(values, pd.Series):
            iterable = values.dropna().unique()
        else:
            iterable = values
        for value in iterable:
            if value is None:
                continue
            if pd.isna(value):
                continue
            region_label_map.setdefault(str(value), value)

    demand_region_labels: set[str] = set()
    try:
        demand_df = frames_obj.demand()
    except Exception:
        demand_df = None
    if demand_df is not None and not demand_df.empty:
        _ingest_region_values(demand_df["region"])
        demand_region_labels = {str(region) for region in demand_df["region"].unique()}

    existing_coverage_df: pd.DataFrame | None = None
    for frame_name in ("units", "coverage"):
        try:
            frame_candidate = frames_obj.optional_frame(frame_name)
        except Exception:
            frame_candidate = None
        if frame_candidate is not None and not frame_candidate.empty and "region" in frame_candidate.columns:
            _ingest_region_values(frame_candidate["region"])
            if frame_name == "coverage":
                existing_coverage_df = frame_candidate.copy()

    coverage_selection = list(normalized_coverage or [])
    cover_all = coverage_selection == ["All"]
    coverage_labels = (
        {str(label) for label in coverage_selection if str(label) and str(label) != "All"}
        if not cover_all
        else set()
    )
    for label in coverage_labels:
        region_label_map.setdefault(label, label)

    if not demand_region_labels:
        demand_region_labels = set(region_label_map) or set(coverage_labels)

    normalized_existing: pd.DataFrame | None = None
    existing_keys: set[tuple[str, int]] = set()
    if existing_coverage_df is not None and not existing_coverage_df.empty:
        normalized_existing = existing_coverage_df.copy()
        if not isinstance(normalized_existing.index, pd.RangeIndex):
            normalized_existing = normalized_existing.reset_index(drop=True)
        index_names = getattr(normalized_existing.index, "names", None) or []
        if "region" not in normalized_existing.columns and "region" in index_names:
            normalized_existing = normalized_existing.reset_index()
        if "region" not in normalized_existing.columns:
            normalized_existing = normalized_existing.assign(region=pd.Series(dtype=object))
        if "year" not in normalized_existing.columns:
            normalized_existing = normalized_existing.assign(year=-1)
        if "covered" not in normalized_existing.columns:
            normalized_existing = normalized_existing.assign(covered=False)
        normalized_existing = normalized_existing.loc[:, ["region", "year", "covered"]]
        normalized_existing["year"] = pd.to_numeric(
            normalized_existing["year"], errors="coerce"
        ).fillna(-1).astype(int)
        normalized_existing["covered"] = normalized_existing["covered"].astype(bool)
        existing_keys = {
            (str(region), int(year))
            for region, year in zip(normalized_existing["region"], normalized_existing["year"])
        }

    coverage_records: list[dict[str, Any]] = []
    label_candidates = {*demand_region_labels, *coverage_labels, *region_label_map.keys()}
    for label in sorted(label_candidates):
        key = (label, -1)
        if key in existing_keys:
            continue
        region_value = region_label_map.get(label)
        if region_value is None:
            try:
                region_value = int(label)
            except (TypeError, ValueError):
                region_value = label
        coverage_records.append(
            {
                "region": region_value,
                "year": -1,
                "covered": True if cover_all else label in coverage_labels,
            }
        )

    if coverage_records:
        coverage_df = pd.DataFrame(coverage_records, columns=["region", "year", "covered"])
    else:
        coverage_df = pd.DataFrame(columns=["region", "year", "covered"])
    if normalized_existing is not None:
        coverage_df = pd.concat([normalized_existing, coverage_df], ignore_index=True)
    coverage_df = coverage_df.sort_values(["region", "year"]).reset_index(drop=True)
    frames_obj = frames_obj.with_frame("coverage", coverage_df)

    if normalized_regions:
        config_regions = list(dict.fromkeys(list(config.get("regions", [])) + normalized_regions))
        config["regions"] = config_regions

        cap_group_cfg = config.get('carbon_cap_groups')
        if isinstance(cap_group_cfg, list):
            if cap_group_cfg:
                first_entry = dict(cap_group_cfg[0])
                first_entry.setdefault('name', first_entry.get('name', 'default'))
                first_entry['regions'] = list(normalized_regions)
                cap_group_cfg[0] = first_entry
            else:
                cap_group_cfg.append({'name': 'default', 'regions': list(normalized_regions), 'cap': 'none'})
        elif isinstance(cap_group_cfg, Mapping):
            updated_groups = {}
            applied = False
            for key, value in cap_group_cfg.items():
                entry = dict(value) if isinstance(value, Mapping) else {}
                if not applied:
                    entry['regions'] = list(normalized_regions)
                    applied = True
                updated_groups[str(key)] = entry
            if not applied:
                updated_groups['default'] = {'regions': list(normalized_regions), 'cap': 'none'}
            config['carbon_cap_groups'] = updated_groups
        else:
            config['carbon_cap_groups'] = [{'name': 'default', 'regions': list(normalized_regions), 'cap': 'none'}]

    policy_frame = _build_policy_frame(
        config,
        years,
        bool(carbon_policy_enabled),
        ccr1_enabled=bool(ccr1_enabled),
        ccr2_enabled=bool(ccr2_enabled),
        control_period_years=control_period_years,
        banking_enabled=bool(allowance_banking_enabled),
    )
    frames_obj = frames_obj.with_frame('policy', policy_frame)

    runner = _ensure_engine_runner()
    enable_floor_flag = bool(policy_enabled and carbon_policy_cfg.enable_floor)
    enable_ccr_flag = bool(
        policy_enabled
        and carbon_policy_cfg.enable_ccr
        and (carbon_policy_cfg.ccr1_enabled or carbon_policy_cfg.ccr2_enabled)
    )
    try:
        outputs = runner(
            frames_obj,
            years=years,
            price_initial=0.0,
            enable_floor=enable_floor_flag,
            enable_ccr=enable_ccr_flag,
            use_network=bool(dispatch_use_network),
            carbon_price_schedule=price_schedule_map if price_active else None,
            progress_cb=progress_cb,
        )
    except Exception as exc:  # pragma: no cover - defensive guard
        LOGGER.exception('Policy simulation failed')
        return {'error': str(exc)}

    temp_dir, csv_files = _write_outputs_to_temp(outputs)

    documentation = {
        'assumption_overrides': list(assumption_notes or []),
    }

    result: dict[str, Any] = {
        'annual': outputs.annual,
        'emissions_by_region': outputs.emissions_by_region,
        'price_by_region': outputs.price_by_region,
        'flows': outputs.flows,
        'module_config': merged_modules,
        'config': config,
        'csv_files': csv_files,
        'temp_dir': temp_dir,
        'documentation': documentation,
    }
    if normalized_regions:
        result['cap_regions'] = list(normalized_regions)

    return result

    # Carbon price config
    price_cfg = CarbonPriceConfig.from_mapping(
        merged_modules.get("carbon_price"),
        enabled=carbon_price_enabled,
        value=carbon_price_value,
        schedule=carbon_price_schedule,
        years=years,
    )

    if price_cfg.active:
        carbon_policy_cfg.disable_for_price()

    carbon_policy_enabled = carbon_policy_cfg.enabled
    enable_floor = carbon_policy_cfg.enable_floor
    enable_ccr = carbon_policy_cfg.enable_ccr
    ccr1_enabled = carbon_policy_cfg.ccr1_enabled
    ccr2_enabled = carbon_policy_cfg.ccr2_enabled
    allowance_banking_enabled = carbon_policy_cfg.allowance_banking_enabled
    control_period_years = carbon_policy_cfg.control_period_years

    price_value = float(price_cfg.price_per_ton)
    schedule_map = dict(price_cfg.schedule)
    price_active = price_cfg.active

    merged_modules["carbon_policy"] = carbon_policy_cfg.as_dict()
    merged_modules["carbon_price"] = price_cfg.as_dict()

    # Dispatch settings
    dispatch_record = merged_modules.setdefault("electricity_dispatch", {})
    dispatch_enabled = bool(dispatch_record.get("enabled")) or bool(dispatch_use_network)
    dispatch_record["enabled"] = dispatch_enabled
    dispatch_record["use_network"] = bool(dispatch_use_network)
    current_mode = str(dispatch_record.get("mode", "network" if dispatch_use_network else "single")).lower()
    dispatch_record["mode"] = "network" if dispatch_use_network else (
        "network" if current_mode == "network" else "single"
    )

    frames_cls = FramesType
    try:
        runner = _ensure_engine_runner()
    except ModuleNotFoundError as exc:
        return {"error": str(exc)}

    bank_override = _coerce_optional_float(carbon_record.get('bank0'))
    if bank_override is None:
        bank_override = bank_from_config
    if bank_override is not None:
        allowance_section['bank0'] = float(bank_override)
        carbon_record['bank0'] = float(bank_override)
    elif 'bank0' in allowance_section:
        carbon_record.pop('bank0', None)

    try:
        frames_obj = (
            frames_cls.coerce(
                frames,
                carbon_policy_enabled=carbon_policy_enabled,
                banking_enabled=allowance_banking_enabled,
            )
            if frames is not None
            else _build_default_frames(
                years,
                carbon_policy_enabled=carbon_policy_enabled,
                banking_enabled=allowance_banking_enabled,
            )
        )
        frames_obj = _ensure_years_in_demand(frames_obj, years)
        policy_frame = _build_policy_frame(
            config,
            years,
            carbon_policy_enabled,
            ccr1_enabled=ccr1_enabled,
            ccr2_enabled=ccr2_enabled,
            control_period_years=control_period_years,
            banking_enabled=allowance_banking_enabled,
        )
        frames_obj = frames_obj.with_frame("policy", policy_frame)

        coverage_frame = _build_coverage_frame(frames_obj, normalized_coverage)
        if coverage_frame is not None:
            frames_obj = frames_obj.with_frame("coverage", coverage_frame)

        outputs = runner(
            frames_obj,
            years=years,
            price_initial=0.0,
            enable_floor=bool(enable_floor),
            enable_ccr=bool(enable_ccr),
            use_network=bool(dispatch_use_network),
            carbon_price_schedule=schedule_map if price_active else None,
            progress_cb=progress_cb,
        )
        temp_dir, csv_files = _write_outputs_to_temp(outputs)

        overrides = [str(note) for note in assumption_notes] if assumption_notes else []

        config["modules"] = copy.deepcopy(merged_modules)

        result = {
            "annual": outputs.annual.copy(),
            "emissions_by_region": outputs.emissions_by_region.copy(),
            "price_by_region": outputs.price_by_region.copy(),
            "flows": outputs.flows.copy(),
            "csv_files": csv_files,
            "temp_dir": temp_dir,
            "years": years,
            "documentation": {"assumption_overrides": overrides},
            "module_config": copy.deepcopy(merged_modules),
            "run_config": copy.deepcopy(config),
        }
        return result
    except Exception as exc:  # pragma: no cover - defensive path
        LOGGER.exception("Policy simulation failed")
        return {"error": str(exc)}

      
def _extract_result_frame(
    result: Mapping[str, Any],
    key: str,
    *,
    csv_name: str | None = None,
) -> pd.DataFrame | None:
    """Return a DataFrame from `result` or load it from cached CSV bytes."""
    frame = result.get(key)
    if isinstance(frame, pd.DataFrame):
        return frame

    csv_files = result.get('csv_files')
    if isinstance(csv_files, Mapping):
        filename = csv_name or f'{key}.csv'
        raw = csv_files.get(filename)
        if isinstance(raw, (bytes, bytearray)):
            try:
                return pd.read_csv(io.BytesIO(raw))
            except Exception:  # pragma: no cover - defensive guard
                return None
    return None


def _render_technology_section(
    frame: pd.DataFrame | None,
    *,
    section_title: str,
    candidate_columns: list[tuple[str, str]],
) -> None:
    """Render charts summarising technology-level output data."""
    _ensure_streamlit()
    st.subheader(section_title)

    if frame is None or frame.empty:
        st.caption(f'{section_title} data not available for this run.')
        return

    if 'technology' not in frame.columns:
        st.caption('Technology detail unavailable; displaying raw data instead.')
        st.dataframe(frame, width="stretch")
        return

    value_col: str | None = None
    value_label = ''
    for column, label in candidate_columns:
        if column in frame.columns:
            value_col = column
            value_label = label
            break

    if value_col is None:
        numeric_cols = frame.select_dtypes(include='number').columns.tolist()
        if numeric_cols:
            value_col = numeric_cols[0]
            value_label = numeric_cols[0]
        else:
            st.caption('No numeric values available to chart; showing raw data.')
            st.dataframe(frame, width="stretch")
            return

    display_frame = frame.copy()
    if 'year' in display_frame.columns:
        display_frame['year'] = pd.to_numeric(display_frame['year'], errors='coerce')
        display_frame = display_frame.dropna(subset=['year'])

    if display_frame.empty:
        st.caption('No valid year entries available; showing raw data.')
        st.dataframe(frame, width="stretch")
        return

    display_frame = display_frame.sort_values(['year', 'technology'])
    pivot = display_frame.pivot_table(
        index='year',
        columns='technology',
        values=value_col,
        aggfunc='sum',
    )

    if pivot.empty:
        st.caption('No data available to chart; showing raw data.')
        st.dataframe(frame, width="stretch")
        return

    st.line_chart(pivot)

    latest_year = pivot.index.max()
    latest_totals = pivot.loc[latest_year].fillna(0.0)
    latest_df = latest_totals.to_frame(name=value_label)
    latest_df.index.name = 'technology'
    st.caption(f'Latest year visualised: {latest_year}')
    st.bar_chart(latest_df)


def _cleanup_session_temp_dirs() -> None:
    _ensure_streamlit()
    temp_dirs = st.session_state.get('temp_dirs', [])
    for path_str in temp_dirs:
        try:
            shutil.rmtree(path_str, ignore_errors=True)
        except Exception:  # pragma: no cover - best effort cleanup
            continue
    st.session_state['temp_dirs'] = []


def _build_run_summary(settings: Mapping[str, Any], *, config_label: str) -> list[tuple[str, str]]:
    """Return human-readable configuration details for confirmation dialogs."""

    def _as_int(value: Any) -> int | None:
        if value is None:
            return None
        try:
            return int(value)
        except (TypeError, ValueError):
            return None

    def _as_float(value: Any) -> float | None:
        if value is None or value == "":
            return None
        try:
            return float(value)
        except (TypeError, ValueError):
            return None

    def _bool_label(value: bool) -> str:
        return "Yes" if value else "No"

    start_year = _as_int(settings.get("start_year"))
    end_year = _as_int(settings.get("end_year"))

    if start_year is None and end_year is None:
        year_display = "Not specified"
    else:
        if start_year is None:
            start_year = end_year
        if end_year is None:
            end_year = start_year
        if start_year == end_year:
            year_display = f"{start_year}"
        else:
            year_display = f"{start_year} – {end_year}"

    carbon_enabled = bool(settings.get("carbon_policy_enabled", True))
    enable_floor = bool(settings.get("enable_floor", False)) if carbon_enabled else False
    enable_ccr = bool(settings.get("enable_ccr", False)) if carbon_enabled else False
    ccr1_enabled = bool(settings.get("ccr1_enabled", False)) if enable_ccr else False
    ccr2_enabled = bool(settings.get("ccr2_enabled", False)) if enable_ccr else False
    banking_enabled = (
        bool(settings.get("allowance_banking_enabled", False)) if carbon_enabled else False
    )

    control_period = settings.get("control_period_years") if carbon_enabled else None
    if not carbon_enabled:
        control_display = "Not applicable"
    elif control_period is None:
        control_display = "Automatic"
    else:
        control_display = str(control_period)

    price_enabled = bool(settings.get("carbon_price_enabled", False)) if carbon_enabled else False
    price_value = _as_float(settings.get("carbon_price_value")) if price_enabled else None
    price_schedule_raw = settings.get("carbon_price_schedule") if price_enabled else None
    schedule_entries: list[tuple[int, float]] = []
    if isinstance(price_schedule_raw, Mapping):
        for year_key, value in price_schedule_raw.items():
            year_val = _as_int(year_key)
            price_val = _as_float(value)
            if year_val is None or price_val is None:
                continue
            schedule_entries.append((year_val, price_val))
    schedule_entries.sort(key=lambda item: item[0])

    if not price_enabled:
        price_display = "Disabled"
    elif schedule_entries:
        first_year, first_price = schedule_entries[0]
        if len(schedule_entries) == 1:
            price_display = f"Schedule: {first_year} → ${first_price:,.2f}/ton"
        else:
            last_year, last_price = schedule_entries[-1]
            price_display = (
                f"Schedule ({len(schedule_entries)} entries): "
                f"{first_year} → ${first_price:,.2f}/ton, "
                f"{last_year} → ${last_price:,.2f}/ton"
            )
    elif price_value is not None:
        price_display = f"Flat ${price_value:,.2f}/ton"
    else:
        price_display = "Enabled (no price specified)"

    dispatch_network = bool(settings.get("dispatch_use_network", False))

    return [
        ("Configuration", config_label),
        ("Simulation years", year_display),
        ("Carbon cap enabled", _bool_label(carbon_enabled)),
        ("Minimum reserve price", _bool_label(enable_floor)),
        ("CCR enabled", _bool_label(enable_ccr)),
        ("CCR tranche 1", _bool_label(ccr1_enabled)),
        ("CCR tranche 2", _bool_label(ccr2_enabled)),
        ("Allowance banking enabled", _bool_label(banking_enabled)),
        ("Control period length", control_display),
        ("Carbon price", price_display),
        ("Dispatch uses network", _bool_label(dispatch_network)),
    ]



def _render_results(result: Mapping[str, Any]) -> None:
    """Render charts and tables summarising the latest run results."""
    _ensure_streamlit()

    if 'error' in result:
        st.error(result['error'])
        return

    annual = result.get('annual')
    if not isinstance(annual, pd.DataFrame):
        annual = pd.DataFrame()

    display_annual = annual.copy()
    chart_data = pd.DataFrame()
    if not display_annual.empty and 'year' in display_annual.columns:
        display_annual['year'] = pd.to_numeric(display_annual['year'], errors='coerce')
        display_annual = display_annual.dropna(subset=['year'])
        display_annual = display_annual.sort_values('year')
        chart_data = display_annual.set_index('year')
    elif not display_annual.empty:
        chart_data = display_annual

    emissions_df = result.get('emissions_by_region')
    if not isinstance(emissions_df, pd.DataFrame):
        emissions_df = pd.DataFrame()

    price_df = result.get('price_by_region')
    if not isinstance(price_df, pd.DataFrame):
        price_df = pd.DataFrame()

    flows_df = result.get('flows')
    if not isinstance(flows_df, pd.DataFrame):
        flows_df = pd.DataFrame()

    st.caption('Visualisations reflect the most recent model run.')

    price_tab, emissions_tab, bank_tab, dispatch_tab = st.tabs(
        ['Allowance price', 'Emissions', 'Allowance bank', 'Dispatch costs']
    )

    with price_tab:
        st.subheader('Allowance market results')
        if display_annual.empty:
            st.info('No annual results to display.')
        else:
            if 'p_co2' in chart_data.columns:
                st.markdown('**Allowance price ($/ton)**')
                st.line_chart(chart_data[['p_co2']])
                st.bar_chart(chart_data[['p_co2']])
            else:
                st.caption('Allowance price data unavailable for this run.')

            st.markdown('---')
            st.dataframe(display_annual, width="stretch")

    with emissions_tab:
        st.subheader('Emissions overview')
        if display_annual.empty and emissions_df.empty:
            st.info('No emissions data available for this run.')
        else:
            if not chart_data.empty and 'emissions_tons' in chart_data.columns:
                st.markdown('**Total emissions (tons)**')
                st.line_chart(chart_data[['emissions_tons']])
                st.bar_chart(chart_data[['emissions_tons']])
            elif not display_annual.empty:
                st.caption('Total emissions data unavailable for this run.')

            if not emissions_df.empty:
                display_emissions = emissions_df.copy()
                display_emissions['year'] = pd.to_numeric(
                    display_emissions['year'], errors='coerce'
                )
                display_emissions = display_emissions.dropna(subset=['year'])

                if 'region' in display_emissions.columns:
                    emissions_pivot = display_emissions.pivot_table(
                        index='year',
                        columns='region',
                        values='emissions_tons',
                        aggfunc='sum',
                    ).sort_index()
                    st.markdown('**Emissions by region**')
                    st.line_chart(emissions_pivot)

                    if not emissions_pivot.empty:
                        latest_year = emissions_pivot.index.max()
                        latest_totals = emissions_pivot.loc[latest_year].fillna(0.0)
                        latest_df = latest_totals.to_frame(name='emissions_tons')
                        latest_df.index.name = 'region'
                        st.caption(f'Latest year visualised: {latest_year}')
                        st.bar_chart(latest_df)
                else:
                    st.caption('Regional emissions data unavailable; showing raw table below.')
                    st.dataframe(display_emissions, width="stretch")
            elif not display_annual.empty:
                st.caption('No regional emissions data available for this run.')

    with bank_tab:
        st.subheader('Allowance bank balance')
        if display_annual.empty:
            st.info('No annual results to display.')
        elif 'bank' in chart_data.columns:
            st.markdown('**Bank balance (tons)**')
            st.line_chart(chart_data[['bank']])
            st.bar_chart(chart_data[['bank']])
        else:
            st.caption('Allowance bank data unavailable for this run.')

    with dispatch_tab:
        st.subheader('Dispatch costs and network results')
        if price_df.empty and flows_df.empty:
            st.info('No dispatch outputs are available for this run.')
        else:
            if not price_df.empty:
                display_price = price_df.copy()
                display_price['year'] = pd.to_numeric(display_price['year'], errors='coerce')
                display_price = display_price.dropna(subset=['year'])

                if 'region' in display_price.columns:
                    price_pivot = display_price.pivot_table(
                        index='year',
                        columns='region',
                        values='price',
                        aggfunc='mean',
                    ).sort_index()
                    st.markdown('**Dispatch costs by region ($/MWh)**')
                    st.line_chart(price_pivot)

                    if not price_pivot.empty:
                        latest_year = price_pivot.index.max()
                        latest_totals = price_pivot.loc[latest_year].fillna(0.0)
                        latest_df = latest_totals.to_frame(name='price')
                        latest_df.index.name = 'region'
                        st.caption(f'Latest year visualised: {latest_year}')
                        st.bar_chart(latest_df)
                else:
                    st.caption('Regional dispatch cost data unavailable; showing raw table below.')
                    st.dataframe(display_price, width="stretch")

            if not flows_df.empty:
                st.markdown('---')
                st.markdown('**Interregional energy flows (MWh)**')
                st.dataframe(flows_df, width="stretch")
            elif price_df.empty:
                st.caption('No dispatch network data available for this run.')

    # --- Technology sections ---
    capacity_df = _extract_result_frame(result, 'capacity_by_technology')
    _render_technology_section(
        capacity_df,
        section_title='Capacity by technology',
        candidate_columns=[
            ('capacity_mw', 'Capacity (MW)'),
            ('capacity', 'Capacity'),
            ('value', 'Capacity'),
        ],
    )

    generation_df = _extract_result_frame(result, 'generation_by_technology')
    _render_technology_section(
        generation_df,
        section_title='Generation by technology',
        candidate_columns=[
            ('generation_mwh', 'Generation (MWh)'),
            ('generation', 'Generation'),
            ('value', 'Generation'),
        ],
    )

    # --- Assumption overrides ---
    documentation = result.get('documentation')
    overrides: list[str] = []
    if isinstance(documentation, Mapping):
        overrides = [str(entry) for entry in documentation.get('assumption_overrides', [])]

    st.subheader('Assumption overrides')
    if overrides:
        for note in overrides:
            st.markdown(f'- {note}')
    else:
        st.caption('No assumption overrides were applied in this run.')

    # --- Downloads ---
    st.subheader('Download outputs')
    csv_files = result.get('csv_files')
    if isinstance(csv_files, Mapping) and csv_files:
        for filename, content in sorted(csv_files.items()):
            st.download_button(
                label=f'Download {filename}',
                data=content,
                file_name=filename,
                mime='text/csv',
            )
    else:
        st.caption('No CSV outputs are available for download.')

    temp_dir = result.get('temp_dir')
    if temp_dir:
        st.caption(f'Temporary files saved to {temp_dir}')


def _render_outputs_panel(last_result: Mapping[str, Any] | None) -> None:
    """Render the main outputs panel with charts for the latest run."""
    _ensure_streamlit()
    if not isinstance(last_result, Mapping) or not last_result:
        st.caption('Run the model to populate this panel with results.')
        return
    _render_results(last_result)


def main() -> None:
    """Streamlit entry point."""
    _ensure_streamlit()
    st.set_page_config(page_title='BlueSky Policy Simulator', layout='wide')
    st.title('BlueSky Policy Simulator')
    st.write('Upload a run configuration and execute the annual allowance market engine.')
    st.session_state.setdefault('last_result', None)
    st.session_state.setdefault('temp_dirs', [])
    st.session_state.setdefault('run_in_progress', False)

    module_errors: list[str] = []
    assumption_notes: list[str] = []
    assumption_errors: list[str] = []

    try:
        default_config_data = _load_config_data(DEFAULT_CONFIG_PATH)
    except Exception as exc:  # pragma: no cover - defensive UI path
        default_config_data = {}
        st.warning(f'Unable to load default configuration: {exc}')

    run_config: dict[str, Any] = copy.deepcopy(default_config_data) if default_config_data else {}
    config_label = DEFAULT_CONFIG_PATH.name
    selected_years: list[int] = []
    candidate_years: list[int] = []
    frames_for_run: FramesType | None = None
    start_year_val = int(run_config.get('start_year', 2025)) if run_config else 2025
    end_year_val = int(run_config.get('end_year', start_year_val)) if run_config else start_year_val

    carbon_settings = CarbonModuleSettings(
        enabled=False,
        price_enabled=False,
        enable_floor=False,
        enable_ccr=False,
        ccr1_enabled=False,
        ccr2_enabled=False,
        banking_enabled=False,
        coverage_regions=["All"],
        control_period_years=None,
        initial_bank=0.0,
        cap_regions=[],
        price_per_ton=0.0,
        price_schedule={},
        errors=[],
    )


    dispatch_settings = DispatchModuleSettings(
        enabled=False,
        mode='single',
        capacity_expansion=False,
        reserve_margins=False,
    )
    incentives_settings = IncentivesModuleSettings(
        enabled=False,
        production_credits=[],
        investment_credits=[],
    )
    output_directory_raw = run_config.get('output_name') if run_config else None
    output_directory = str(output_directory_raw) if output_directory_raw else 'outputs'
    downloads_root = get_downloads_directory()
    resolved_output_path = downloads_root if not output_directory else downloads_root / output_directory
    outputs_settings = OutputsModuleSettings(
        enabled=False,
        directory=output_directory,
        resolved_path=resolved_output_path,
        show_csv_downloads=False,
    )
    run_clicked = False
    pending_run: Mapping[str, Any] | None = None
    show_confirm_modal = False
    run_in_progress = False

    with st.sidebar:
        st.markdown(SIDEBAR_STYLE, unsafe_allow_html=True)

        last_result_mapping = st.session_state.get('last_result')
        if not isinstance(last_result_mapping, Mapping):
            last_result_mapping = None

        (inputs_tab,) = st.tabs(['Inputs'])

        with inputs_tab:
            general_label, general_expanded = SIDEBAR_SECTIONS[0]
            general_expander = st.expander(general_label, expanded=general_expanded)
            general_result = _render_general_config_section(
                general_expander,
                default_source=DEFAULT_CONFIG_PATH,
                default_label=DEFAULT_CONFIG_PATH.name,
                default_config=default_config_data,
            )
            run_config = general_result.run_config
            config_label = general_result.config_label
            candidate_years = general_result.candidate_years
            start_year_val = general_result.start_year
            end_year_val = general_result.end_year
            selected_years = general_result.selected_years

            carbon_label, carbon_expanded = SIDEBAR_SECTIONS[1]
            carbon_expander = st.expander(carbon_label, expanded=carbon_expanded)
            carbon_settings = _render_carbon_policy_section(
                carbon_expander,
                run_config,
                region_options=general_result.regions,
            )
            module_errors.extend(carbon_settings.errors)

            try:
                frames_for_run = _build_default_frames(
                    selected_years or [start_year_val],
                    carbon_policy_enabled=carbon_settings.enabled,
                    banking_enabled=carbon_settings.banking_enabled,
                    carbon_price_schedule=(
                        carbon_settings.price_schedule if carbon_settings.price_enabled else None
                    ),
                )
            except Exception as exc:  # pragma: no cover - defensive UI path
                frames_for_run = None
                st.warning(f'Unable to prepare default assumption tables: {exc}')

            dispatch_label, dispatch_expanded = SIDEBAR_SECTIONS[2]
            dispatch_expander = st.expander(dispatch_label, expanded=dispatch_expanded)
            dispatch_settings = _render_dispatch_section(dispatch_expander, run_config, frames_for_run)
            module_errors.extend(dispatch_settings.errors)

            incentives_label, incentives_expanded = SIDEBAR_SECTIONS[3]
            incentives_expander = st.expander(incentives_label, expanded=incentives_expanded)
            incentives_settings = _render_incentives_section(
                incentives_expander,
                run_config,
                frames_for_run,
            )
            module_errors.extend(incentives_settings.errors)

            outputs_label, outputs_expanded = SIDEBAR_SECTIONS[4]
            outputs_expander = st.expander(outputs_label, expanded=outputs_expanded)
            outputs_settings = _render_outputs_section(
                outputs_expander,
                run_config,
                last_result_mapping,
            )
            module_errors.extend(outputs_settings.errors)

            st.divider()
            inputs_header = st.container()
            inputs_header.subheader('Assumption overrides')
            inputs_header.caption('Adjust core assumption tables or upload CSV files to override the defaults.')
            if frames_for_run is not None:
                demand_tab, units_tab, fuels_tab, transmission_tab = st.tabs(
                    ['Demand', 'Units', 'Fuels', 'Transmission']
                )
                with demand_tab:
                    frames_for_run, notes, errors = _render_demand_controls(
                        frames_for_run, selected_years
                    )
                    assumption_notes.extend(notes)
                    assumption_errors.extend(errors)
                with units_tab:
                    frames_for_run, notes, errors = _render_units_controls(frames_for_run)
                    assumption_notes.extend(notes)
                    assumption_errors.extend(errors)
                with fuels_tab:
                    frames_for_run, notes, errors = _render_fuels_controls(frames_for_run)
                    assumption_notes.extend(notes)
                    assumption_errors.extend(errors)
                with transmission_tab:
                    frames_for_run, notes, errors = _render_transmission_controls(frames_for_run)
                    assumption_notes.extend(notes)
                    assumption_errors.extend(errors)

                if assumption_errors:
                    st.warning('Resolve the highlighted assumption issues before running the simulation.')
            else:
                st.info(
                    'Default assumption tables are unavailable due to a previous error. '
                    'Resolve the issue above to edit inputs through the GUI.'
                )

            run_clicked = st.button('Run Model', type='primary', width="stretch")

    try:
        selected_years = _select_years(candidate_years, start_year_val, end_year_val)
    except Exception:
        selected_years = selected_years or []
    if not selected_years:
        step = 1 if end_year_val >= start_year_val else -1
        selected_years = list(range(start_year_val, end_year_val + step, step))

    if frames_for_run is None:
        try:
            frames_for_run = _build_default_frames(
                selected_years or [start_year_val],
                carbon_policy_enabled=bool(carbon_settings.enabled),
                banking_enabled=bool(carbon_settings.banking_enabled),
                carbon_price_schedule=(
                    carbon_settings.price_schedule if carbon_settings.price_enabled else None
                ),
            )
        except Exception as exc:  # pragma: no cover - defensive UI path
            frames_for_run = None
            st.warning(f'Unable to prepare default assumption tables: {exc}')

    if module_errors:
        st.warning('Resolve the module configuration issues highlighted in the sidebar before running the simulation.')

    execute_run = False
    run_inputs: dict[str, Any] | None = None

    pending_run_value = st.session_state.get('pending_run')
    pending_run = pending_run_value if isinstance(pending_run_value, Mapping) else None
    show_confirm_modal = bool(st.session_state.get('show_confirm_modal'))
    run_in_progress = bool(st.session_state.get('run_in_progress'))

    def _clear_confirmation_button_state() -> None:
        try:
            _ensure_streamlit()
        except ModuleNotFoundError:  # pragma: no cover - GUI dependency missing
            return
        st.session_state.pop("confirm_run", None)
        st.session_state.pop("cancel_run", None)

    dispatch_use_network = bool(
        dispatch_settings.enabled and dispatch_settings.mode == 'network'
    )

    current_run_payload = {
        'config_source': copy.deepcopy(run_config),
        'start_year': int(start_year_val),
        'end_year': int(end_year_val),
        'carbon_policy_enabled': bool(carbon_settings.enabled),
        'enable_floor': bool(carbon_settings.enable_floor),
        'enable_ccr': bool(carbon_settings.enable_ccr),
        'ccr1_enabled': bool(carbon_settings.ccr1_enabled),
        'ccr2_enabled': bool(carbon_settings.ccr2_enabled),
        'allowance_banking_enabled': bool(carbon_settings.banking_enabled),
        'coverage_regions': list(carbon_settings.coverage_regions),
        'initial_bank': float(carbon_settings.initial_bank),
        'control_period_years': carbon_settings.control_period_years,
        'cap_regions': list(carbon_settings.cap_regions),
        'carbon_price_enabled': bool(carbon_settings.price_enabled),
        'carbon_price_value': float(carbon_settings.price_per_ton),
        'carbon_price_schedule': dict(carbon_settings.price_schedule),
        'dispatch_use_network': dispatch_use_network,
        'module_config': copy.deepcopy(run_config.get('modules', {})),
    }

    def _build_summary_from_payload(payload: Mapping[str, Any]) -> list[tuple[str, Any]]:
        summary_builder = globals().get("_build_run_summary")
        if callable(summary_builder):
            try:
                return summary_builder(payload, config_label=config_label)
            except Exception:  # pragma: no cover - defensive guard
                LOGGER.exception("Unable to build run summary")
        return []

    if run_clicked:
        _clear_confirmation_button_state()
        if assumption_errors or module_errors:
            st.error(
                "Resolve the configuration issues above before running the simulation."
            )
            st.session_state.pop('pending_run', None)
            st.session_state.pop('show_confirm_modal', None)
            pending_run = None
            show_confirm_modal = False
        else:
            run_inputs_payload = copy.deepcopy(current_run_payload)
            summary_details = _build_summary_from_payload(run_inputs_payload)
            st.session_state['pending_run'] = {
                'params': run_inputs_payload,
                'summary': summary_details,
            }
            st.session_state['show_confirm_modal'] = True
            pending_run = st.session_state['pending_run']
            show_confirm_modal = True

    pending_run_value = st.session_state.get('pending_run')
    pending_run = pending_run_value if isinstance(pending_run_value, Mapping) else None
    show_confirm_modal = bool(st.session_state.get('show_confirm_modal'))
    run_in_progress = bool(st.session_state.get('run_in_progress'))

    if isinstance(pending_run, Mapping) and show_confirm_modal and not run_in_progress:
        pending_params = pending_run.get('params') if isinstance(pending_run, Mapping) else None
        if isinstance(pending_params, Mapping) and pending_params != current_run_payload:
            updated_payload = copy.deepcopy(current_run_payload)
            st.session_state['pending_run'] = {
                'params': updated_payload,
                'summary': _build_summary_from_payload(updated_payload),
            }
            pending_run = st.session_state['pending_run']
            pending_params = pending_run.get('params') if isinstance(pending_run, Mapping) else None

        # -------------------------
        # Confirm Run Dialog Handling
        # -------------------------

        # Check Streamlit version for dialog support
        streamlit_version = getattr(st, "__version__", "0")
        use_dialog = False
        try:
            major, minor, *_ = streamlit_version.split(".")
            use_dialog = int(major) > 1 or (int(major) == 1 and int(minor) >= 31)
        except Exception:
            use_dialog = hasattr(st, "dialog")

        def _render_confirm_modal() -> tuple[bool, bool]:
            """Render confirm/cancel buttons and summary text for the pending run."""
            st.markdown(
                "You are about to run the model with the following configuration:"
            )
            summary_details = pending_run.get("summary", [])
            if isinstance(summary_details, list) and summary_details:
                summary_lines = "\n".join(
                    f"- **{label}:** {value}" for label, value in summary_details
                )
                st.markdown(summary_lines)
            else:
                st.markdown("*No configuration details available.*")

            st.markdown("**Do you want to continue and run the model?**")
            confirm_col, cancel_col = st.columns(2)
            confirm_clicked = confirm_col.button(
                "Confirm Run", type="primary", key="confirm_run"
            )
            cancel_clicked = cancel_col.button("Cancel", key="cancel_run")
            return confirm_clicked, cancel_clicked

        # Initialize button state
        confirm_clicked = bool(st.session_state.get("confirm_run"))
        cancel_clicked = bool(st.session_state.get("cancel_run"))

        # Render confirm UI if no decision yet
        if not confirm_clicked and not cancel_clicked:
            if use_dialog and hasattr(st, "dialog"):

                clicks: dict[str, bool] = {"confirm": False, "cancel": False}

                @st.dialog("Confirm model run")
                def _show_confirm_dialog() -> None:
                    confirm, cancel = _render_confirm_modal()
                    clicks["confirm"] = confirm
                    clicks["cancel"] = cancel

                _show_confirm_dialog()
                confirm_clicked = clicks["confirm"]
                cancel_clicked = clicks["cancel"]
            else:
                with st.expander("Confirm model run"):
                    confirm_clicked, cancel_clicked = _render_confirm_modal()

        if cancel_clicked:
            st.session_state.pop("pending_run", None)
            st.session_state.pop("show_confirm_modal", None)
            st.session_state.pop("confirmed_run_params", None)
            st.session_state["run_in_progress"] = False
            _clear_confirmation_button_state()
            pending_run = None
            show_confirm_modal = False
            run_in_progress = False

        elif confirm_clicked:
            if isinstance(pending_params, Mapping):
                run_inputs = dict(pending_params)
                st.session_state["confirmed_run_params"] = run_inputs
                execute_run = True
                st.session_state["run_in_progress"] = True
                run_in_progress = True

            st.session_state.pop("pending_run", None)
            st.session_state.pop("show_confirm_modal", None)
            _clear_confirmation_button_state()
            pending_run = None
            show_confirm_modal = False

    # -------------------------
    # Pending run + confirm modal state
    # -------------------------
    pending_run_value = st.session_state.get("pending_run")
    pending_run = pending_run_value if isinstance(pending_run_value, Mapping) else None
    show_confirm_modal = bool(st.session_state.get("show_confirm_modal"))
    run_in_progress = bool(st.session_state.get("run_in_progress"))

    # If there’s a pending run but no modal yet, open it
    if isinstance(pending_run, Mapping) and not show_confirm_modal and not run_in_progress:
        show_confirm_modal = True
        st.session_state["show_confirm_modal"] = True

    # Handle "Run Model" button click
    if run_clicked:
        if assumption_errors or module_errors:
            st.error("Resolve the configuration issues above before running the simulation.")
        else:
            run_inputs_payload = copy.deepcopy(current_run_payload) or {
                "config_source": copy.deepcopy(run_config),
                "start_year": int(start_year_val),
                "end_year": int(end_year_val),
                "carbon_policy_enabled": bool(carbon_settings.enabled),
                "enable_floor": bool(carbon_settings.enable_floor),
                "enable_ccr": bool(carbon_settings.enable_ccr),
                "ccr1_enabled": bool(carbon_settings.ccr1_enabled),
                "ccr2_enabled": bool(carbon_settings.ccr2_enabled),
                "allowance_banking_enabled": bool(carbon_settings.banking_enabled),
                "initial_bank": float(carbon_settings.initial_bank),
                "coverage_regions": list(carbon_settings.coverage_regions),
                "control_period_years": carbon_settings.control_period_years,
                "cap_regions": list(carbon_settings.cap_regions),
                "carbon_price_enabled": bool(carbon_settings.price_enabled),
                "carbon_price_value": float(carbon_settings.price_per_ton),
                "carbon_price_schedule": dict(carbon_settings.price_schedule),
                "dispatch_use_network": bool(
                    dispatch_settings.enabled and dispatch_settings.mode == "network"
                ),
                "module_config": copy.deepcopy(run_config.get("modules", {})),
            }

            summary_builder = globals().get("_build_run_summary")
            if callable(summary_builder):
                summary_details = summary_builder(run_inputs_payload, config_label=config_label)
            else:
                summary_details = []

            st.session_state["pending_run"] = {
                "params": run_inputs_payload,
                "summary": summary_details,
            }
            pending_run = st.session_state["pending_run"]
            st.session_state["show_confirm_modal"] = True
            show_confirm_modal = True

    # Sync dispatch toggle
    dispatch_use_network = bool(
        dispatch_settings.enabled and dispatch_settings.mode == "network"
    )



    if run_inputs is not None:
        run_config = copy.deepcopy(run_inputs.get('config_source', run_config))
        start_year_val = int(run_inputs.get('start_year', start_year_val))
        end_year_val = int(run_inputs.get('end_year', end_year_val))
        dispatch_use_network = bool(
            run_inputs.get('dispatch_use_network', dispatch_use_network)
        )

    result = st.session_state.get('last_result')

    inputs_for_run: Mapping[str, Any] = run_inputs or {}

    if execute_run:
        st.session_state['run_in_progress'] = True
        st.session_state.pop('show_confirm_modal', None)
        _cleanup_session_temp_dirs()
        progress_text = st.empty()
        progress_bar = st.progress(0)
        progress_state: dict[str, Any] = {
            'total_years': 1,
            'current_index': -1,
            'current_year': None,
        }

        def _update_progress(stage: str, payload: Mapping[str, object]) -> None:
            def _as_int(value: object, default: int = 0) -> int:
                try:
                    return int(value)  # type: ignore[arg-type]
                except (TypeError, ValueError):
                    return default

            def _as_float(value: object) -> float | None:
                try:
                    if value is None:
                        return None
                    return float(value)  # type: ignore[arg-type]
                except (TypeError, ValueError):
                    return None

            if stage == 'run_start':
                total = _as_int(payload.get('total_years'), 0)
                if total <= 0:
                    total = 1
                progress_state['total_years'] = total
                progress_state['current_index'] = -1
                progress_state['current_year'] = None
                progress_bar.progress(0)
                progress_text.text(f'Preparing simulation for {total} year(s)...')
                return

            if stage == 'year_start':
                index = _as_int(payload.get('index'), 0)
                year_val = payload.get('year')
                total = max(progress_state.get('total_years', 1), 1)
                progress_state['current_index'] = index
                progress_state['current_year'] = year_val
                completed_fraction = max(0.0, min(1.0, index / total))
                progress_bar.progress(int(completed_fraction * 100))
                year_display = str(year_val) if year_val is not None else 'N/A'
                progress_text.text(f'Simulating year {year_display} ({index + 1} of {total})')
                return

            if stage == 'iteration':
                year_val = payload.get('year', progress_state.get('current_year'))
                iteration = _as_int(payload.get('iteration'), 0)
                price_val = _as_float(payload.get('price'))
                year_display = str(year_val) if year_val is not None else 'N/A'
                if price_val is not None:
                    progress_text.text(
                        f'Year {year_display}: iteration {iteration} (price ≈ {price_val:,.2f})'
                    )
                else:
                    progress_text.text(f'Year {year_display}: iteration {iteration}')
                return

            if stage == 'year_complete':
                index = _as_int(payload.get('index'), progress_state.get('current_index', -1))
                total = max(progress_state.get('total_years', 1), 1)
                progress_state['current_index'] = index
                year_val = payload.get('year', progress_state.get('current_year'))
                progress_state['current_year'] = year_val
                completed_fraction = max(0.0, min(1.0, (index + 1) / total))
                progress_bar.progress(min(100, int(completed_fraction * 100)))
                price_val = _as_float(payload.get('price'))
                year_display = str(year_val) if year_val is not None else str(index + 1)
                if price_val is not None:
                    progress_text.text(
                        f'Completed year {year_display} of {total} (price {price_val:,.2f})'
                    )
                else:
                    progress_text.text(f'Completed year {year_display} of {total}')
                return

        try:
            result = run_policy_simulation(
                inputs_for_run.get('config_source', run_config),
                start_year=inputs_for_run.get('start_year', start_year_val),
                end_year=inputs_for_run.get('end_year', end_year_val),
                carbon_policy_enabled=bool(
                    inputs_for_run.get('carbon_policy_enabled', carbon_settings.enabled)
                ),
                enable_floor=bool(
                    inputs_for_run.get('enable_floor', carbon_settings.enable_floor)
                ),
                enable_ccr=bool(inputs_for_run.get('enable_ccr', carbon_settings.enable_ccr)),
                ccr1_enabled=bool(
                    inputs_for_run.get('ccr1_enabled', carbon_settings.ccr1_enabled)
                ),
                ccr2_enabled=bool(
                    inputs_for_run.get('ccr2_enabled', carbon_settings.ccr2_enabled)
                ),
                allowance_banking_enabled=bool(
                    inputs_for_run.get('allowance_banking_enabled', carbon_settings.banking_enabled)
                ),
                initial_bank=float(
                    inputs_for_run.get('initial_bank', carbon_settings.initial_bank)
                ),
                coverage_regions=inputs_for_run.get(
                    'coverage_regions', carbon_settings.coverage_regions
                ),
                control_period_years=inputs_for_run.get(
                    'control_period_years', carbon_settings.control_period_years
                ),
                cap_regions=inputs_for_run.get(
                    'cap_regions', carbon_settings.cap_regions
                ),
                carbon_price_enabled=inputs_for_run.get(
                    'carbon_price_enabled', carbon_settings.price_enabled
                ),
                carbon_price_value=inputs_for_run.get(
                    'carbon_price_value', carbon_settings.price_per_ton
                ),
                carbon_price_schedule=inputs_for_run.get(
                    'carbon_price_schedule', carbon_settings.price_schedule
                ),
                dispatch_use_network=bool(
                    inputs_for_run.get('dispatch_use_network', dispatch_use_network)
                ),
                module_config=inputs_for_run.get(
                    'module_config', run_config.get('modules', {})
                ),
                frames=frames_for_run,
                assumption_notes=assumption_notes,
                progress_cb=_update_progress,
            )

        except Exception as exc:  # pragma: no cover - defensive guard
            LOGGER.exception('Policy simulation failed during execution')
            result = {'error': str(exc)}
        finally:
            progress_bar.empty()
            progress_text.empty()
            st.session_state['run_in_progress'] = False

        if 'temp_dir' in result:
            st.session_state['temp_dirs'] = [str(result['temp_dir'])]
        st.session_state['last_result'] = result

    outputs_container = st.container()
    with outputs_container:
        st.subheader('Model outputs')
        if st.session_state.get('run_in_progress'):
            st.info('Simulation in progress... progress updates appear above.')
        else:
            _render_outputs_panel(result)

    if isinstance(result, Mapping):
        if 'error' in result:
            st.error(result['error'])
        else:
            st.info('Review the outputs above to explore charts and downloads from the most recent run.')
    else:
        st.info('Use the inputs panel to configure and run the simulation.')


if __name__ == '__main__':  # pragma: no cover - exercised via streamlit runtime
    main()<|MERGE_RESOLUTION|>--- conflicted
+++ resolved
@@ -40,14 +40,6 @@
 except ModuleNotFoundError:  # fallback for packaged app execution
     PROJECT_ROOT = Path(__file__).resolve().parents[1]
 
-<<<<<<< HEAD
-from gui.module_settings import (
-    CarbonModuleSettings,
-    DispatchModuleSettings,
-    IncentivesModuleSettings,
-    OutputsModuleSettings,
-)
-=======
 try:
     from gui.module_settings import (
         CarbonModuleSettings,
@@ -62,7 +54,6 @@
         IncentivesModuleSettings,
         OutputsModuleSettings,
     )
->>>>>>> 48bc7c80
 
 # Region metadata helpers (robust to running as a script)
 try:
