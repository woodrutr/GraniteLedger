--- conflicted
+++ resolved
@@ -27,33 +27,20 @@
 # -------------------------
 try:
     import tomllib
-except ModuleNotFoundError:  # pragma: no cover - Python < 3.11 fallback
+except ModuleNotFoundError:  # Python < 3.11 fallback
     try:
         import tomli as tomllib  # type: ignore[import-not-found]
-    except ModuleNotFoundError as exc:  # pragma: no cover - dependency missing
+    except ModuleNotFoundError as exc:
         raise ModuleNotFoundError(
             "Python 3.11+ or the tomli package is required to read TOML configuration files."
         ) from exc
 
 try:
     from main.definitions import PROJECT_ROOT
-except ModuleNotFoundError:  # pragma: no cover - fallback for packaged app execution
+except ModuleNotFoundError:  # fallback for packaged app execution
     PROJECT_ROOT = Path(__file__).resolve().parents[1]
 
-<<<<<<< HEAD
-from gui.region_metadata import (
-    canonical_region_value,
-    region_alias_map,
-    region_display_label,
-)
-from gui.module_settings import (
-    CarbonModuleSettings,
-    DispatchModuleSettings,
-    GeneralConfigResult,
-    IncentivesModuleSettings,
-    OutputsModuleSettings,
-)
-=======
+# Region metadata helpers (robust to running as a script)
 try:
     from gui.region_metadata import (
         DEFAULT_REGION_METADATA,
@@ -62,18 +49,29 @@
         region_alias_map,
         region_display_label,
     )
-except ModuleNotFoundError:  # pragma: no cover - fallback when run as a script
-    # ``python gui/app.py`` executes the file outside of the package context, so
-    # ``gui`` is not importable via normal absolute imports.  Import directly in
-    # that scenario so the module remains runnable without ``streamlit run``.
-    from region_metadata import (  # type: ignore[import-not-found]
-        DEFAULT_REGION_METADATA,
-        canonical_region_label,
-        canonical_region_value,
-        region_alias_map,
-        region_display_label,
-    )
->>>>>>> a770882e
+except ModuleNotFoundError:
+    try:
+        from region_metadata import (  # type: ignore[import-not-found]
+            DEFAULT_REGION_METADATA,
+            canonical_region_label,
+            canonical_region_value,
+            region_alias_map,
+            region_display_label,
+        )
+    except ModuleNotFoundError:
+        # Safe no-op fallbacks so the UI can still render
+        DEFAULT_REGION_METADATA = {}
+        region_alias_map = {}
+
+        def canonical_region_label(x: object) -> str:
+            return str(x)
+
+        def canonical_region_value(x: object):
+            return x
+
+        def region_display_label(x: object) -> str:
+            return str(x)
+
 
 if importlib.util.find_spec("streamlit") is not None:  # pragma: no cover - optional dependency
     import streamlit as st  # type: ignore[import-not-found]
@@ -4094,32 +4092,6 @@
                 "Resolve the configuration issues above before running the simulation."
             )
         else:
-<<<<<<< HEAD
-            run_inputs_payload = copy.deepcopy(current_run_payload)
-            if not run_inputs_payload:
-                run_inputs_payload = {
-                    'config_source': copy.deepcopy(run_config),
-                    'start_year': int(start_year_val),
-                    'end_year': int(end_year_val),
-                    'carbon_policy_enabled': bool(carbon_settings.enabled),
-                    'enable_floor': bool(carbon_settings.enable_floor),
-                    'enable_ccr': bool(carbon_settings.enable_ccr),
-                    'ccr1_enabled': bool(carbon_settings.ccr1_enabled),
-                    'ccr2_enabled': bool(carbon_settings.ccr2_enabled),
-                    'allowance_banking_enabled': bool(carbon_settings.banking_enabled),
-                    'initial_bank': float(carbon_settings.initial_bank),
-                    'coverage_regions': list(carbon_settings.coverage_regions),
-                    'control_period_years': carbon_settings.control_period_years,
-                    'cap_regions': list(carbon_settings.cap_regions),
-                    'carbon_price_enabled': bool(carbon_settings.price_enabled),
-                    'carbon_price_value': float(carbon_settings.price_per_ton),
-                    'carbon_price_schedule': dict(carbon_settings.price_schedule),
-                    'dispatch_use_network': bool(
-                        dispatch_settings.enabled and dispatch_settings.mode == 'network'
-                    ),
-                    'module_config': copy.deepcopy(run_config.get('modules', {})),
-                }
-=======
             run_inputs_payload = copy.deepcopy(current_run_payload) or {
                 "config_source": copy.deepcopy(run_config),
                 "start_year": int(start_year_val),
@@ -4130,8 +4102,10 @@
                 "ccr1_enabled": bool(carbon_settings.ccr1_enabled),
                 "ccr2_enabled": bool(carbon_settings.ccr2_enabled),
                 "allowance_banking_enabled": bool(carbon_settings.banking_enabled),
+                "initial_bank": float(carbon_settings.initial_bank),
                 "coverage_regions": list(carbon_settings.coverage_regions),
                 "control_period_years": carbon_settings.control_period_years,
+                "cap_regions": list(carbon_settings.cap_regions),
                 "carbon_price_enabled": bool(carbon_settings.price_enabled),
                 "carbon_price_value": float(carbon_settings.price_per_ton),
                 "carbon_price_schedule": dict(carbon_settings.price_schedule),
@@ -4140,7 +4114,6 @@
                 ),
                 "module_config": copy.deepcopy(run_config.get("modules", {})),
             }
->>>>>>> a770882e
 
             summary_builder = globals().get("_build_run_summary")
             if callable(summary_builder):
@@ -4150,17 +4123,18 @@
             else:  # defensive fallback
                 summary_details = []
 
-        st.session_state["pending_run"] = {
-            "params": run_inputs_payload,
-            "summary": summary_details,
-        }
-        pending_run = st.session_state["pending_run"]
-        st.session_state["show_confirm_modal"] = True
-        show_confirm_modal = True
+            st.session_state["pending_run"] = {
+                "params": run_inputs_payload,
+                "summary": summary_details,
+            }
+            pending_run = st.session_state["pending_run"]
+            st.session_state["show_confirm_modal"] = True
+            show_confirm_modal = True
 
     dispatch_use_network = bool(
         dispatch_settings.enabled and dispatch_settings.mode == "network"
     )
+
 
     if run_inputs is not None:
         run_config = copy.deepcopy(run_inputs.get('config_source', run_config))
