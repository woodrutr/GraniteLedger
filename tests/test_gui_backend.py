--- conflicted
+++ resolved
@@ -564,10 +564,7 @@
 
     _cleanup_temp_dir(result)
 
-<<<<<<< HEAD
-
-=======
->>>>>>> 02e0d8fa
+
 def test_backend_reports_missing_deep_support(monkeypatch):
     def legacy_runner(
         frames,
@@ -586,6 +583,7 @@
     ):
         raise AssertionError("legacy runner should not be invoked when unsupported")
 
+
     monkeypatch.setattr("gui.app._ensure_engine_runner", lambda: legacy_runner)
 
     config = _baseline_config()
@@ -608,10 +606,6 @@
         "Please upgrade engine.run_loop.run_end_to_end_from_frames."
     )
 
-<<<<<<< HEAD
-
-=======
->>>>>>> 02e0d8fa
 def test_backend_carbon_price_disables_cap(monkeypatch):
     real_runner = importlib.import_module("engine.run_loop").run_end_to_end_from_frames
     captured: dict[str, object] = {}
@@ -640,6 +634,7 @@
         carbon_price_value=37.0,
         module_config=module_config,
     )
+
 
     assert "error" not in result
     assert captured.get("carbon_enabled") is False
