"""Fixtures for annual allowance market tests."""
from __future__ import annotations

from dataclasses import dataclass
from typing import Callable, Iterable, Mapping

import pytest

<<<<<<< HEAD
pd = pytest.importorskip('pandas')
=======
pd = pytest.importorskip("pandas")
>>>>>>> c82770ac

from policy.allowance_annual import RGGIPolicyAnnual


@dataclass
class LinearDispatch:
    """Simple callable dispatch stub with linear response to price."""

    base: Mapping[int, float]
    slope: Mapping[int, float] | float

    def __call__(self, year: int, price: float) -> float:
        slope = self.slope if isinstance(self.slope, (int, float)) else self.slope.get(year, 0.0)
        emission = self.base.get(year, 0.0) - float(slope) * price
        return max(0.0, emission)


def policy_three_year() -> RGGIPolicyAnnual:
    """Baseline three-year policy spanning a single control period."""

    years = [2025, 2026, 2027]
    cap = pd.Series({2025: 100.0, 2026: 90.0, 2027: 250.0})
    floor = pd.Series({year: 4.0 for year in years})
    ccr1_trigger = pd.Series({year: 7.0 for year in years})
    ccr1_qty = pd.Series({2025: 30.0, 2026: 30.0, 2027: 30.0})
    ccr2_trigger = pd.Series({year: 13.0 for year in years})
    ccr2_qty = pd.Series({2025: 60.0, 2026: 60.0, 2027: 60.0})
    cp_id = pd.Series({year: "CP1" for year in years})

    return RGGIPolicyAnnual(
        cap=cap,
        floor=floor,
        ccr1_trigger=ccr1_trigger,
        ccr1_qty=ccr1_qty,
        ccr2_trigger=ccr2_trigger,
        ccr2_qty=ccr2_qty,
        cp_id=cp_id,
        bank0=10.0,
        full_compliance_years={2027},
        annual_surrender_frac=0.5,
        carry_pct=1.0,
    )


def policy_for_shortage() -> RGGIPolicyAnnual:
    """Policy with limited allowances to exercise shortage behaviour."""

    years = [2025]
    cap = pd.Series({2025: 100.0})
    floor = pd.Series({2025: 4.0})
    ccr1_trigger = pd.Series({2025: 7.0})
    ccr1_qty = pd.Series({2025: 30.0})
    ccr2_trigger = pd.Series({2025: 13.0})
    ccr2_qty = pd.Series({2025: 60.0})
    cp_id = pd.Series({2025: "CP-short"})

    return RGGIPolicyAnnual(
        cap=cap,
        floor=floor,
        ccr1_trigger=ccr1_trigger,
        ccr1_qty=ccr1_qty,
        ccr2_trigger=ccr2_trigger,
        ccr2_qty=ccr2_qty,
        cp_id=cp_id,
        bank0=10.0,
        full_compliance_years={2025},
        annual_surrender_frac=0.5,
        carry_pct=1.0,
    )


def policy_frame_three_year() -> pd.DataFrame:
    """Return a DataFrame compatible with :class:`io.frames_api.Frames`."""

    years = [2025, 2026, 2027]
    records = []
    for year in years:
        records.append(
            {
                'year': year,
                'cap_tons': 100.0 if year == 2025 else (90.0 if year == 2026 else 250.0),
                'floor_dollars': 4.0,
                'ccr1_trigger': 7.0,
                'ccr1_qty': 30.0,
                'ccr2_trigger': 13.0,
                'ccr2_qty': 60.0,
                'cp_id': 'CP1',
                'full_compliance': year == 2027,
                'bank0': 10.0,
                'annual_surrender_frac': 0.5,
                'carry_pct': 1.0,
            }
        )
    return pd.DataFrame(records)<|MERGE_RESOLUTION|>--- conflicted
+++ resolved
@@ -2,15 +2,11 @@
 from __future__ import annotations
 
 from dataclasses import dataclass
-from typing import Callable, Iterable, Mapping
+from typing import Mapping
 
 import pytest
 
-<<<<<<< HEAD
-pd = pytest.importorskip('pandas')
-=======
 pd = pytest.importorskip("pandas")
->>>>>>> c82770ac
 
 from policy.allowance_annual import RGGIPolicyAnnual
 
@@ -90,18 +86,18 @@
     for year in years:
         records.append(
             {
-                'year': year,
-                'cap_tons': 100.0 if year == 2025 else (90.0 if year == 2026 else 250.0),
-                'floor_dollars': 4.0,
-                'ccr1_trigger': 7.0,
-                'ccr1_qty': 30.0,
-                'ccr2_trigger': 13.0,
-                'ccr2_qty': 60.0,
-                'cp_id': 'CP1',
-                'full_compliance': year == 2027,
-                'bank0': 10.0,
-                'annual_surrender_frac': 0.5,
-                'carry_pct': 1.0,
+                "year": year,
+                "cap_tons": 100.0 if year == 2025 else (90.0 if year == 2026 else 250.0),
+                "floor_dollars": 4.0,
+                "ccr1_trigger": 7.0,
+                "ccr1_qty": 30.0,
+                "ccr2_trigger": 13.0,
+                "ccr2_qty": 60.0,
+                "cp_id": "CP1",
+                "full_compliance": year == 2027,
+                "bank0": 10.0,
+                "annual_surrender_frac": 0.5,
+                "carry_pct": 1.0,
             }
         )
     return pd.DataFrame(records)