--- conflicted
+++ resolved
@@ -769,70 +769,71 @@
     return dict(sorted(merged.items()))
 
 
-<<<<<<< HEAD
-def _expand_price_schedule(
-    schedule: Mapping[int, float],
-    years: Iterable[int] | None,
+def _expand_or_build_price_schedule(
+    schedule: Mapping[int, float] | None,
+    years: Iterable[int] | None = None,
+    *,
+    start: int | None = None,
+    end: int | None = None,
+    base: float | None = None,
+    esc_pct: float | None = None,
 ) -> dict[int, float]:
-    """Return ``schedule`` expanded to cover every ``year`` without gaps."""
-
-    if not schedule:
-        return {}
-
-    normalized_years: list[int] = []
-    if years is not None:
-        for entry in years:
-            try:
-                normalized_years.append(int(entry))
-            except (TypeError, ValueError):
-                continue
-
-    schedule_items = [
-        (int(year), float(price)) for year, price in schedule.items()
-    ]
-    if not schedule_items:
-        return {}
-
-    schedule_items.sort(key=lambda item: item[0])
-    if not normalized_years:
-        return dict(schedule_items)
-
-    expanded: dict[int, float] = {}
-    sorted_years = sorted(dict.fromkeys(normalized_years))
-    first_price = schedule_items[0][1]
-    current_price = first_price
-    index = 0
-    total_schedule = len(schedule_items)
-
-    for year in sorted_years:
-        while index < total_schedule and schedule_items[index][0] <= year:
-            current_price = schedule_items[index][1]
-            index += 1
-        expanded[year] = float(current_price)
-
-    return expanded
-=======
-def _build_price_schedule(
-    start: int,
-    end: int,
-    base: float,
-    esc_pct: float,
-) -> dict[int, float]:
-    """Return a contiguous price schedule grown by ``esc_pct`` per year."""
-
+    """
+    Expand an explicit schedule to all years, or build a schedule with escalator logic.
+
+    - If `schedule` is provided, expand it across the requested `years` with no gaps.
+    - If `schedule` is empty, but start/end/base/esc_pct are given, build a schedule
+      growing by esc_pct% per year.
+    """
+
+    # Case 1: Explicit schedule provided
+    if schedule:
+        normalized_years: list[int] = []
+        if years is not None:
+            for entry in years:
+                try:
+                    normalized_years.append(int(entry))
+                except (TypeError, ValueError):
+                    continue
+
+        schedule_items = [(int(year), float(price)) for year, price in schedule.items()]
+        if not schedule_items:
+            return {}
+
+        schedule_items.sort(key=lambda item: item[0])
+        if not normalized_years:
+            return dict(schedule_items)
+
+        expanded: dict[int, float] = {}
+        sorted_years = sorted(dict.fromkeys(normalized_years))
+        current_price = schedule_items[0][1]
+        index = 0
+        total_schedule = len(schedule_items)
+
+        for year in sorted_years:
+            while index < total_schedule and schedule_items[index][0] <= year:
+                current_price = schedule_items[index][1]
+                index += 1
+            expanded[year] = float(current_price)
+        return expanded
+
+    # Case 2: Build schedule from base + escalator
     try:
-        start_year = int(start)
-        end_year = int(end)
+        start_year = int(start) if start is not None else None
+        end_year = int(end) if end is not None else None
     except (TypeError, ValueError):
         return {}
 
+    if start_year is None or end_year is None:
+        return {}
+
     try:
-        base_value = float(base)
+        base_value = float(base) if base is not None else 0.0
     except (TypeError, ValueError):
         base_value = 0.0
 
     try:
-        escalator_value = float(esc_pct)
+        escalator_value = float(esc_pct) if esc_pct is not None else 0.0
     except (TypeError, ValueError):
         escalator_value = 0.0
 
@@ -849,7 +850,7 @@
         schedule[year] = round(base_value * factor, 6)
         exponent += 1
     return schedule
->>>>>>> 95f16685
+
 
 
 def _build_price_escalator_schedule(
@@ -4233,13 +4234,16 @@
         escalator_pct=carbon_price_escalator_pct,
     )
 
-<<<<<<< HEAD
+    # Expand any provided carbon price schedule across all modeled years
     if price_cfg.schedule:
-        expanded_schedule = _expand_price_schedule(price_cfg.schedule, years)
+        expanded_schedule = _expand_or_build_price_schedule(
+            price_cfg.schedule,
+            years,
+        )
         price_cfg.schedule = expanded_schedule if expanded_schedule else {}
-=======
+
+    # Track whether cap constraints were explicitly requested
     explicit_cap_request = (coverage_regions is not None) or (cap_regions is not None)
->>>>>>> 95f16685
 
     if price_cfg.active:
         if (
@@ -4248,7 +4252,9 @@
             and explicit_cap_request
             and not deep_carbon_pricing
         ):
-            return {"error": "Cannot enable both carbon cap and carbon price simultaneously."}
+            return {
+                "error": "Cannot enable both carbon cap and carbon price simultaneously."
+            }
         if not deep_carbon_pricing:
             carbon_policy_cfg.disable_for_price()
 
@@ -4257,6 +4263,7 @@
         if coverage_regions is not None
         else merged_modules.get("carbon_policy", {}).get("coverage_regions", ["All"])
     )
+
 
 
     policy_enabled = bool(carbon_policy_cfg.enabled)
