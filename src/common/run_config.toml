# RUN CONFIGURATIONS
# This file is used to establish the main model configurations users can edit when running

###################################################################################################
# Universial Inputs

# Mode choices=['unified-combo','gs-combo','standalone']
# 'standalone' runs each selected module independently
# 'unified-combo' iteratively solves a unified combination of modules
# 'gs-combo' solves a combination of modules using Gauss-Seidel method
# The default mode is only used when --mode argument is not passed by the user when running main.py
default_mode = "gs-combo"

# Modules to run
electricity = true # specify true or false (lowercase)
hydrogen = true # specify true or false (lowercase)
residential = true # specify true or false (lowercase)

# Choices for combination solves
force_10 = false  # forces 10 iterations in solves that iterate, specify true or false (lowercase)
tol = 0.05  # percent tolerance allowed between iterations, specify a number less than 1
max_iter = 12 # max number of iterations 

# Temporal resolution (inter-annual) 
# default = 16 representative (rep) days and 4 rep hours  
# d8h12 = 8 rep days and 12 rep hours,  d4h24 = 4 rep days and 24 rep hours, or custom  
sw_temporal = "default"

# Temporal resolution (annual)
# list format, cannot be less than or greater than input data (e.g., 2023-2050)
start_year = 2023 # start year only needed if sw_agg is turned on 
years = [2025,2030] # representative year mapping switches

# Spatial resolution
# list format, cannot be less than or greater than input data (e.g., 1-25)
regions = [7,8,9] # representative region mapping switches


###################################################################################################
# Electricity Inputs

## Electricity feature switches
## Unless otherwise specified, 0=off, 1=on

sw_trade = 1 # Interregional trade switch
sw_expansion = 1 # Capacity expansion/retirement switch
sw_rm = 1 # Reserve margin requirement switch
sw_ramp = 0 # Maximum ramping constraint switch
sw_reserves = 1 # Operating reserve requirement switch

# Carbon policy
# Define one or more carbon cap groups that specify the cap and allowance
# banking behaviour for the associated regions.
[[carbon_cap_groups]]
name = "default"
cap = "none" # Set to "none" for no cap
regions = [7,8,9]
allowance_procurement = { "2025" = 50000000.0, "2030" = 40000000.0 }
start_bank = 0.0
bank_enabled = true
allow_borrowing = false
<<<<<<< HEAD
=======

>>>>>>> d32b938a

# Aggregate years switch
# When on, representative years are aggregated and weighted based on unselected years
sw_agg_years = 1

# Capital cost technology learning switch
# Turning this feature on, capital cost can be a function of the amount of capacity built by technology.
# 0 = exogenous learning, 1 = iterative linear function, 2 = nonlinear function
sw_learning = 0

###################################################################################################
# Carbon Policy Inputs

# Provide the carbon cap in short tons; values are converted to metric tons internally.
# carbon_cap = 0

###################################################################################################
# Residential Inputs

# Select the method for projecting future electricity demand (e.g., "annual" or "enduse")
# "annual" will scale the base year electricity demand by an annual scalar value
# "enduse" will scale th base year electricity demand by hourly enduse demand profiles
scale_load = "enduse"

# Select the regions and years you want to graph at the end of the run.
view_regions = [7] # Any subset of available regions to be displayed in a graph
view_years = [2025] # Any subset of available years to be displayed in a graph

### Sensitivity Inputs

sensitivity = true # Set to true to run estimates for changes in Load due to changes in another variable
# Effect Variable options=['price','p_elas','income','i_elas','trendGR']
# The default variable to change is 'price'. This will be altered up and down by the percentage given
# percent_change should be a number between 0 - 100 (eg. 5 would be read as 5% or 0.05)
change_var = "price"
percent_change = 5

#Sensitivity Method: Choose analytical derivative method with false or complex step derivative with true
complex = true

###################################################################################################
# Hydrogen Inputs

h2_data_folder = "input/hydrogen/all_regions"

[carbon_cap_groups.national]
description = "Default national carbon cap group"
<|MERGE_RESOLUTION|>--- conflicted
+++ resolved
@@ -2,7 +2,7 @@
 # This file is used to establish the main model configurations users can edit when running
 
 ###################################################################################################
-# Universial Inputs
+# Universal Inputs
 
 # Mode choices=['unified-combo','gs-combo','standalone']
 # 'standalone' runs each selected module independently
@@ -13,27 +13,27 @@
 
 # Modules to run
 electricity = true # specify true or false (lowercase)
-hydrogen = true # specify true or false (lowercase)
+hydrogen = true    # specify true or false (lowercase)
 residential = true # specify true or false (lowercase)
 
 # Choices for combination solves
-force_10 = false  # forces 10 iterations in solves that iterate, specify true or false (lowercase)
-tol = 0.05  # percent tolerance allowed between iterations, specify a number less than 1
-max_iter = 12 # max number of iterations 
+force_10 = false   # forces 10 iterations in solves that iterate, specify true or false (lowercase)
+tol = 0.05         # percent tolerance allowed between iterations, specify a number less than 1
+max_iter = 12      # max number of iterations 
 
 # Temporal resolution (inter-annual) 
 # default = 16 representative (rep) days and 4 rep hours  
-# d8h12 = 8 rep days and 12 rep hours,  d4h24 = 4 rep days and 24 rep hours, or custom  
+# d8h12 = 8 rep days and 12 rep hours, d4h24 = 4 rep days and 24 rep hours, or custom  
 sw_temporal = "default"
 
 # Temporal resolution (annual)
 # list format, cannot be less than or greater than input data (e.g., 2023-2050)
 start_year = 2023 # start year only needed if sw_agg is turned on 
-years = [2025,2030] # representative year mapping switches
+years = [2025, 2030] # representative year mapping switches
 
 # Spatial resolution
 # list format, cannot be less than or greater than input data (e.g., 1-25)
-regions = [7,8,9] # representative region mapping switches
+regions = [7, 8, 9] # representative region mapping switches
 
 
 ###################################################################################################
@@ -42,27 +42,34 @@
 ## Electricity feature switches
 ## Unless otherwise specified, 0=off, 1=on
 
-sw_trade = 1 # Interregional trade switch
-sw_expansion = 1 # Capacity expansion/retirement switch
-sw_rm = 1 # Reserve margin requirement switch
-sw_ramp = 0 # Maximum ramping constraint switch
-sw_reserves = 1 # Operating reserve requirement switch
+sw_trade = 1       # Interregional trade switch
+sw_expansion = 1   # Capacity expansion/retirement switch
+sw_rm = 1          # Reserve margin requirement switch
+sw_ramp = 0        # Maximum ramping constraint switch
+sw_reserves = 1    # Operating reserve requirement switch
 
 # Carbon policy
 # Define one or more carbon cap groups that specify the cap and allowance
 # banking behaviour for the associated regions.
 [[carbon_cap_groups]]
 name = "default"
-cap = "none" # Set to "none" for no cap
-regions = [7,8,9]
+cap = "none" # Set to "none" for no cap, or numeric value for a cap
+regions = [7, 8, 9]
 allowance_procurement = { "2025" = 50000000.0, "2030" = 40000000.0 }
 start_bank = 0.0
 bank_enabled = true
 allow_borrowing = false
-<<<<<<< HEAD
-=======
 
->>>>>>> d32b938a
+# You can add more groups if needed, for example:
+# [[carbon_cap_groups]]
+# name = "industrial"
+# cap = 10000000.0
+# regions = [9]
+# allowance_procurement = { "2025" = 2500000.0 }
+# start_bank = 1.0
+# bank_enabled = false
+# allow_borrowing = true
+
 
 # Aggregate years switch
 # When on, representative years are aggregated and weighted based on unselected years
@@ -78,13 +85,14 @@
 
 # Provide the carbon cap in short tons; values are converted to metric tons internally.
 # carbon_cap = 0
+# NOTE: These legacy keys are optional. If present, they will be folded into the default cap group.
 
 ###################################################################################################
 # Residential Inputs
 
 # Select the method for projecting future electricity demand (e.g., "annual" or "enduse")
 # "annual" will scale the base year electricity demand by an annual scalar value
-# "enduse" will scale th base year electricity demand by hourly enduse demand profiles
+# "enduse" will scale the base year electricity demand by hourly enduse demand profiles
 scale_load = "enduse"
 
 # Select the regions and years you want to graph at the end of the run.
@@ -100,7 +108,7 @@
 change_var = "price"
 percent_change = 5
 
-#Sensitivity Method: Choose analytical derivative method with false or complex step derivative with true
+# Sensitivity Method: Choose analytical derivative method with false or complex step derivative with true
 complex = true
 
 ###################################################################################################
@@ -108,5 +116,6 @@
 
 h2_data_folder = "input/hydrogen/all_regions"
 
+# Example of nested carbon cap groups if needed
 [carbon_cap_groups.national]
-description = "Default national carbon cap group"
+description = "Default national carbon cap group"